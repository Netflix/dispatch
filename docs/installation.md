# Installation

Dispatch relies on multiple services to work, which are all orchestrated by `Docker Compose`.

## Requirements

- [Docker](https://www.docker.com/) 17.05.0+
- [Docker Compose](https://docs.docker.com/compose/) 1.19.0+
- A dedicated (sub)domain to host Dispatch on (for example, dispatch.yourcompany.com).
- At least 2400MB memory
- 2 CPU Cores

## Building a Docker Image

The Netflix team builds Docker images to run Dispatch. To run locally, run the
following from the project root:

```
docker build -t docker-local .
```

This is only useful for local development purposes, as you should use the
published Docker image described in the next section.


## Installing Dispatch Server

<<<<<<< HEAD
We strongly recommend using Docker, for installing Dispatch and all it's services. If you need to install something custom, you can use this repository as the basis of your setup. If you do not wish to use the Docker images we provide, you can still find Dispatch on PyPI. However, we don't recommend that method. You'll need to work your way back from the main Dispatch image. It is not too hard, but you are likely to spend a lot more time and hit some bumps.
=======
We strongly recommend using Docker, for installing Dispatch and all its services. If you need to to something custom, you can use this repository as the basis of your setup. If you do not wish to use the Docker images we provide, you can still find Dispatch on PyPI. However, we don't recommend that method. You'll need to work your way back from the main Dispatch image. It is not too hard, but you are likely to spend a lot more time and hit some bumps.
>>>>>>> fd8eea32

To install Dispatch from the repository, clone the repository locally:

```bash
git clone https://github.com/Netflix/dispatch-docker.git
```

Before starting installation, we strongly recommend you check out [how to configure your Dispatch instance]() as you'd need to rebuild your images (`docker-compose build`) if you want to change your configuration settings. You may copy and edit the example configs provided in the repository. If none exists, the install script will use these examples as actual configurations.

To start, run the install script:

```bash
./install.sh
```<|MERGE_RESOLUTION|>--- conflicted
+++ resolved
@@ -25,11 +25,7 @@
 
 ## Installing Dispatch Server
 
-<<<<<<< HEAD
 We strongly recommend using Docker, for installing Dispatch and all it's services. If you need to install something custom, you can use this repository as the basis of your setup. If you do not wish to use the Docker images we provide, you can still find Dispatch on PyPI. However, we don't recommend that method. You'll need to work your way back from the main Dispatch image. It is not too hard, but you are likely to spend a lot more time and hit some bumps.
-=======
-We strongly recommend using Docker, for installing Dispatch and all its services. If you need to to something custom, you can use this repository as the basis of your setup. If you do not wish to use the Docker images we provide, you can still find Dispatch on PyPI. However, we don't recommend that method. You'll need to work your way back from the main Dispatch image. It is not too hard, but you are likely to spend a lot more time and hit some bumps.
->>>>>>> fd8eea32
 
 To install Dispatch from the repository, clone the repository locally:
 
