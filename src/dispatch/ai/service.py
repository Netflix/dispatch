--- conflicted
+++ resolved
@@ -20,16 +20,14 @@
 from dispatch.enums import EventType
 
 from .exceptions import GenAIException
-<<<<<<< HEAD
 from .models import (
     ReadInSummary,
     ReadInSummaryResponse,
     CaseSignalSummary,
     CaseSignalSummaryResponse,
+    TacticalReport,
+    TacticalReportResponse,
 )
-=======
-from .models import ReadInSummary, ReadInSummaryResponse, TacticalReport, TacticalReportResponse
->>>>>>> 01cc40bf
 from .enums import AIEventSource, AIEventDescription
 
 log = logging.getLogger(__name__)
@@ -795,7 +793,7 @@
             ),
             incident_id=incident.id,
             details=result.dict(),
-            type=EventType.other
+            type=EventType.other,
         )
 
         return TacticalReportResponse(tactical_report=result)
@@ -803,4 +801,4 @@
     except Exception as e:
         error_message = f"Error generating tactical report: {str(e)}"
         log.exception(error_message)
-        return TacticalReportResponse(error_message = error_message)+        return TacticalReportResponse(error_message=error_message)