from typing import List, Optional

from dispatch.case import service as case_service
from dispatch.incident import service as incident_service
from dispatch.individual import service as individual_service
from dispatch.individual.models import IndividualContact
from dispatch.participant_role import service as participant_role_service
from dispatch.participant_role.models import ParticipantRole, ParticipantRoleCreate
from dispatch.plugin import service as plugin_service
from dispatch.service import service as service_service

from .models import Participant, ParticipantCreate, ParticipantUpdate


def get(*, db_session, participant_id: int) -> Optional[Participant]:
    """Get a participant by its id."""
    return db_session.query(Participant).filter(Participant.id == participant_id).first()


def get_by_incident_id_and_role(
    *, db_session, incident_id: int, role: str
) -> Optional[Participant]:
    """Get a participant by incident id and role name."""
    return (
        db_session.query(Participant)
        .join(ParticipantRole)
        .filter(Participant.incident_id == incident_id)
        .filter(ParticipantRole.renounced_at.is_(None))
        .filter(ParticipantRole.role == role)
        .one_or_none()
    )


def get_by_incident_id_and_email(
    *, db_session, incident_id: int, email: str
) -> Optional[Participant]:
    """Get a participant by incident id and email."""
    return (
        db_session.query(Participant)
        .join(IndividualContact)
        .filter(Participant.incident_id == incident_id)
        .filter(IndividualContact.email == email)
        .one_or_none()
    )


def get_by_case_id_and_email(*, db_session, case_id: int, email: str) -> Optional[Participant]:
    """Get a participant by case id and email."""
    return (
        db_session.query(Participant)
        .join(IndividualContact)
        .filter(Participant.case_id == case_id)
        .filter(IndividualContact.email == email)
        .one_or_none()
    )


def get_by_incident_id_and_service_id(
    *, db_session, incident_id: int, service_id: int
) -> Optional[Participant]:
    """Get participant by incident and service id."""
    return (
        db_session.query(Participant)
        .filter(Participant.incident_id == incident_id)
        .filter(Participant.service_id == service_id)
        .one_or_none()
    )


def get_by_incident_id_and_conversation_id(
    *, db_session, incident_id: int, user_conversation_id: str
) -> Optional[Participant]:
    """Get participant by incident and user_conversation id."""
    return (
        db_session.query(Participant)
        .filter(Participant.incident_id == incident_id)
        .filter(Participant.user_conversation_id == user_conversation_id)
        .one_or_none()
    )


def get_all(*, db_session) -> List[Optional[Participant]]:
    """Get all participants."""
    return db_session.query(Participant)


def get_all_by_incident_id(*, db_session, incident_id: int) -> List[Optional[Participant]]:
    """Get all participants by incident id."""
    return db_session.query(Participant).filter(Participant.incident_id == incident_id)


def get_or_create(
    *,
    db_session,
    subject_id: int,
    subject_type: str,
    individual_id: int,
    service_id: int,
    participant_roles: List[ParticipantRoleCreate],
) -> Participant:
    """Gets an existing participant object or creates a new one."""
<<<<<<< HEAD
    participant: Participant = (
        db_session.query(Participant)
        .filter(
            Participant.incident_id == subject_id
            if subject_type == "incident"
            else Participant.case_id == subject_id
        )
        .filter(Participant.individual_contact_id == individual_id)
        .one_or_none()
    )

    if not participant:
        if subject_type == "incident":
            from dispatch.incident import service as incident_service

            subject = incident_service.get(db_session=db_session, incident_id=subject_id)
        if subject_type == "case":
            from dispatch.case import service as case_service

=======
    query = db_session.query(Participant)

    if subject_type == "incident":
        query = query.filter(Participant.incident_id == subject_id)
    else:
        query = query.filter(Participant.case_id == subject_id)

    participant: Participant = query.filter(
        Participant.individual_contact_id == individual_id
    ).one_or_none()

    if not participant:
        if subject_type == "incident":
            subject = incident_service.get(db_session=db_session, incident_id=subject_id)
        if subject_type == "case":
>>>>>>> 42dc7793
            subject = case_service.get(db_session=db_session, case_id=subject_id)

        individual_info = {}
        contact_plugin = plugin_service.get_active_instance(
            db_session=db_session, project_id=subject.project.id, plugin_type="contact"
        )
        if contact_plugin:
            # We get information about the individual
            individual_contact = individual_service.get(
                db_session=db_session, individual_contact_id=individual_id
            )
            individual_info = contact_plugin.instance.get(
                individual_contact.email, db_session=db_session
            )

        location = individual_info.get("location", "Unknown")
        team = individual_info.get("team", "Unknown")
        department = individual_info.get("department", "Unknown")

        participant_in = ParticipantCreate(
            participant_roles=participant_roles,
            team=team,
            department=department,
            location=location,
        )

        if service_id:
            participant_in.service = {"id": service_id}

        participant = create(db_session=db_session, participant_in=participant_in)
    else:
        # we add additional roles to the participant
        for participant_role in participant_roles:
            participant.participant_roles.append(
                participant_role_service.create(
                    db_session=db_session, participant_role_in=participant_role
                )
            )

        if not participant.service:
            # we only associate the service with the participant once to prevent overwrites
            service = service_service.get(db_session=db_session, service_id=service_id)
            if service:
                participant.service_id = service_id
                participant.service = service

        db_session.commit()

    return participant


def create(*, db_session, participant_in: ParticipantCreate) -> Participant:
    """Create a new participant."""
    participant_roles = [
        participant_role_service.create(db_session=db_session, participant_role_in=participant_role)
        for participant_role in participant_in.participant_roles
    ]

    service = None
    if participant_in.service:
        service = service_service.get(db_session=db_session, service_id=participant_in.service.id)

    participant = Participant(
        **participant_in.dict(exclude={"participant_roles", "service"}),
        service=service,
        participant_roles=participant_roles,
    )

    db_session.add(participant)
    db_session.commit()
    return participant


def create_all(*, db_session, participants_in: List[ParticipantCreate]) -> List[Participant]:
    """Create a list of participants."""
    participants = [Participant(**t.dict()) for t in participants_in]
    db_session.bulk_save_objects(participants)
    db_session.commit()
    return participants


def update(
    *, db_session, participant: Participant, participant_in: ParticipantUpdate
) -> Participant:
    """Updates a participant."""
    participant_data = participant.dict()

    update_data = participant_in.dict(skip_defaults=True)

    for field in participant_data:
        if field in update_data:
            setattr(participant, field, update_data[field])

    db_session.commit()
    return participant


def delete(*, db_session, participant_id: int):
    """Deletes a participant."""
    participant = db_session.query(Participant).filter(Participant.id == participant_id).first()
    db_session.delete(participant)
    db_session.commit()<|MERGE_RESOLUTION|>--- conflicted
+++ resolved
@@ -99,27 +99,6 @@
     participant_roles: List[ParticipantRoleCreate],
 ) -> Participant:
     """Gets an existing participant object or creates a new one."""
-<<<<<<< HEAD
-    participant: Participant = (
-        db_session.query(Participant)
-        .filter(
-            Participant.incident_id == subject_id
-            if subject_type == "incident"
-            else Participant.case_id == subject_id
-        )
-        .filter(Participant.individual_contact_id == individual_id)
-        .one_or_none()
-    )
-
-    if not participant:
-        if subject_type == "incident":
-            from dispatch.incident import service as incident_service
-
-            subject = incident_service.get(db_session=db_session, incident_id=subject_id)
-        if subject_type == "case":
-            from dispatch.case import service as case_service
-
-=======
     query = db_session.query(Participant)
 
     if subject_type == "incident":
@@ -135,7 +114,6 @@
         if subject_type == "incident":
             subject = incident_service.get(db_session=db_session, incident_id=subject_id)
         if subject_type == "case":
->>>>>>> 42dc7793
             subject = case_service.get(db_session=db_session, case_id=subject_id)
 
         individual_info = {}
