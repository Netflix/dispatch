import logging
from typing import TypeVar

from dispatch.case.models import Case
from dispatch.database.core import SessionLocal, get_table_name_by_class_instance
from dispatch.event import service as event_service
from dispatch.incident.models import Incident
from dispatch.individual import service as individual_service
from dispatch.participant.models import Participant
from dispatch.participant_role import service as participant_role_service
from dispatch.participant_role.models import ParticipantRoleType, ParticipantRoleCreate
from dispatch.service import service as service_service

from .service import get_or_create, get_by_incident_id_and_email


log = logging.getLogger(__name__)

Subject = TypeVar("Subject", Case, Incident)


def add_participant(
    user_email: str,
    subject: Subject,
    db_session: SessionLocal,
    service_id: int = None,
    role: ParticipantRoleType = ParticipantRoleType.participant,
) -> Participant:
    """Adds a participant."""

    # we get or create a new individual
    individual = individual_service.get_or_create(
<<<<<<< HEAD
        db_session=db_session, project=subject.project, email=user_email
=======
        db_session=db_session, incident=subject, email=user_email
>>>>>>> 42dc7793
    )

    # we get or create a new participant
    subject_type = get_table_name_by_class_instance(subject)
    participant_role = ParticipantRoleCreate(role=role)
    participant = get_or_create(
        db_session=db_session,
        subject_id=subject.id,
        subject_type=subject_type,
        individual_id=individual.id,
        service_id=service_id,
        participant_roles=[participant_role],
    )

    individual.participant.append(participant)
    subject.participants.append(participant)

    # TODO: Split this assignment depending on Obj type
    # we update the commander, reporter, scribe, or liaison foreign key
    if role == ParticipantRoleType.incident_commander:
        subject.commander_id = participant.id
        subject.commanders_location = participant.location
    elif role == ParticipantRoleType.reporter:
        subject.reporter_id = participant.id
        subject.reporters_location = participant.location
    elif role == ParticipantRoleType.scribe:
        subject.scribe_id = participant.id
    elif role == ParticipantRoleType.liaison:
        subject.liaison_id = participant.id
    elif role == ParticipantRoleType.observer:
        subject.observer_id = participant.id
    elif role == ParticipantRoleType.assignee:
        subject.assignee_id = participant.id

    # we add and commit the changes
    db_session.add(participant)
    db_session.add(individual)
    db_session.add(subject)
    db_session.commit()

    if subject_type == "case":
        event_service.log_case_event(
            db_session=db_session,
            source="Dispatch Core App",
            description="Case group updated",
            case_id=subject.id,
        )
    if subject_type == "incident":
        event_service.log_incident_event(
            db_session=db_session,
            source="Dispatch Core App",
            description="Incident group updated",
            incident_id=subject.id,
        )

    return participant


def remove_participant(user_email: str, incident: Incident, db_session: SessionLocal):
    """Removes a participant."""
    inactivated = inactivate_participant(user_email, incident, db_session)

    if inactivated:
        participant = get_by_incident_id_and_email(
            db_session=db_session, incident_id=incident.id, email=user_email
        )

        log.debug(f"Removing {participant.individual.name} from {incident.name} incident...")

        participant.service = None

        db_session.add(participant)
        db_session.commit()

        event_service.log_incident_event(
            db_session=db_session,
            source="Dispatch Core App",
            description=f"{participant.individual.name} has been removed",
            incident_id=incident.id,
        )


def inactivate_participant(user_email: str, incident: Incident, db_session: SessionLocal):
    """Inactivates a participant."""
    participant = get_by_incident_id_and_email(
        db_session=db_session, incident_id=incident.id, email=user_email
    )

    if not participant:
        log.debug(
            f"Can't inactivate participant with {user_email} email. They're not a participant of {incident.name} incident."
        )
        return False

    log.debug(f"Inactivating {participant.individual.name} from {incident.name} incident...")

    participant_active_roles = participant_role_service.get_all_active_roles(
        db_session=db_session, participant_id=participant.id
    )
    for participant_active_role in participant_active_roles:
        participant_role_service.renounce_role(
            db_session=db_session, participant_role=participant_active_role
        )

    event_service.log_incident_event(
        db_session=db_session,
        source="Dispatch Core App",
        description=f"{participant.individual.name} has been inactivated",
        incident_id=incident.id,
    )

    return True


def reactivate_participant(
    user_email: str, incident: Incident, db_session: SessionLocal, service_id: int = None
):
    """Reactivates a participant."""
    participant = get_by_incident_id_and_email(
        db_session=db_session, incident_id=incident.id, email=user_email
    )

    if not participant:
        log.debug(f"{user_email} is not an inactive participant of {incident.name} incident.")
        return False

    log.debug(f"Reactivating {participant.individual.name} on {incident.name} incident...")

    # we get the last active role
    participant_role = participant_role_service.get_last_active_role(
        db_session=db_session, participant_id=participant.id
    )
    # we create a new role based on the last active role
    participant_role_in = ParticipantRoleCreate(role=participant_role.role)
    participant_role = participant_role_service.create(
        db_session=db_session, participant_role_in=participant_role_in
    )
    participant.participant_roles.append(participant_role)

    if service_id:
        service = service_service.get(db_session=db_session, service_id=service_id)
        participant.service = service

    db_session.add(participant)
    db_session.commit()

    event_service.log_incident_event(
        db_session=db_session,
        source="Dispatch Core App",
        description=f"{participant.individual.name} has been reactivated",
        incident_id=incident.id,
    )

    return True<|MERGE_RESOLUTION|>--- conflicted
+++ resolved
@@ -29,13 +29,8 @@
     """Adds a participant."""
 
     # we get or create a new individual
-    individual = individual_service.get_or_create(
-<<<<<<< HEAD
-        db_session=db_session, project=subject.project, email=user_email
-=======
-        db_session=db_session, incident=subject, email=user_email
->>>>>>> 42dc7793
-    )
+    individual = individual_service.get_or_create(db_session=db_session, project=subject.project, email=user_email)
+
 
     # we get or create a new participant
     subject_type = get_table_name_by_class_instance(subject)
