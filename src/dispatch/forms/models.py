from datetime import datetime
from pydantic import Field

from sqlalchemy import Column, Integer, ForeignKey, String
from sqlalchemy.orm import relationship

from dispatch.database.core import Base
from dispatch.individual.models import IndividualContactReadMinimal
from dispatch.models import DispatchBase, TimeStampMixin, PrimaryKey, Pagination, ProjectMixin
from dispatch.project.models import ProjectRead
from dispatch.incident.models import IncidentReadMinimal
from dispatch.forms.type.models import FormsTypeRead
from .enums import FormStatus, FormAttorneyStatus


class Forms(TimeStampMixin, ProjectMixin, Base):
    # Columns
    id = Column(Integer, primary_key=True)
    form_data = Column(String, nullable=True)
    status = Column(String, default=FormStatus.new, nullable=True)
    attorney_status = Column(String, default=FormAttorneyStatus.not_reviewed, nullable=True)
    attorney_questions = Column(String, nullable=True)
    attorney_analysis = Column(String, nullable=True)
    attorney_form_data = Column(String, nullable=True)

    # Relationships
    creator_id = Column(Integer, ForeignKey("individual_contact.id"))
    creator = relationship("IndividualContact")

    incident_id = Column(Integer, ForeignKey("incident.id"))
    incident = relationship("Incident")

    form_type_id = Column(Integer, ForeignKey("forms_type.id"))
    form_type = relationship("FormsType")


# Pydantic models
class FormsBase(DispatchBase):
<<<<<<< HEAD
    form_type: FormsTypeRead | None
    creator: IndividualContactReadMinimal | None
    form_data: str | None = Field(None, nullable=True)
    status: str | None = Field(None, nullable=True)
    attorney_status: str | None = Field(None, nullable=True)
    project: ProjectRead | None
    incident: IncidentReadMinimal | None
    attorney_questions: str | None = Field(None, nullable=True)
    attorney_analysis: str | None = Field(None, nullable=True)
=======
    form_type: Optional[FormsTypeRead]
    creator: Optional[IndividualContactReadMinimal]
    form_data: Optional[str] = Field(None, nullable=True)
    attorney_form_data: Optional[str] = Field(None, nullable=True)
    status: Optional[str] = Field(None, nullable=True)
    attorney_status: Optional[str] = Field(None, nullable=True)
    project: Optional[ProjectRead]
    incident: Optional[IncidentReadMinimal]
    attorney_questions: Optional[str] = Field(None, nullable=True)
    attorney_analysis: Optional[str] = Field(None, nullable=True)
>>>>>>> eee141c6


class FormsCreate(FormsBase):
    pass


class FormsUpdate(FormsBase):
    id: PrimaryKey = None


class FormsRead(FormsBase):
    id: PrimaryKey
    project: ProjectRead | None
    created_at: datetime | None = None
    updated_at: datetime | None = None


class FormsPagination(Pagination):
    items: list[FormsRead]
    total: int<|MERGE_RESOLUTION|>--- conflicted
+++ resolved
@@ -36,28 +36,16 @@
 
 # Pydantic models
 class FormsBase(DispatchBase):
-<<<<<<< HEAD
     form_type: FormsTypeRead | None
     creator: IndividualContactReadMinimal | None
     form_data: str | None = Field(None, nullable=True)
+    attorney_form_data: str | None = Field(None, nullable=True)
     status: str | None = Field(None, nullable=True)
     attorney_status: str | None = Field(None, nullable=True)
     project: ProjectRead | None
     incident: IncidentReadMinimal | None
     attorney_questions: str | None = Field(None, nullable=True)
     attorney_analysis: str | None = Field(None, nullable=True)
-=======
-    form_type: Optional[FormsTypeRead]
-    creator: Optional[IndividualContactReadMinimal]
-    form_data: Optional[str] = Field(None, nullable=True)
-    attorney_form_data: Optional[str] = Field(None, nullable=True)
-    status: Optional[str] = Field(None, nullable=True)
-    attorney_status: Optional[str] = Field(None, nullable=True)
-    project: Optional[ProjectRead]
-    incident: Optional[IncidentReadMinimal]
-    attorney_questions: Optional[str] = Field(None, nullable=True)
-    attorney_analysis: Optional[str] = Field(None, nullable=True)
->>>>>>> eee141c6
 
 
 class FormsCreate(FormsBase):
