import logging

from datetime import datetime, date
from schedule import every
from sqlalchemy import func

from dispatch.config import (
    DISPATCH_HELP_EMAIL,
    DISPATCH_UI_URL,
)
from dispatch.conversation.enums import ConversationButtonActions
from dispatch.database import resolve_attr
from dispatch.decorators import background_task
from dispatch.enums import Visibility
from dispatch.messaging.strings import (
    INCIDENT,
    INCIDENT_DAILY_REPORT,
    INCIDENT_DAILY_REPORT_TITLE,
    MessageType,
)
from dispatch.nlp import build_phrase_matcher, build_term_vocab, extract_terms_from_text
from dispatch.notification import service as notification_service
from dispatch.plugin import service as plugin_service
from dispatch.scheduler import scheduler
from dispatch.tag import service as tag_service
from dispatch.tag.models import Tag

from .enums import IncidentStatus
from .flows import update_external_incident_ticket
from .messaging import send_incident_close_reminder
from .service import (
    calculate_cost,
    get_all,
    get_all_by_status,
    get_all_last_x_hours_by_status,
)


log = logging.getLogger(__name__)


@scheduler.add(every(1).hours, name="incident-tagger")
@background_task
def auto_tagger(db_session):
    """Attempts to take existing tags and associate them with incidents."""
    tags = tag_service.get_all(db_session=db_session).all()
    log.debug(f"Fetched {len(tags)} tags from database.")

    tag_strings = [t.name.lower() for t in tags if t.discoverable]
    phrases = build_term_vocab(tag_strings)
    matcher = build_phrase_matcher("dispatch-tag", phrases)

    plugin = plugin_service.get_active(db_session=db_session, plugin_type="storage")

    for incident in get_all(db_session=db_session).all():
        log.debug(f"Processing incident. Name: {incident.name}")

        doc = incident.incident_document

        if doc:
            try:
                mime_type = "text/plain"
                text = plugin.instance.get(doc.resource_id, mime_type)
            except Exception as e:
                log.debug(f"Failed to get document. Reason: {e}")
                log.exception(e)
                continue

            extracted_tags = list(set(extract_terms_from_text(text, matcher)))

            matched_tags = (
                db_session.query(Tag)
                .filter(func.upper(Tag.name).in_([func.upper(t) for t in extracted_tags]))
                .all()
            )

            incident.tags.extend(matched_tags)
            db_session.commit()

            log.debug(
                f"Associating tags with incident. Incident: {incident.name}, Tags: {extracted_tags}"
            )


@scheduler.add(every(1).day.at("18:00"), name="incident-daily-report")
@background_task
def daily_report(db_session=None):
    """
    Creates and sends an incident daily report.
    """
<<<<<<< HEAD
    notifications = notification_service.get_all_enabled(db_session=db_session)
    for notification in notifications:
        for filter in notification.filters:
            pass

    active_incidents = get_all_by_status(db_session=db_session, status=IncidentStatus.active)
=======
    active_incidents = get_all_by_status(db_session=db_session, status=IncidentStatus.active.value)
>>>>>>> 1085a84b
    stable_incidents = get_all_last_x_hours_by_status(
        db_session=db_session, status=IncidentStatus.stable.value, hours=24
    )
    closed_incidents = get_all_last_x_hours_by_status(
        db_session=db_session, status=IncidentStatus.closed.value, hours=24
    )
    incidents = active_incidents + stable_incidents + closed_incidents

    items_grouped = []
    items_grouped_template = INCIDENT
    for idx, incident in enumerate(incidents):
<<<<<<< HEAD
        try:
            item = {
                "commander_fullname": incident.commander.individual.name,
                "commander_weblink": incident.commander.individual.weblink,
                "incident_id": incident.id,
                "name": incident.name,
                "priority": incident.incident_priority.name,
                "priority_description": incident.incident_priority.description,
                "status": incident.status,
                "ticket_weblink": resolve_attr(incident, "ticket.weblink"),
                "title": incident.title,
                "type": incident.incident_type.name,
                "type_description": incident.incident_type.description,
            }

            if incident.status != IncidentStatus.closed.value:
                item.update(
                    {
                        "button_text": "Join Incident",
                        "button_value": str(incident.id),
                        "button_action": f"{ConversationButtonActions.invite_user.value}-{incident.status}-{idx}",
                    }
                )

            items_grouped.append(item)
        except Exception as e:
            log.exception(e)
=======
        if incident.visibility == Visibility.open.value:
            try:
                item = {
                    "commander_fullname": incident.commander.individual.name,
                    "commander_weblink": incident.commander.individual.weblink,
                    "incident_id": incident.id,
                    "name": incident.name,
                    "priority": incident.incident_priority.name,
                    "priority_description": incident.incident_priority.description,
                    "status": incident.status,
                    "ticket_weblink": resolve_attr(incident, "ticket.weblink"),
                    "title": incident.title,
                    "type": incident.incident_type.name,
                    "type_description": incident.incident_type.description,
                }

                if incident.status != IncidentStatus.closed.value:
                    item.update(
                        {
                            "button_text": "Join Incident",
                            "button_value": str(incident.id),
                            "button_action": f"{ConversationButtonActions.invite_user.value}-{incident.status}-{idx}",
                        }
                    )

                items_grouped.append(item)
            except Exception as e:
                log.exception(e)
>>>>>>> 1085a84b

    notification_kwargs = {
        "contact_fullname": DISPATCH_HELP_EMAIL,
        "contact_weblink": DISPATCH_HELP_EMAIL,
        "items_grouped": items_grouped,
        "items_grouped_template": items_grouped_template,
    }

    notification_params = {
        "text": INCIDENT_DAILY_REPORT_TITLE,
        "type": MessageType.incident_daily_report,
        "template": INCIDENT_DAILY_REPORT,
        "kwargs": notification_kwargs,
    }

    notification_service.filter_and_send(
        db_session=db_session, class_instance=incident, notification_params=notification_params
    )


@scheduler.add(every(5).minutes, name="calculate-incidents-cost")
@background_task
def calculate_incidents_cost(db_session=None):
    """Calculates the cost of all incidents."""

    # we want to update all incidents, all the time
    incidents = get_all(db_session=db_session)
    for incident in incidents:
        try:
            # we calculate the cost
            incident_cost = calculate_cost(incident.id, db_session)

            # if the cost hasn't changed, don't continue
            if incident.cost == incident_cost:
                continue

            # we update the incident
            incident.cost = incident_cost
            db_session.add(incident)
            db_session.commit()

            log.debug(f"Incident cost for {incident.name} updated in the database.")

            if incident.ticket:
                # we update the external ticket
                update_external_incident_ticket(incident, db_session)
                log.debug(f"Incident cost for {incident.name} updated in the ticket.")
            else:
                log.debug(f"Ticket not found. Incident cost for {incident.name} not updated.")

        except Exception as e:
            # we shouldn't fail to update all incidents when one fails
            log.exception(e)


@scheduler.add(every(1).day.at("18:00"), name="incident-status-reminder")
@background_task
def close_incident_reminder(db_session=None):
    """Sends a reminder to the IC to close out their incident."""
    incidents = get_all_by_status(db_session=db_session, status=IncidentStatus.stable)

    for incident in incidents:
        span = datetime.utcnow() - incident.stable_at
        q, r = divmod(span.days, 7)  # only for incidents that have been stable longer than a week
        if q >= 1 and r == 0:
            if date.today().isoweekday() == 1:  # lets only send on mondays
                send_incident_close_reminder(incident, db_session)<|MERGE_RESOLUTION|>--- conflicted
+++ resolved
@@ -86,105 +86,72 @@
 @background_task
 def daily_report(db_session=None):
     """
-    Creates and sends an incident daily report.
+    Creates and sends incidents daily reports based on notifications.
     """
-<<<<<<< HEAD
     notifications = notification_service.get_all_enabled(db_session=db_session)
     for notification in notifications:
-        for filter in notification.filters:
-            pass
-
-    active_incidents = get_all_by_status(db_session=db_session, status=IncidentStatus.active)
-=======
-    active_incidents = get_all_by_status(db_session=db_session, status=IncidentStatus.active.value)
->>>>>>> 1085a84b
-    stable_incidents = get_all_last_x_hours_by_status(
-        db_session=db_session, status=IncidentStatus.stable.value, hours=24
-    )
-    closed_incidents = get_all_last_x_hours_by_status(
-        db_session=db_session, status=IncidentStatus.closed.value, hours=24
-    )
-    incidents = active_incidents + stable_incidents + closed_incidents
-
-    items_grouped = []
-    items_grouped_template = INCIDENT
-    for idx, incident in enumerate(incidents):
-<<<<<<< HEAD
-        try:
-            item = {
-                "commander_fullname": incident.commander.individual.name,
-                "commander_weblink": incident.commander.individual.weblink,
-                "incident_id": incident.id,
-                "name": incident.name,
-                "priority": incident.incident_priority.name,
-                "priority_description": incident.incident_priority.description,
-                "status": incident.status,
-                "ticket_weblink": resolve_attr(incident, "ticket.weblink"),
-                "title": incident.title,
-                "type": incident.incident_type.name,
-                "type_description": incident.incident_type.description,
+        for search_filter in notification.filters:
+            active_incidents = get_all_by_status(
+                db_session=db_session, status=IncidentStatus.active.value
+            )
+            stable_incidents = get_all_last_x_hours_by_status(
+                db_session=db_session, status=IncidentStatus.stable.value, hours=24
+            )
+            closed_incidents = get_all_last_x_hours_by_status(
+                db_session=db_session, status=IncidentStatus.closed.value, hours=24
+            )
+            incidents = active_incidents + stable_incidents + closed_incidents
+
+            items_grouped = []
+            items_grouped_template = INCIDENT
+            for idx, incident in enumerate(incidents):
+                try:
+                    item = {
+                        "commander_fullname": incident.commander.individual.name,
+                        "commander_weblink": incident.commander.individual.weblink,
+                        "incident_id": incident.id,
+                        "name": incident.name,
+                        "priority": incident.incident_priority.name,
+                        "priority_description": incident.incident_priority.description,
+                        "status": incident.status,
+                        "ticket_weblink": resolve_attr(incident, "ticket.weblink"),
+                        "title": incident.title,
+                        "type": incident.incident_type.name,
+                        "type_description": incident.incident_type.description,
+                    }
+
+                    if incident.status != IncidentStatus.closed.value:
+                        item.update(
+                            {
+                                "button_text": "Join Incident",
+                                "button_value": str(incident.id),
+                                "button_action": f"{ConversationButtonActions.invite_user.value}-{incident.status}-{idx}",
+                            }
+                        )
+
+                    items_grouped.append(item)
+                except Exception as e:
+                    log.exception(e)
+
+            notification_kwargs = {
+                "contact_fullname": DISPATCH_HELP_EMAIL,
+                "contact_weblink": DISPATCH_HELP_EMAIL,
+                "items_grouped": items_grouped,
+                "items_grouped_template": items_grouped_template,
             }
 
-            if incident.status != IncidentStatus.closed.value:
-                item.update(
-                    {
-                        "button_text": "Join Incident",
-                        "button_value": str(incident.id),
-                        "button_action": f"{ConversationButtonActions.invite_user.value}-{incident.status}-{idx}",
-                    }
-                )
-
-            items_grouped.append(item)
-        except Exception as e:
-            log.exception(e)
-=======
-        if incident.visibility == Visibility.open.value:
-            try:
-                item = {
-                    "commander_fullname": incident.commander.individual.name,
-                    "commander_weblink": incident.commander.individual.weblink,
-                    "incident_id": incident.id,
-                    "name": incident.name,
-                    "priority": incident.incident_priority.name,
-                    "priority_description": incident.incident_priority.description,
-                    "status": incident.status,
-                    "ticket_weblink": resolve_attr(incident, "ticket.weblink"),
-                    "title": incident.title,
-                    "type": incident.incident_type.name,
-                    "type_description": incident.incident_type.description,
-                }
-
-                if incident.status != IncidentStatus.closed.value:
-                    item.update(
-                        {
-                            "button_text": "Join Incident",
-                            "button_value": str(incident.id),
-                            "button_action": f"{ConversationButtonActions.invite_user.value}-{incident.status}-{idx}",
-                        }
-                    )
-
-                items_grouped.append(item)
-            except Exception as e:
-                log.exception(e)
->>>>>>> 1085a84b
-
-    notification_kwargs = {
-        "contact_fullname": DISPATCH_HELP_EMAIL,
-        "contact_weblink": DISPATCH_HELP_EMAIL,
-        "items_grouped": items_grouped,
-        "items_grouped_template": items_grouped_template,
-    }
-
-    notification_params = {
-        "text": INCIDENT_DAILY_REPORT_TITLE,
-        "type": MessageType.incident_daily_report,
-        "template": INCIDENT_DAILY_REPORT,
-        "kwargs": notification_kwargs,
-    }
-
-    notification_service.filter_and_send(
-        db_session=db_session, class_instance=incident, notification_params=notification_params
-    )
+            notification_params = {
+                "text": INCIDENT_DAILY_REPORT_TITLE,
+                "type": MessageType.incident_daily_report,
+                "template": INCIDENT_DAILY_REPORT,
+                "kwargs": notification_kwargs,
+            }
+
+            notification_service.send(
+                db_session=db_session,
+                notification=notification,
+                notification_params=notification_params,
+            )
 
 
 @scheduler.add(every(5).minutes, name="calculate-incidents-cost")
