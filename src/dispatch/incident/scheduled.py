--- conflicted
+++ resolved
@@ -26,17 +26,14 @@
 from .enums import IncidentStatus
 from .service import (
     calculate_cost,
-<<<<<<< HEAD
     get_all_by_status,
     get_all_last_x_hours_by_status,
 )
 from .messaging import send_incident_status_report_reminder
-=======
     get_all,
     get_all_by_status,
     get_all_last_x_hours_by_status,
 )
->>>>>>> a6dea127
 
 # TODO figure out a way to do mapping in the config file
 # reminder (in hours)
