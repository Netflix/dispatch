--- conflicted
+++ resolved
@@ -30,15 +30,10 @@
     # default to reporter if we don't have an oncall plugin enabled
     assignee_email = reporter_email
 
-<<<<<<< HEAD
-    oncall_plugin = plugin_service.get_active(db_session=db_session, plugin_type="oncall")
-    if role == ParticipantRoleType.incident_commander.value:
-=======
     oncall_plugin = plugin_service.get_active_instance(
         db_session=db_session, project_id=incident.project.id, plugin_type="oncall"
     )
     if role == ParticipantRoleType.incident_commander:
->>>>>>> 541988d9
         # default to reporter
         if incident.incident_type.commander_service:
             service = incident.incident_type.commander_service
