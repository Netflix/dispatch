from datetime import datetime, timedelta
from typing import List, Optional

from dispatch.database.core import SessionLocal

from dispatch.event import service as event_service
from dispatch.incident_cost import service as incident_cost_service
from dispatch.incident_priority import service as incident_priority_service
from dispatch.incident_type import service as incident_type_service
from dispatch.participant_role.models import ParticipantRoleType
from dispatch.tag import service as tag_service
from dispatch.tag.models import TagUpdate, TagCreate
from dispatch.term import service as term_service
from dispatch.term.models import TermUpdate
from dispatch.project import service as project_service
from dispatch.plugin import service as plugin_service
from dispatch.participant import flows as participant_flows

from .enums import IncidentStatus
from .models import Incident, IncidentUpdate


def assign_incident_role(
    db_session: SessionLocal,
    incident: Incident,
    reporter_email: str,
    role: ParticipantRoleType,
):
    """Assigns incident roles."""
    # We resolve the incident role email
    # default to reporter if we don't have an oncall plugin enabled
    assignee_email = reporter_email

    oncall_plugin = plugin_service.get_active_instance(
        db_session=db_session, project_id=incident.project.id, plugin_type="oncall"
    )
    service_id = None
    if role == ParticipantRoleType.incident_commander:
        # default to reporter
        if incident.incident_type.commander_service:
            service = incident.incident_type.commander_service
            service_id = service.id
            if oncall_plugin:
                assignee_email = oncall_plugin.instance.get(service_id=service.external_id)
                if incident.incident_priority.page_commander:
                    oncall_plugin.instance.page(
                        service_id=service.external_id,
                        incident_name=incident.name,
                        incident_title=incident.title,
                        incident_description=incident.description,
                    )

    elif role == ParticipantRoleType.liaison.value:
        if incident.incident_type.liaison_service:
            service = incident.incident_type.liaison_service
            service_id = service.id
            if oncall_plugin:
                assignee_email = oncall_plugin.instance.get(service_id=service.external_id)

    # Add a new participant (duplicate participants with different roles will be updated)
    participant_flows.add_participant(
        assignee_email,
        incident,
        db_session,
        service_id=service_id,
        role=role,
    )


def get(*, db_session, incident_id: int) -> Optional[Incident]:
    """Returns an incident based on the given id."""
    return db_session.query(Incident).filter(Incident.id == incident_id).first()


def get_by_name(*, db_session, project_id: int, incident_name: str) -> Optional[Incident]:
    """Returns an incident based on the given name."""
    return (
        db_session.query(Incident)
        .filter(Incident.name == incident_name)
        .filter(Incident.project_id == project_id)
        .first()
    )


def get_all(*, db_session, project_id: int) -> List[Optional[Incident]]:
    """Returns all incidents."""
    return db_session.query(Incident).filter(Incident.project_id == project_id)


def get_all_by_status(
    *, db_session, status: str, project_id: int, skip=0, limit=100
) -> List[Optional[Incident]]:
    """Returns all incidents based on the given status."""
    return (
        db_session.query(Incident)
        .filter(Incident.status == status)
        .filter(Incident.project_id == project_id)
        .offset(skip)
        .limit(limit)
        .all()
    )


def get_all_last_x_hours_by_status(
    *, db_session, status: str, hours: int, project_id: int, skip=0, limit=100
) -> List[Optional[Incident]]:
    """Returns all incidents of a given status in the last x hours."""
    now = datetime.utcnow()

    if status == IncidentStatus.active.value:
        return (
            db_session.query(Incident)
            .filter(Incident.status == IncidentStatus.active.value)
            .filter(Incident.created_at >= now - timedelta(hours=hours))
            .filter(Incident.project_id == project_id)
            .offset(skip)
            .limit(limit)
            .all()
        )

    if status == IncidentStatus.stable.value:
        return (
            db_session.query(Incident)
            .filter(Incident.status == IncidentStatus.stable.value)
            .filter(Incident.stable_at >= now - timedelta(hours=hours))
            .filter(Incident.project_id == project_id)
            .offset(skip)
            .limit(limit)
            .all()
        )

    if status == IncidentStatus.closed.value:
        return (
            db_session.query(Incident)
            .filter(Incident.status == IncidentStatus.closed.value)
            .filter(Incident.closed_at >= now - timedelta(hours=hours))
            .filter(Incident.project_id == project_id)
            .offset(skip)
            .limit(limit)
            .all()
        )


def get_all_by_incident_type(
    *, db_session, incident_type: str, project_id: int, skip=0, limit=100
) -> List[Optional[Incident]]:
    """Returns all incidents with the given incident type."""
    return (
        db_session.query(Incident)
        .filter(Incident.incident_type.name == incident_type)
        .filter(Incident.project_id == project_id)
        .offset(skip)
        .limit(limit)
        .all()
    )


def create(
    *,
    db_session,
    project: str,
    incident_priority: str,
    incident_type: str,
    reporter: dict,
    title: str,
    status: str,
    description: str,
    tags: List[dict],
    visibility: str = None,
) -> Incident:
    """Creates a new incident."""
    if not project:
        project = project_service.get_default(db_session=db_session)
        if not project:
            raise Exception("No project specificed and no default has been defined.")
    else:
        project = project_service.get_by_name(db_session=db_session, name=project["name"])

    # We get the incident type by name
    if not incident_type:
        incident_type = incident_type_service.get_default(
            db_session=db_session, project_id=project.id
        )
        if not incident_type:
            raise Exception("No incident type specified and no default has been defined.")
    else:
        incident_type = incident_type_service.get_by_name(
            db_session=db_session, project_id=project.id, name=incident_type["name"]
        )

        if not incident_type.enabled:
            raise Exception("Incident type must be enabled.")

    # We get the incident priority by name
    if not incident_priority:
        incident_priority = incident_priority_service.get_default(
            db_session=db_session, project_id=project.id
        )
        if not incident_priority:
            raise Exception("No incident priority specified and no default has been defined.")
    else:
        incident_priority = incident_priority_service.get_by_name(
            db_session=db_session, project_id=project.id, name=incident_priority["name"]
        )

        if not incident_priority.enabled:
            raise Exception("Incident priority must be enabled.")

    if not visibility:
        visibility = incident_type.visibility

    tag_objs = []
    for t in tags:
        tag_objs.append(tag_service.get_or_create(db_session=db_session, tag_in=TagCreate(**t)))

    # We create the incident
    incident = Incident(
        title=title,
        description=description,
        status=status,
        incident_type=incident_type,
        incident_priority=incident_priority,
        visibility=visibility,
        tags=tag_objs,
        project=project,
    )
    db_session.add(incident)
    db_session.commit()

    event_service.log(
        db_session=db_session,
        source="Dispatch Core App",
        description="Incident created",
        incident_id=incident.id,
    )

    # Add other incident roles (e.g. commander and liaison)
<<<<<<< HEAD
    assign_incident_role(
        db_session, incident, reporter["individual"]["email"], ParticipantRoleType.reporter
    )

    assign_incident_role(
        db_session,
        incident,
        reporter["individual"]["email"],
        ParticipantRoleType.incident_commander,
    )

    assign_incident_role(
        db_session, incident, reporter["individual"]["email"], ParticipantRoleType.liaison
    )
=======
    assign_incident_role(db_session, incident, reporter["individual"]["email"], ParticipantRoleType.reporter)

    assign_incident_role(
        db_session, incident, reporter["individual"]["email"], ParticipantRoleType.incident_commander
    )

    assign_incident_role(db_session, incident, reporter["individual"]["email"], ParticipantRoleType.liaison)
>>>>>>> cb679f6a

    return incident


def update(*, db_session, incident: Incident, incident_in: IncidentUpdate) -> Incident:
    """Updates an existing incident."""
    incident_priority = incident_priority_service.get_by_name(
        db_session=db_session,
        project_id=incident.project.id,
        name=incident_in.incident_priority.name,
    )

    if not incident_priority.enabled:
        raise Exception("Incident priority must be enabled.")

    incident_type = incident_type_service.get_by_name(
        db_session=db_session, project_id=incident.project.id, name=incident_in.incident_type.name
    )

    if not incident_type.enabled:
        raise Exception("Incident type must be enabled.")

    tags = []
    for t in incident_in.tags:
        tags.append(tag_service.get_or_create(db_session=db_session, tag_in=TagUpdate(**t)))

    terms = []
    for t in incident_in.terms:
        terms.append(term_service.get_or_create(db_session=db_session, term_in=TermUpdate(**t)))

    duplicates = []
    for d in incident_in.duplicates:
        duplicates.append(get(db_session=db_session, incident_id=d.id))

    incident_costs = []
    for incident_cost in incident_in.incident_costs:
        incident_costs.append(
            incident_cost_service.get_or_create(
                db_session=db_session, incident_cost_in=incident_cost
            )
        )

    update_data = incident_in.dict(
        skip_defaults=True,
        exclude={
            "commander",
            "duplicates",
            "incident_costs",
            "incident_priority",
            "incident_type",
            "reporter",
            "status",
            "tags",
            "terms",
            "visibility",
            "project",
        },
    )

    for field in update_data.keys():
        setattr(incident, field, update_data[field])

    incident.duplicates = duplicates
    incident.incident_costs = incident_costs
    incident.incident_priority = incident_priority
    incident.incident_type = incident_type
    incident.status = incident_in.status
    incident.tags = tags
    incident.terms = terms
    incident.visibility = incident_in.visibility

    db_session.add(incident)
    db_session.commit()

    return incident


def delete(*, db_session, incident_id: int):
    """Deletes an existing incident."""
    db_session.query(Incident).filter(Incident.id == incident_id).delete()
    db_session.commit()<|MERGE_RESOLUTION|>--- conflicted
+++ resolved
@@ -235,7 +235,6 @@
     )
 
     # Add other incident roles (e.g. commander and liaison)
-<<<<<<< HEAD
     assign_incident_role(
         db_session, incident, reporter["individual"]["email"], ParticipantRoleType.reporter
     )
@@ -250,15 +249,7 @@
     assign_incident_role(
         db_session, incident, reporter["individual"]["email"], ParticipantRoleType.liaison
     )
-=======
-    assign_incident_role(db_session, incident, reporter["individual"]["email"], ParticipantRoleType.reporter)
-
-    assign_incident_role(
-        db_session, incident, reporter["individual"]["email"], ParticipantRoleType.incident_commander
-    )
-
-    assign_incident_role(db_session, incident, reporter["individual"]["email"], ParticipantRoleType.liaison)
->>>>>>> cb679f6a
+
 
     return incident
 
