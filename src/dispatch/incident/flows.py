--- conflicted
+++ resolved
@@ -551,13 +551,10 @@
     plugin = plugin_service.get_active_instance(
         db_session=db_session, project_id=incident.project.id, plugin_type="conversation"
     )
-<<<<<<< HEAD
     if not plugin:
         log.warning("Bookmarks not created. No conversation plugin enabled.")
         return
 
-=======
->>>>>>> 6ff69a58
     try:
         plugin.instance.set_bookmark(
             incident.conversation.channel_id,
@@ -943,14 +940,6 @@
                 description="Conversation added to incident",
                 incident_id=incident.id,
             )
-<<<<<<< HEAD
-=======
-
-            # we set the conversation topic
-            set_conversation_topic(incident, db_session)
-            # we set the conversation bookmarks
-            set_conversation_bookmarks(incident, db_session)
->>>>>>> 6ff69a58
         except Exception as e:
             event_service.log_incident_event(
                 db_session=db_session,
@@ -960,7 +949,6 @@
             )
             log.exception(e)
 
-<<<<<<< HEAD
     # we update the incident ticket
     update_external_incident_ticket(incident.id, db_session)
 
@@ -1002,8 +990,6 @@
     # we set the conversation bookmarks
     set_conversation_bookmarks(incident, db_session)
 
-=======
->>>>>>> 6ff69a58
     # we defer this setup for all resolved incident roles until after resources have been created
     roles = ["reporter", "commander", "liaison", "scribe"]
 
