--- conflicted
+++ resolved
@@ -133,11 +133,8 @@
         incident.incident_priority.name,
         incident.commander.email,
         incident.reporter.email,
-<<<<<<< HEAD
         incident_type_plugin_metadata
-=======
         incident_type_plugin_metadata.get(plugin.slug),
->>>>>>> c37a295c
     )
     ticket.update({"resource_type": plugin.slug})
 
