"""
.. module: dispatch.incident.messaging
    :platform: Unix
    :copyright: (c) 2019 by Netflix Inc., see AUTHORS for more
    :license: Apache, see LICENSE for more details.
"""
import logging

from dispatch.config import DISPATCH_UI_URL
from dispatch.conversation.enums import ConversationCommands
from dispatch.database.core import SessionLocal, resolve_attr
from dispatch.document import service as document_service
from dispatch.incident.enums import IncidentStatus
from dispatch.incident.models import Incident, IncidentRead
from dispatch.notification import service as notification_service
from dispatch.messaging.strings import (
    INCIDENT_CLOSED_INFORMATION_REVIEW_REMINDER_NOTIFICATION,
    INCIDENT_CLOSED_RATING_FEEDBACK_NOTIFICATION,
    INCIDENT_COMMANDER,
    INCIDENT_COMMANDER_READDED_NOTIFICATION,
    INCIDENT_MANAGEMENT_HELP_TIPS_MESSAGE,
    INCIDENT_NAME,
    INCIDENT_NAME_WITH_ENGAGEMENT,
    INCIDENT_NEW_ROLE_NOTIFICATION,
    INCIDENT_NOTIFICATION,
    INCIDENT_NOTIFICATION_COMMON,
    INCIDENT_OPEN_TASKS,
    INCIDENT_PARTICIPANT_SUGGESTED_READING_ITEM,
    INCIDENT_PARTICIPANT_WELCOME_MESSAGE,
    INCIDENT_PRIORITY_CHANGE,
    INCIDENT_RESOURCES_MESSAGE,
    INCIDENT_REVIEW_DOCUMENT,
    INCIDENT_STATUS_CHANGE,
    INCIDENT_STATUS_REMINDER,
    INCIDENT_TYPE_CHANGE,
    MessageType,
)
from dispatch.participant import service as participant_service
from dispatch.participant_role import service as participant_role_service
from dispatch.plugin import service as plugin_service


log = logging.getLogger(__name__)


def get_suggested_documents(db_session, incident: Incident) -> list:
    """Get additional incident documents based on priority, type, and description."""
    plugin = plugin_service.get_active_instance(
        db_session=db_session, project_id=incident.project.id, plugin_type="document-resolver"
    )

    documents = []
    if plugin:
        matches = plugin.instance.get(incident=incident, db_session=db_session)

        for m in matches:
            document = document_service.get(
                db_session=db_session, document_id=m.resource_state["id"]
            )
            documents.append(document)

    return documents


def send_welcome_ephemeral_message_to_participant(
    participant_email: str, incident: Incident, db_session: SessionLocal
):
    """Sends an ephemeral message to the participant."""
    # we load the incident instance
    plugin = plugin_service.get_active_instance(
        db_session=db_session, project_id=incident.project.id, plugin_type="conversation"
    )
    if not plugin:
        log.warning("Incident welcome message not sent, not conversation plugin enabled.")
        return

    # we send the ephemeral message
    message_kwargs = {
        "name": incident.name,
        "title": incident.title,
        "description": f"{incident.description[:500]}...",
        "status": incident.status,
        "type": incident.incident_type.name,
        "type_description": incident.incident_type.description,
        "priority": incident.incident_priority.name,
        "priority_description": incident.incident_priority.description,
        "commander_fullname": incident.commander.individual.name,
        "commander_team": incident.commander.team,
        "commander_weblink": incident.commander.individual.weblink,
        "reporter_fullname": incident.reporter.individual.name,
        "reporter_team": incident.reporter.team,
        "reporter_weblink": incident.reporter.individual.weblink,
        "document_weblink": resolve_attr(incident, "incident_document.weblink"),
        "storage_weblink": resolve_attr(incident, "storage.weblink"),
        "ticket_weblink": resolve_attr(incident, "ticket.weblink"),
        "conference_weblink": resolve_attr(incident, "conference.weblink"),
        "conference_challenge": resolve_attr(incident, "conference.conference_challenge"),
    }

    faq_doc = document_service.get_incident_faq_document(
        db_session=db_session, project_id=incident.project_id
    )
    if faq_doc:
        message_kwargs.update({"faq_weblink": faq_doc.weblink})

    conversation_reference = document_service.get_conversation_reference_document(
        db_session=db_session, project_id=incident.project_id
    )
    if conversation_reference:
        message_kwargs.update(
            {"conversation_commands_reference_document_weblink": conversation_reference.weblink}
        )

    plugin.instance.send_ephemeral(
        incident.conversation.channel_id,
        participant_email,
        "Incident Welcome Message",
        INCIDENT_PARTICIPANT_WELCOME_MESSAGE,
        MessageType.incident_participant_welcome,
        **message_kwargs,
    )

    log.debug(f"Welcome ephemeral message sent to {participant_email}.")


def send_welcome_email_to_participant(
    participant_email: str, incident: Incident, db_session: SessionLocal
):
    """Sends a welcome email to the participant."""
    # we load the incident instance
    plugin = plugin_service.get_active_instance(
        db_session=db_session, project_id=incident.project.id, plugin_type="email"
    )
    if not plugin:
        log.warning("Participant welcome email not sent, not email plugin configured.")
        return

    message_kwargs = {
        "name": incident.name,
        "title": incident.title,
        "description": f"{incident.description[:500]}...",
        "status": incident.status,
        "type": incident.incident_type.name,
        "type_description": incident.incident_type.description,
        "priority": incident.incident_priority.name,
        "priority_description": incident.incident_priority.description,
        "commander_fullname": incident.commander.individual.name,
        "commander_team": incident.commander.team,
        "commander_weblink": incident.commander.individual.weblink,
        "reporter_fullname": incident.reporter.individual.name,
        "reporter_team": incident.reporter.team,
        "reporter_weblink": incident.reporter.individual.weblink,
        "document_weblink": resolve_attr(incident, "incident_document.weblink"),
        "storage_weblink": resolve_attr(incident, "storage.weblink"),
        "ticket_weblink": resolve_attr(incident, "ticket.weblink"),
        "conference_weblink": resolve_attr(incident, "conference.weblink"),
        "conference_challenge": resolve_attr(incident, "conference.conference_challenge"),
        "contact_fullname": incident.commander.individual.name,
        "contact_weblink": incident.commander.individual.weblink,
    }

    faq_doc = document_service.get_incident_faq_document(
        db_session=db_session, project_id=incident.project_id
    )
    if faq_doc:
        message_kwargs.update({"faq_weblink": faq_doc.weblink})

    conversation_reference = document_service.get_conversation_reference_document(
        db_session=db_session, project_id=incident.project_id
    )
    if conversation_reference:
        message_kwargs.update(
            {"conversation_commands_reference_document_weblink": conversation_reference.weblink}
        )

    notification_text = "Incident Notification"

    # Can raise exception "tenacity.RetryError: RetryError". (Email may still go through).
    try:
        plugin.instance.send(
            participant_email,
            notification_text,
            INCIDENT_PARTICIPANT_WELCOME_MESSAGE,
            MessageType.incident_participant_welcome,
            **message_kwargs,
        )
    except Exception as e:
<<<<<<< HEAD
        log.error(f"Error in sending welcome email to {participant_email}: {e}.")
=======
        log.error(f"Error in sending welcome email to {participant_email}: {e}")
>>>>>>> cefe7a56

    log.debug(f"Welcome email sent to {participant_email}.")


def send_incident_welcome_participant_messages(
    participant_email: str, incident: Incident, db_session: SessionLocal
):
    """Sends welcome messages to the participant."""
    # we send the welcome ephemeral message
    send_welcome_ephemeral_message_to_participant(participant_email, incident, db_session)

    # we send the welcome email
    send_welcome_email_to_participant(participant_email, incident, db_session)

    log.debug(f"Welcome participant messages sent {participant_email}.")


def get_suggested_document_items(incident: Incident, db_session: SessionLocal):
    """Create the suggested document item message."""
    suggested_documents = get_suggested_documents(db_session, incident)

    items = []
    if suggested_documents:
        # we send the ephemeral message
        # lets grab the first 5 documents
        # TODO add more intelligent ranking
        for i in suggested_documents[:5]:
            description = i.description
            if not description:
                if i.incident:
                    description = i.incident.title

            items.append({"name": i.name, "weblink": i.weblink, "description": description})
    return items


def send_incident_suggested_reading_messages(
    incident: Incident, items: list, participant_email: str, db_session: SessionLocal
):
    """Sends a suggested reading message to a participant."""
    if items:
        plugin = plugin_service.get_active_instance(
            db_session=db_session, project_id=incident.project.id, plugin_type="conversation"
        )
        if not plugin:
            log.warning("Suggested reading message not sent, no conversation plugin enabled.")
            return

        plugin.instance.send_ephemeral(
            incident.conversation.channel_id,
            participant_email,
            "Suggested Reading",
            [INCIDENT_PARTICIPANT_SUGGESTED_READING_ITEM],
            MessageType.incident_participant_suggested_reading,
            items=items,
        )
        log.debug(f"Suggested reading ephemeral message sent to {participant_email}.")


def send_incident_created_notifications(incident: Incident, db_session: SessionLocal):
    """Sends incident created notifications."""
    notification_template = INCIDENT_NOTIFICATION.copy()

    if incident.status != IncidentStatus.closed:
        notification_template.insert(0, INCIDENT_NAME_WITH_ENGAGEMENT)
    else:
        notification_template.insert(0, INCIDENT_NAME)

    notification_kwargs = {
        "name": incident.name,
        "title": incident.title,
        "description": f"{incident.description[:500]}...",
        "status": incident.status,
        "type": incident.incident_type.name,
        "type_description": incident.incident_type.description,
        "priority": incident.incident_priority.name,
        "priority_description": incident.incident_priority.description,
        "reporter_fullname": incident.reporter.individual.name,
        "reporter_team": incident.reporter.team,
        "reporter_weblink": incident.reporter.individual.weblink,
        "commander_fullname": incident.commander.individual.name,
        "commander_team": incident.commander.team,
        "commander_weblink": incident.commander.individual.weblink,
        "document_weblink": resolve_attr(incident, "incident_document.weblink"),
        "storage_weblink": resolve_attr(incident, "storage.weblink"),
        "ticket_weblink": resolve_attr(incident, "ticket.weblink"),
        "conference_weblink": resolve_attr(incident, "conference.weblink"),
        "conference_challenge": resolve_attr(incident, "conference.conference_challenge"),
        "contact_fullname": incident.commander.individual.name,
        "contact_weblink": incident.commander.individual.weblink,
        "incident_id": incident.id,
        "organization_slug": incident.project.organization.slug,
    }

    faq_doc = document_service.get_incident_faq_document(
        db_session=db_session, project_id=incident.project_id
    )
    if faq_doc:
        notification_kwargs.update({"faq_weblink": faq_doc.weblink})

    notification_params = {
        "text": "Incident Notification",
        "type": MessageType.incident_notification,
        "template": notification_template,
        "kwargs": notification_kwargs,
    }

    notification_service.filter_and_send(
        db_session=db_session,
        incident=incident,
        class_instance=incident,
        notification_params=notification_params,
    )

    log.debug("Incident created notifications sent.")


def send_incident_update_notifications(
    incident: Incident, previous_incident: IncidentRead, db_session: SessionLocal
):
    """Sends notifications about incident changes."""
    notification_text = "Incident Notification"
    notification_type = MessageType.incident_notification
    notification_template = INCIDENT_NOTIFICATION_COMMON.copy()

    change = False
    if previous_incident.status != incident.status:
        change = True
        notification_template.append(INCIDENT_STATUS_CHANGE)
        if previous_incident.incident_type.name != incident.incident_type.name:
            notification_template.append(INCIDENT_TYPE_CHANGE)

        if previous_incident.incident_priority.name != incident.incident_priority.name:
            notification_template.append(INCIDENT_PRIORITY_CHANGE)
    else:
        if incident.status != IncidentStatus.closed:
            if previous_incident.incident_type.name != incident.incident_type.name:
                change = True
                notification_template.append(INCIDENT_TYPE_CHANGE)

            if previous_incident.incident_priority.name != incident.incident_priority.name:
                change = True
                notification_template.append(INCIDENT_PRIORITY_CHANGE)

    if not change:
        # we don't need to notify
        log.debug("Incident updated notifications not sent.")
        return

    notification_template.append(INCIDENT_COMMANDER)

    # we send an update to the incident conversation if the incident is active or stable
    if incident.status != IncidentStatus.closed:
        incident_conversation_notification_template = notification_template.copy()
        incident_conversation_notification_template.insert(0, INCIDENT_NAME)

        convo_plugin = plugin_service.get_active_instance(
            db_session=db_session, project_id=incident.project.id, plugin_type="conversation"
        )
        if convo_plugin:
            convo_plugin.instance.send(
                incident.conversation.channel_id,
                notification_text,
                incident_conversation_notification_template,
                notification_type,
                commander_fullname=incident.commander.individual.name,
                commander_team=incident.commander.team,
                commander_weblink=incident.commander.individual.weblink,
                incident_priority_new=incident.incident_priority.name,
                incident_priority_old=previous_incident.incident_priority.name,
                incident_status_new=incident.status,
                incident_status_old=previous_incident.status,
                incident_type_new=incident.incident_type.name,
                incident_type_old=previous_incident.incident_type.name,
                name=incident.name,
                ticket_weblink=incident.ticket.weblink,
                title=incident.title,
            )
        else:
            log.debug(
                "Incident updated notification not sent to incident conversation. No conversation plugin enabled."
            )

    # we send a notification to the notification conversations and emails
    fyi_notification_template = notification_template.copy()
    if incident.status != IncidentStatus.closed:
        fyi_notification_template.insert(0, INCIDENT_NAME_WITH_ENGAGEMENT)
    else:
        fyi_notification_template.insert(0, INCIDENT_NAME)

    notification_kwargs = {
        "commander_fullname": incident.commander.individual.name,
        "commander_team": incident.commander.team,
        "commander_weblink": incident.commander.individual.weblink,
        "contact_fullname": incident.commander.individual.name,
        "contact_weblink": incident.commander.individual.weblink,
        "incident_id": incident.id,
        "incident_priority_new": incident.incident_priority.name,
        "incident_priority_old": previous_incident.incident_priority.name,
        "incident_status_new": incident.status,
        "incident_status_old": previous_incident.status,
        "incident_type_new": incident.incident_type.name,
        "incident_type_old": previous_incident.incident_type.name,
        "organization_slug": incident.project.organization.slug,
        "name": incident.name,
        "ticket_weblink": resolve_attr(incident, "ticket.weblink"),
        "title": incident.title,
    }

    notification_params = {
        "text": notification_text,
        "type": notification_type,
        "template": fyi_notification_template,
        "kwargs": notification_kwargs,
    }

    notification_service.filter_and_send(
        db_session=db_session,
        incident=incident,
        class_instance=incident,
        notification_params=notification_params,
    )

    log.debug("Incident updated notifications sent.")


def send_incident_participant_announcement_message(
    participant_email: str, incident: Incident, db_session: SessionLocal
):
    """Announces a participant in the conversation."""
    convo_plugin = plugin_service.get_active_instance(
        db_session=db_session, project_id=incident.project.id, plugin_type="conversation"
    )
    if not convo_plugin:
        log.warning(
            "Incident participant announcement message not sent. No conversation plugin enabled."
        )
        return

    notification_text = "New Incident Participant"
    notification_type = MessageType.incident_notification
    notification_template = []

    participant = participant_service.get_by_incident_id_and_email(
        db_session=db_session, incident_id=incident.id, email=participant_email
    )

    participant_info = {}
    contact_plugin = plugin_service.get_active_instance(
        db_session=db_session, project_id=incident.project.id, plugin_type="contact"
    )
    if contact_plugin:
        participant_info = contact_plugin.instance.get(participant_email, db_session=db_session)

    participant_name = participant_info.get("fullname", "Unknown")
    participant_team = participant_info.get("team", "Unknown")
    participant_department = participant_info.get("department", "Unknown")
    participant_location = participant_info.get("location", "Unknown")
    participant_weblink = participant_info.get("weblink", DISPATCH_UI_URL)

    participant_active_roles = participant_role_service.get_all_active_roles(
        db_session=db_session, participant_id=participant.id
    )
    participant_roles = []
    for role in participant_active_roles:
        participant_roles.append(role.role)

    participant_avatar_url = convo_plugin.instance.get_participant_avatar_url(participant_email)

    participant_name_mrkdwn = participant_name
    if participant_weblink:
        participant_name_mrkdwn = f"<{participant_weblink}|{participant_name}>"

    blocks = [
        {"type": "section", "text": {"type": "mrkdwn", "text": f"*{notification_text}*"}},
        {
            "type": "section",
            "text": {
                "type": "mrkdwn",
                "text": (
                    f"*Name:* {participant_name_mrkdwn}\n"
                    f"*Team*: {participant_team}, {participant_department}\n"
                    f"*Location*: {participant_location}\n"
                    f"*Incident Role(s)*: {(', ').join(participant_roles)}\n"
                ),
            },
            "accessory": {
                "type": "image",
                "image_url": participant_avatar_url,
                "alt_text": participant_name,
            },
        },
    ]

    convo_plugin.instance.send(
        incident.conversation.channel_id,
        notification_text,
        notification_template,
        notification_type,
        blocks=blocks,
    )

    log.debug("Incident participant announcement message sent.")


def send_incident_commander_readded_notification(incident: Incident, db_session: SessionLocal):
    """Sends a notification about re-adding the incident commander to the conversation."""
    notification_text = "Incident Notification"
    notification_type = MessageType.incident_notification

    plugin = plugin_service.get_active_instance(
        db_session=db_session, project_id=incident.project.id, plugin_type="conversation"
    )
    if not plugin:
        log.warning(
            "Unable to send commander re-added notification, no conversation plugin enabled."
        )
        return

    plugin.instance.send(
        incident.conversation.channel_id,
        notification_text,
        INCIDENT_COMMANDER_READDED_NOTIFICATION,
        notification_type,
        commander_fullname=incident.commander.individual.name,
    )

    log.debug("Incident commander readded notification sent.")


def send_incident_participant_has_role_ephemeral_message(
    assigner_email: str,
    assignee_contact_info: dict,
    assignee_role: str,
    incident: Incident,
    db_session: SessionLocal,
):
    """Sends an ephemeral message to the assigner to let them know that the assignee already has the role."""
    notification_text = "Incident Assign Role Notification"

    plugin = plugin_service.get_active_instance(
        db_session=db_session, project_id=incident.project.id, plugin_type="conversation"
    )
    if not plugin:
        log.warning(
            "Unabled to send incident participant has role message, no conversation plugin enabled."
        )
        return

    plugin.instance.send_ephemeral(
        incident.conversation.channel_id,
        assigner_email,
        notification_text,
        blocks=[
            {
                "type": "section",
                "text": {
                    "type": "plain_text",
                    "text": f"{assignee_contact_info['fullname']} already has the {assignee_role} role.",
                },
            }
        ],
    )

    log.debug("Incident participant has role message sent.")


def send_incident_participant_role_not_assigned_ephemeral_message(
    assigner_email: str,
    assignee_contact_info: dict,
    assignee_role: str,
    incident: Incident,
    db_session: SessionLocal,
):
    """Sends an ephemeral message to the assigner to let them know that we were not able to assign the role."""
    notification_text = "Incident Assign Role Notification"

    plugin = plugin_service.get_active_instance(
        db_session=db_session, project_id=incident.project.id, plugin_type="conversation"
    )
    if not plugin:
        log.warning(
            "Unabled to send incident participant role not assigned message, no conversation plugin enabled."
        )
        return

    # TODO we should use raw blocks here (kglisson)
    plugin.instance.send_ephemeral(
        incident.conversation.channel_id,
        assigner_email,
        notification_text,
        blocks=[
            {
                "type": "section",
                "text": {
                    "type": "plain_text",
                    "text": f"We were not able to assign the {assignee_role} role to {assignee_contact_info['fullname']}.",
                },
            }
        ],
    )

    log.debug("Incident participant role not assigned message sent.")


def send_incident_new_role_assigned_notification(
    assigner_contact_info: dict,
    assignee_contact_info: dict,
    assignee_role: str,
    incident: Incident,
    db_session: SessionLocal,
):
    """Notified the conversation about the new participant role."""
    notification_text = "Incident Notification"
    notification_type = MessageType.incident_notification

    if not incident.conversation:
        log.warning("Incident new role message not sent because incident has no conversation.")
        return

    plugin = plugin_service.get_active_instance(
        db_session=db_session, project_id=incident.project.id, plugin_type="conversation"
    )
    if not plugin:
        log.warning(
            "Incident new role assignment message not sent. No conversation plugin is enabled."
        )
        return

    plugin.instance.send(
        incident.conversation.channel_id,
        notification_text,
        INCIDENT_NEW_ROLE_NOTIFICATION,
        notification_type,
        assigner_fullname=assigner_contact_info["fullname"],
        assigner_email=assigner_contact_info["email"],
        assignee_fullname=assignee_contact_info["fullname"],
        assignee_email=assignee_contact_info["email"],
        assignee_weblink=assignee_contact_info["weblink"],
        assignee_role=assignee_role,
    )
    log.debug("Incident new role assigned message sent.")


def send_incident_review_document_notification(
    conversation_id: str, review_document_weblink: str, incident: Incident, db_session: SessionLocal
):
    """Sends the review document notification."""
    notification_text = "Incident Notification"
    notification_type = MessageType.incident_notification

    plugin = plugin_service.get_active_instance(
        db_session=db_session, project_id=incident.project.id, plugin_type="conversation"
    )
    if not plugin:
        log.warning("Incident review document not sent, no conversation enabled.")
        return

    plugin.instance.send(
        conversation_id,
        notification_text,
        [INCIDENT_REVIEW_DOCUMENT],
        notification_type,
        review_document_weblink=review_document_weblink,
    )

    log.debug("Incident review document notification sent.")


def send_incident_resources_ephemeral_message_to_participant(
    user_id: str, incident: Incident, db_session: SessionLocal
):
    """Sends the list of incident resources to the participant via an ephemeral message."""
    plugin = plugin_service.get_active_instance(
        db_session=db_session, project_id=incident.project.id, plugin_type="conversation"
    )
    if not plugin:
        log.warning("Incident resource message not sent, no conversation plugin enabled.")
        return

    message_kwargs = {
        "title": incident.title,
        "description": f"{incident.description[:500]}...",
        "commander_fullname": incident.commander.individual.name,
        "commander_team": incident.commander.team,
        "commander_weblink": incident.commander.individual.weblink,
        "reporter_fullname": incident.reporter.individual.name,
        "reporter_team": incident.reporter.team,
        "reporter_weblink": incident.reporter.individual.weblink,
        "document_weblink": resolve_attr(incident, "incident_document.weblink"),
        "storage_weblink": resolve_attr(incident, "storage.weblink"),
        "ticket_weblink": resolve_attr(incident, "ticket.weblink"),
        "conference_weblink": resolve_attr(incident, "conference.weblink"),
        "conference_challenge": resolve_attr(incident, "conference.conference_challenge"),
    }

    if incident.incident_review_document:
        message_kwargs.update(
            {"review_document_weblink": incident.incident_review_document.weblink}
        )

    faq_doc = document_service.get_incident_faq_document(
        db_session=db_session, project_id=incident.project_id
    )
    if faq_doc:
        message_kwargs.update({"faq_weblink": faq_doc.weblink})

    conversation_reference = document_service.get_conversation_reference_document(
        db_session=db_session, project_id=incident.project_id
    )
    if conversation_reference:
        message_kwargs.update(
            {"conversation_commands_reference_document_weblink": conversation_reference.weblink}
        )

    # we send the ephemeral message
    plugin.instance.send_ephemeral(
        incident.conversation.channel_id,
        user_id,
        "Incident Resources Message",
        INCIDENT_RESOURCES_MESSAGE,
        MessageType.incident_resources_message,
        **message_kwargs,
    )

    log.debug(f"List of incident resources sent to {user_id} via ephemeral message.")


def send_incident_close_reminder(incident: Incident, db_session: SessionLocal):
    """Sends a direct message to the incident commander reminding them to close the incident if possible."""
    message_text = "Incident Status Reminder"
    message_template = INCIDENT_STATUS_REMINDER

    plugin = plugin_service.get_active_instance(
        db_session=db_session, project_id=incident.project.id, plugin_type="conversation"
    )
    if not plugin:
        log.warning("Incident close reminder message not sent, no conversation plugin enabled.")
        return

    update_command = plugin.instance.get_command_name(ConversationCommands.update_incident)

    items = [
        {
            "command": update_command,
            "name": incident.name,
            "ticket_weblink": incident.ticket.weblink,
            "title": incident.title,
            "status": incident.status,
        }
    ]

    plugin.instance.send_direct(
        incident.commander.individual.email,
        message_text,
        message_template,
        MessageType.incident_status_reminder,
        items=items,
    )

    log.debug(f"Incident close reminder sent to {incident.commander.individual.email}.")


def send_incident_closed_information_review_reminder(incident: Incident, db_session: SessionLocal):
    """
    Sends a direct message to the incident commander
    asking them to review the incident's information
    and to tag the incident if appropriate.
    """
    message_text = "Incident Closed Information Review Reminder"
    message_template = INCIDENT_CLOSED_INFORMATION_REVIEW_REMINDER_NOTIFICATION

    plugin = plugin_service.get_active_instance(
        db_session=db_session, project_id=incident.project.id, plugin_type="conversation"
    )
    if not plugin:
        log.warning(
            "Incident closed information review reminder message not sent, no conversation plugin enabled."
        )
        return

    items = [
        {
            "name": incident.name,
            "title": incident.title,
            "description": f"{incident.description[:100]}...",
            "resolution": f"{incident.resolution[:100]}...",
            "type": incident.incident_type.name,
            "priority": incident.incident_priority.name,
            "dispatch_ui_incident_url": f"{DISPATCH_UI_URL}/{incident.project.organization.name}/incidents/{incident.name}",
        }
    ]

    plugin.instance.send_direct(
        incident.commander.individual.email,
        message_text,
        message_template,
        MessageType.incident_closed_information_review_reminder,
        items=items,
    )

    log.debug(
        f"Incident closed information review reminder sent to {incident.commander.individual.email}."
    )


def send_incident_rating_feedback_message(incident: Incident, db_session: SessionLocal):
    """
    Sends a direct message to all incident participants asking
    them to rate and provide feedback about the incident.
    """
    notification_text = "Incident Rating and Feedback"
    notification_template = INCIDENT_CLOSED_RATING_FEEDBACK_NOTIFICATION

    plugin = plugin_service.get_active_instance(
        db_session=db_session, project_id=incident.project.id, plugin_type="conversation"
    )
    if not plugin:
        log.warning(
            "Incident rating and feedback message not sent, no conversation plugin enabled."
        )
        return

    items = [
        {
            "incident_id": incident.id,
            "organization_slug": incident.project.organization.slug,
            "name": incident.name,
            "title": incident.title,
            "ticket_weblink": incident.ticket.weblink,
        }
    ]

    for participant in incident.participants:
        try:
            plugin.instance.send_direct(
                participant.individual.email,
                notification_text,
                notification_template,
                MessageType.incident_rating_feedback,
                items=items,
            )
        except Exception as e:
            # if one fails we don't want all to fail
            log.exception(e)

    log.debug("Incident rating and feedback message sent to all participants.")


def send_incident_management_help_tips_message(incident: Incident, db_session: SessionLocal):
    """
    Sends a direct message to the incident commander
    with help tips on how to manage the incident.
    """
    notification_text = "Incident Management Help Tips"
    message_template = INCIDENT_MANAGEMENT_HELP_TIPS_MESSAGE

    plugin = plugin_service.get_active_instance(
        db_session=db_session, project_id=incident.project.id, plugin_type="conversation"
    )
    if not plugin:
        log.warning(
            "Incident management help tips message not sent, no conversation plugin enabled."
        )
        return

    engage_oncall_command = plugin.instance.get_command_name(ConversationCommands.engage_oncall)
    list_resources_command = plugin.instance.get_command_name(ConversationCommands.list_resources)
    executive_report_command = plugin.instance.get_command_name(
        ConversationCommands.executive_report
    )
    tactical_report_command = plugin.instance.get_command_name(ConversationCommands.tactical_report)
    update_command = plugin.instance.get_command_name(ConversationCommands.update_incident)

    items = [
        {
            "name": incident.name,
            "title": incident.title,
            "engage_oncall_command": engage_oncall_command,
            "list_resources_command": list_resources_command,
            "executive_report_command": executive_report_command,
            "tactical_report_command": tactical_report_command,
            "update_command": update_command,
        }
    ]

    plugin.instance.send_direct(
        incident.commander.individual.email,
        notification_text,
        message_template,
        MessageType.incident_management_help_tips,
        items=items,
    )

    log.debug(
        f"Incident management help tips message sent to incident commander with email {incident.commander.individual.email}."
    )


def send_incident_open_tasks_ephemeral_message(
    participant_email: str, incident: Incident, db_session: SessionLocal
):
    """
    Sends an ephemeral message to the participant asking them to resolve or re-assign
    their open tasks before leaving the incident.
    """
    convo_plugin = plugin_service.get_active_instance(
        db_session=db_session, project_id=incident.project.id, plugin_type="conversation"
    )
    if not convo_plugin:
        log.warning("Incident open tasks message not sent. No conversation plugin enabled.")
        return

    notification_text = "Open Incident Tasks"
    message_type = MessageType.incident_open_tasks
    message_template = INCIDENT_OPEN_TASKS
    message_kwargs = {
        "title": notification_text,
        "dispatch_ui_url": f"{DISPATCH_UI_URL}/{incident.project.organization.name}/tasks",
    }

    convo_plugin.instance.send_ephemeral(
        incident.conversation.channel_id,
        participant_email,
        notification_text,
        message_template,
        message_type,
        **message_kwargs,
    )

    log.debug(f"Open incident tasks message sent to {participant_email}.")<|MERGE_RESOLUTION|>--- conflicted
+++ resolved
@@ -185,11 +185,7 @@
             **message_kwargs,
         )
     except Exception as e:
-<<<<<<< HEAD
-        log.error(f"Error in sending welcome email to {participant_email}: {e}.")
-=======
         log.error(f"Error in sending welcome email to {participant_email}: {e}")
->>>>>>> cefe7a56
 
     log.debug(f"Welcome email sent to {participant_email}.")
 
