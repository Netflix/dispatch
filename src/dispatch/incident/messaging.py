"""
.. module: dispatch.incident.messaging
    :platform: Unix
    :copyright: (c) 2019 by Netflix Inc., see AUTHORS for more
    :license: Apache, see LICENSE for more details.
"""
import logging

from dispatch.config import (
    INCIDENT_NOTIFICATION_CONVERSATIONS,
    INCIDENT_NOTIFICATION_DISTRIBUTION_LISTS,
    INCIDENT_PLUGIN_CONTACT_SLUG,
    INCIDENT_PLUGIN_CONVERSATION_SLUG,
    INCIDENT_PLUGIN_EMAIL_SLUG,
    INCIDENT_RESOURCE_CONVERSATION_COMMANDS_REFERENCE_DOCUMENT,
    INCIDENT_RESOURCE_FAQ_DOCUMENT,
    INCIDENT_RESOURCE_INVESTIGATION_DOCUMENT,
)
from dispatch.database import SessionLocal
from dispatch.incident.enums import IncidentStatus
from dispatch.messaging import (
    INCIDENT_COMMANDER_READDED_NOTIFICATION,
    INCIDENT_NEW_ROLE_NOTIFICATION,
    INCIDENT_NOTIFICATION,
    INCIDENT_NOTIFICATION_COMMON,
    INCIDENT_PRIORITY_CHANGE,
    INCIDENT_STATUS_CHANGE,
    INCIDENT_TYPE_CHANGE,
    INCIDENT_GET_INVOLVED_BUTTON,
    INCIDENT_PARTICIPANT_WELCOME_MESSAGE,
    INCIDENT_RESOURCES_MESSAGE,
    INCIDENT_REVIEW_DOCUMENT_NOTIFICATION,
<<<<<<< HEAD
    INCIDENT_STATUS_REPORT_REMINDER,
=======
    INCIDENT_COMMANDER,
>>>>>>> eb0f7f9a
    MessageType,
)

from dispatch.conversation.enums import ConversationCommands
from dispatch.document.service import get_by_incident_id_and_resource_type as get_document
from dispatch.incident import service as incident_service
from dispatch.incident.models import Incident, IncidentRead
from dispatch.participant import service as participant_service
from dispatch.participant_role import service as participant_role_service
from dispatch.plugins.base import plugins


log = logging.getLogger(__name__)


def send_incident_status_report_reminder(incident: Incident):
    """Sends the incident commander a direct message indicating that they should complete a status report."""
    convo_plugin = plugins.get(INCIDENT_PLUGIN_CONVERSATION_SLUG)
    status_report_command = convo_plugin.get_command_name(ConversationCommands.status_report)

    items = [
        {
            "name": incident.name,
            "ticket_weblink": incident.ticket.weblink,
            "title": incident.title,
            "command": status_report_command,
        }
    ]

    convo_plugin.send_direct(
        incident.commander.email,
        "Incident Status Report Reminder",
        INCIDENT_STATUS_REPORT_REMINDER,
        MessageType.incident_status_report,
        items=items,
    )


def send_welcome_ephemeral_message_to_participant(
    participant_email: str, incident_id: int, db_session: SessionLocal
):
    """Sends an ephemeral message to the participant."""
    # we load the incident instance
    incident = incident_service.get(db_session=db_session, incident_id=incident_id)

    # we get the incident documents
    incident_document = get_document(
        db_session=db_session,
        incident_id=incident_id,
        resource_type=INCIDENT_RESOURCE_INVESTIGATION_DOCUMENT,
    )

    incident_faq = get_document(
        db_session=db_session, incident_id=incident_id, resource_type=INCIDENT_RESOURCE_FAQ_DOCUMENT
    )

    incident_conversation_commands_reference_document = get_document(
        db_session=db_session,
        incident_id=incident_id,
        resource_type=INCIDENT_RESOURCE_CONVERSATION_COMMANDS_REFERENCE_DOCUMENT,
    )

    # we send the ephemeral message
    convo_plugin = plugins.get(INCIDENT_PLUGIN_CONVERSATION_SLUG)
    convo_plugin.send_ephemeral(
        incident.conversation.channel_id,
        participant_email,
        "Incident Welcome Message",
        INCIDENT_PARTICIPANT_WELCOME_MESSAGE,
        MessageType.incident_participant_welcome,
        name=incident.name,
        title=incident.title,
        status=incident.status,
        priority=incident.incident_priority.name,
        commander_fullname=incident.commander.name,
        commander_weblink=incident.commander.weblink,
        document_weblink=incident_document.weblink,
        storage_weblink=incident.storage.weblink,
        ticket_weblink=incident.ticket.weblink,
        faq_weblink=incident_faq.weblink,
        conversation_commands_reference_document_weblink=incident_conversation_commands_reference_document.weblink,
    )

    log.debug(f"Welcome ephemeral message sent to {participant_email}.")


def send_welcome_email_to_participant(
    participant_email: str, incident_id: int, db_session: SessionLocal
):
    """Sends a welcome email to the participant."""
    # we load the incident instance
    incident = incident_service.get(db_session=db_session, incident_id=incident_id)

    # we get the incident documents
    incident_document = get_document(
        db_session=db_session,
        incident_id=incident_id,
        resource_type=INCIDENT_RESOURCE_INVESTIGATION_DOCUMENT,
    )

    incident_faq = get_document(
        db_session=db_session, incident_id=incident_id, resource_type=INCIDENT_RESOURCE_FAQ_DOCUMENT
    )

    incident_conversation_commands_reference_document = get_document(
        db_session=db_session,
        incident_id=incident_id,
        resource_type=INCIDENT_RESOURCE_CONVERSATION_COMMANDS_REFERENCE_DOCUMENT,
    )

    email_plugin = plugins.get(INCIDENT_PLUGIN_EMAIL_SLUG)
    email_plugin.send(
        participant_email,
        INCIDENT_PARTICIPANT_WELCOME_MESSAGE,
        MessageType.incident_participant_welcome,
        name=incident.name,
        title=incident.title,
        status=incident.status,
        priority=incident.incident_priority.name,
        commander_fullname=incident.commander.name,
        commander_weblink=incident.commander.weblink,
        document_weblink=incident_document.weblink,
        storage_weblink=incident.storage.weblink,
        ticket_weblink=incident.ticket.weblink,
        faq_weblink=incident_faq.weblink,
        conversation_commands_reference_document_weblink=incident_conversation_commands_reference_document.weblink,
    )

    log.debug(f"Welcome email sent to {participant_email}.")


def send_incident_welcome_participant_messages(
    participant_email: str, incident_id: int, db_session: SessionLocal
):
    """Sends welcome messages to the participant."""
    # we send the welcome ephemeral message
    send_welcome_ephemeral_message_to_participant(participant_email, incident_id, db_session)

    # we send the welcome email
    send_welcome_email_to_participant(participant_email, incident_id, db_session)

    log.debug(f"Welcome participant messages sent {participant_email}.")


def send_incident_status_notifications(incident: Incident, db_session: SessionLocal):
    """Sends incident status notifications to conversations and distribution lists."""
    notification_text = "Incident Notification"
    notification_type = MessageType.incident_notification
    message_template = INCIDENT_NOTIFICATION

    # we get the incident documents
    incident_document = get_document(
        db_session=db_session,
        incident_id=incident.id,
        resource_type=INCIDENT_RESOURCE_INVESTIGATION_DOCUMENT,
    )

    incident_faq = get_document(
        db_session=db_session, incident_id=incident.id, resource_type=INCIDENT_RESOURCE_FAQ_DOCUMENT
    )

    # we send status notifications to conversations
    convo_plugin = plugins.get(INCIDENT_PLUGIN_CONVERSATION_SLUG)
    for conversation in INCIDENT_NOTIFICATION_CONVERSATIONS:
        convo_plugin.send(
            conversation,
            notification_text,
            message_template,
            notification_type,
            name=incident.name,
            title=incident.title,
            status=incident.status,
            priority=incident.incident_priority.name,
            commander_fullname=incident.commander.name,
            commander_weblink=incident.commander.weblink,
            document_weblink=incident_document.weblink,
            storage_weblink=incident.storage.weblink,
            ticket_weblink=incident.ticket.weblink,
            faq_weblink=incident_faq.weblink,
            incident_id=incident.id,
        )

    # we send status notifications to distribution lists
    email_plugin = plugins.get(INCIDENT_PLUGIN_EMAIL_SLUG)
    for distro in INCIDENT_NOTIFICATION_DISTRIBUTION_LISTS:
        email_plugin.send(
            distro,
            message_template,
            notification_type,
            name=incident.name,
            title=incident.title,
            status=incident.status,
            priority=incident.incident_priority.name,
            commander_fullname=incident.commander.name,
            commander_weblink=incident.commander.weblink,
            document_weblink=incident_document.weblink,
            storage_weblink=incident.storage.weblink,
            ticket_weblink=incident.ticket.weblink,
            faq_weblink=incident_faq.weblink,
            incident_id=incident.id,
        )

    log.debug(f"Incident status notifications sent.")


def send_incident_notifications(incident: Incident, db_session: SessionLocal):
    """Sends all incident notifications."""
    # we send the incident status notifications
    send_incident_status_notifications(incident, db_session)

    log.debug(f"Incident notifications sent.")


def send_incident_update_notifications(
    incident: Incident, previous_incident: IncidentRead,
):
    """Sends notifications about incident changes."""
    notification_text = "Incident Notification"
    notification_type = MessageType.incident_notification
    notification_template = INCIDENT_NOTIFICATION_COMMON.copy()

    change = False
    if previous_incident.incident_priority.name != incident.incident_priority.name:
        change = True
        notification_template.append(INCIDENT_PRIORITY_CHANGE)

    if previous_incident.status != incident.status:
        change = True
        notification_template.append(INCIDENT_STATUS_CHANGE)

    if previous_incident.incident_type.name != incident.incident_type.name:
        change = True
        notification_template.append(INCIDENT_TYPE_CHANGE)

    if not change:
        # we don't need to notify
        log.debug(f"Incident change notifications not sent.")
        return

    notification_template.append(INCIDENT_COMMANDER)

    convo_plugin = plugins.get(INCIDENT_PLUGIN_CONVERSATION_SLUG)

    # we notify the incident conversation
    convo_plugin.send(
        incident.conversation.channel_id,
        notification_text,
        notification_template,
        notification_type,
        name=incident.name,
        ticket_weblink=incident.ticket.weblink,
        title=incident.title,
        incident_type_old=previous_incident.incident_type.name,
        incident_type_new=incident.incident_type.name,
        incident_priority_old=previous_incident.incident_priority.name,
        incident_priority_new=incident.incident_priority.name,
        incident_status_old=previous_incident.status.value,
        incident_status_new=incident.status,
        commander_fullname=incident.commander.name,
        commander_weblink=incident.commander.weblink,
    )

    # we notify the notification conversations

    if incident.status != IncidentStatus.closed:
        notification_template.append(INCIDENT_GET_INVOLVED_BUTTON)

    for conversation in INCIDENT_NOTIFICATION_CONVERSATIONS:
        convo_plugin.send(
            conversation,
            notification_text,
            notification_template,
            notification_type,
            name=incident.name,
            ticket_weblink=incident.ticket.weblink,
            title=incident.title,
            incident_type_old=previous_incident.incident_type.name,
            incident_type_new=incident.incident_type.name,
            incident_priority_old=previous_incident.incident_priority.name,
            incident_priority_new=incident.incident_priority.name,
            incident_status_old=previous_incident.status.value,
            incident_status_new=incident.status,
            commander_fullname=incident.commander.name,
            commander_weblink=incident.commander.weblink,
        )

    # we send change notifications to distribution lists
    email_plugin = plugins.get(INCIDENT_PLUGIN_EMAIL_SLUG)
    for distro in INCIDENT_NOTIFICATION_DISTRIBUTION_LISTS:
        email_plugin.send(
            distro,
            notification_template,
            notification_type,
            name=incident.name,
            title=incident.title,
            status=incident.status,
            priority=incident.incident_priority.name,
            commander_fullname=incident.commander.name,
            commander_weblink=incident.commander.weblink,
            document_weblink=incident.incident_document.weblink,
            storage_weblink=incident.storage.weblink,
            ticket_weblink=incident.ticket.weblink,
            faq_weblink=incident.incident_faq.weblink,
            incident_id=incident.id,
        )

    log.debug(f"Incident change notifications sent.")


def send_incident_participant_announcement_message(
    participant_email: str, incident_id: int, db_session=SessionLocal
):
    """Announces a participant in the conversation."""
    notification_text = "New Incident Participant"
    notification_type = MessageType.incident_notification
    notification_template = []

    # we load the incident instance
    incident = incident_service.get(db_session=db_session, incident_id=incident_id)

    participant = participant_service.get_by_incident_id_and_email(
        db_session=db_session, incident_id=incident_id, email=participant_email
    )

    contact_plugin = plugins.get(INCIDENT_PLUGIN_CONTACT_SLUG)
    participant_info = contact_plugin.get(participant_email)

    participant_name = participant_info["fullname"]
    participant_team = participant_info["team"]
    participant_department = participant_info["department"]
    participant_location = participant_info["location"]
    participant_weblink = participant_info["weblink"]

    convo_plugin = plugins.get(INCIDENT_PLUGIN_CONVERSATION_SLUG)
    participant_avatar_url = convo_plugin.get_participant_avatar_url(participant_email)

    participant_active_roles = participant_role_service.get_all_active_roles(
        db_session=db_session, participant_id=participant.id
    )
    participant_roles = []
    for role in participant_active_roles:
        participant_roles.append(role.role)

    blocks = [
        {"type": "section", "text": {"type": "mrkdwn", "text": f"*{notification_text}*"}},
        {
            "type": "section",
            "text": {
                "type": "mrkdwn",
                "text": (
                    f"*Name:* <{participant_weblink}|{participant_name}>\n"
                    f"*Team*: {participant_team}, {participant_department}\n"
                    f"*Location*: {participant_location}\n"
                    f"*Incident Role(s)*: {(', ').join(participant_roles)}\n"
                ),
            },
            "accessory": {
                "type": "image",
                "image_url": participant_avatar_url,
                "alt_text": participant_name,
            },
        },
    ]

    convo_plugin.send(
        incident.conversation.channel_id,
        notification_text,
        notification_template,
        notification_type,
        blocks=blocks,
    )

    log.debug(f"Incident participant announcement message sent.")


def send_incident_commander_readded_notification(incident_id: int, db_session: SessionLocal):
    """Sends a notification about re-adding the incident commander to the conversation."""
    notification_text = "Incident Notification"
    notification_type = MessageType.incident_notification

    # we load the incident instance
    incident = incident_service.get(db_session=db_session, incident_id=incident_id)

    convo_plugin = plugins.get(INCIDENT_PLUGIN_CONVERSATION_SLUG)
    convo_plugin.send(
        incident.conversation.channel_id,
        notification_text,
        INCIDENT_COMMANDER_READDED_NOTIFICATION,
        notification_type,
        commander_fullname=incident.commander.name,
    )

    log.debug(f"Incident commander readded notification sent.")


def send_incident_participant_has_role_ephemeral_message(
    assigner_email: str, assignee_contact_info: dict, assignee_role: str, incident: Incident
):
    """Sends an ephemeral message to the assigner to let them know that the assignee already has the role."""
    notification_text = "Incident Assign Role Notification"

    convo_plugin = plugins.get(INCIDENT_PLUGIN_CONVERSATION_SLUG)
    convo_plugin.send_ephemeral(
        incident.conversation.channel_id,
        assigner_email,
        notification_text,
        blocks=[
            {
                "type": "section",
                "text": {
                    "type": "plain_text",
                    "text": f"{assignee_contact_info['fullname']} already has the {assignee_role} role.",
                },
            }
        ],
    )

    log.debug(f"Incident participant has role message sent.")


def send_incident_participant_role_not_assigned_ephemeral_message(
    assigner_email: str, assignee_contact_info: dict, assignee_role: str, incident: Incident
):
    """Sends an ephemeral message to the assigner to let them know that we were not able to assign the role."""
    notification_text = "Incident Assign Role Notification"

    convo_plugin = plugins.get(INCIDENT_PLUGIN_CONVERSATION_SLUG)
    convo_plugin.send_ephemeral(
        incident.conversation.channel_id,
        assigner_email,
        notification_text,
        blocks=[
            {
                "type": "section",
                "text": {
                    "type": "plain_text",
                    "text": f"We were not able to assign the {assignee_role} role to {assignee_contact_info['fullname']}.",
                },
            }
        ],
    )

    log.debug(f"Incident participant role not assigned message sent.")


def send_incident_new_role_assigned_notification(
    assigner_contact_info: dict, assignee_contact_info: dict, assignee_role: str, incident: Incident
):
    """Notified the conversation about the new participant role."""
    notification_text = "Incident Notification"
    notification_type = MessageType.incident_notification

    convo_plugin = plugins.get(INCIDENT_PLUGIN_CONVERSATION_SLUG)
    convo_plugin.send(
        incident.conversation.channel_id,
        notification_text,
        INCIDENT_NEW_ROLE_NOTIFICATION,
        notification_type,
        assigner_fullname=assigner_contact_info["fullname"],
        assignee_fullname=assignee_contact_info["fullname"],
        assignee_firstname=assignee_contact_info["fullname"].split(" ")[0],
        assignee_weblink=assignee_contact_info["weblink"],
        assignee_role=assignee_role,
    )

    log.debug(f"Incident new role assigned message sent.")


def send_incident_review_document_notification(
    conversation_id: str, incident_review_document_weblink: str
):
    """Sends the review document notification."""
    notification_text = "Incident Notification"
    notification_type = MessageType.incident_notification

    convo_plugin = plugins.get(INCIDENT_PLUGIN_CONVERSATION_SLUG)
    convo_plugin.send(
        conversation_id,
        notification_text,
        INCIDENT_REVIEW_DOCUMENT_NOTIFICATION,
        notification_type,
        incident_review_document_weblink=incident_review_document_weblink,
    )

    log.debug(f"Incident review document notification sent.")


def send_incident_resources_ephemeral_message_to_participant(
    user_id: str, incident_id: int, db_session: SessionLocal
):
    """Sends the list of incident resources to the participant via an ephemeral message."""
    # we load the incident instance
    incident = incident_service.get(db_session=db_session, incident_id=incident_id)

    # we get the incident documents
    incident_document = get_document(
        db_session=db_session,
        incident_id=incident_id,
        resource_type=INCIDENT_RESOURCE_INVESTIGATION_DOCUMENT,
    )

    incident_faq = get_document(
        db_session=db_session, incident_id=incident_id, resource_type=INCIDENT_RESOURCE_FAQ_DOCUMENT
    )

    incident_conversation_commands_reference_document = get_document(
        db_session=db_session,
        incident_id=incident_id,
        resource_type=INCIDENT_RESOURCE_CONVERSATION_COMMANDS_REFERENCE_DOCUMENT,
    )

    # we send the ephemeral message
    convo_plugin = plugins.get(INCIDENT_PLUGIN_CONVERSATION_SLUG)
    convo_plugin.send_ephemeral(
        incident.conversation.channel_id,
        user_id,
        "Incident Resources Message",
        INCIDENT_RESOURCES_MESSAGE,
        MessageType.incident_resources_message,
        commander_fullname=incident.commander.name,
        commander_weblink=incident.commander.weblink,
        document_weblink=incident_document.weblink,
        storage_weblink=incident.storage.weblink,
        faq_weblink=incident_faq.weblink,
        conversation_commands_reference_document_weblink=incident_conversation_commands_reference_document.weblink,
    )

    log.debug(f"List of incident resources sent to {user_id} via ephemeral message.")<|MERGE_RESOLUTION|>--- conflicted
+++ resolved
@@ -30,11 +30,8 @@
     INCIDENT_PARTICIPANT_WELCOME_MESSAGE,
     INCIDENT_RESOURCES_MESSAGE,
     INCIDENT_REVIEW_DOCUMENT_NOTIFICATION,
-<<<<<<< HEAD
     INCIDENT_STATUS_REPORT_REMINDER,
-=======
     INCIDENT_COMMANDER,
->>>>>>> eb0f7f9a
     MessageType,
 )
 
