from collections import Counter, defaultdict
from datetime import datetime
from typing import ForwardRef, List, Optional

from pydantic import validator, Field

from sqlalchemy import Column, DateTime, ForeignKey, Integer, PrimaryKeyConstraint, String, Table
from sqlalchemy.ext.hybrid import hybrid_property
from sqlalchemy.orm import relationship
from sqlalchemy_utils import TSVectorType, observes

from dispatch.conference.models import ConferenceRead
from dispatch.conversation.models import ConversationRead
from dispatch.database.core import Base
from dispatch.document.models import Document, DocumentRead
from dispatch.enums import Visibility
from dispatch.event.models import EventRead
from dispatch.group.models import Group
from dispatch.incident.priority.models import (
    IncidentPriorityBase,
    IncidentPriorityCreate,
    IncidentPriorityRead,
    IncidentPriorityReadMinimal,
)
from dispatch.incident.severity.models import (
    IncidentSeverityBase,
    IncidentSeverityCreate,
    IncidentSeverityRead,
    IncidentSeverityReadMinimal,
)
from dispatch.incident.type.models import (
    IncidentTypeBase,
    IncidentTypeCreate,
    IncidentTypeRead,
    IncidentTypeReadMinimal,
)
from dispatch.incident_cost.models import (
    IncidentCostRead,
    IncidentCostUpdate,
)
from dispatch.incident_cost_model.models import IncidentCostModelRead
from dispatch.messaging.strings import INCIDENT_RESOLUTION_DEFAULT
from dispatch.models import (
    DispatchBase,
    NameStr,
    PrimaryKey,
    ProjectMixin,
    TimeStampMixin,
    Pagination,
)
from dispatch.participant.models import (
    Participant,
    ParticipantRead,
    ParticipantReadMinimal,
    ParticipantUpdate,
)
from dispatch.report.enums import ReportTypes
from dispatch.report.models import ReportRead
from dispatch.storage.models import StorageRead
from dispatch.tag.models import TagRead
from dispatch.task.enums import TaskStatus
from dispatch.term.models import TermRead
from dispatch.ticket.models import TicketRead
from dispatch.workflow.models import WorkflowInstanceRead

from .enums import IncidentStatus

assoc_incident_terms = Table(
    "assoc_incident_terms",
    Base.metadata,
    Column("incident_id", Integer, ForeignKey("incident.id", ondelete="CASCADE")),
    Column("term_id", Integer, ForeignKey("term.id", ondelete="CASCADE")),
    PrimaryKeyConstraint("incident_id", "term_id"),
)

assoc_incident_tags = Table(
    "assoc_incident_tags",
    Base.metadata,
    Column("incident_id", Integer, ForeignKey("incident.id", ondelete="CASCADE")),
    Column("tag_id", Integer, ForeignKey("tag.id", ondelete="CASCADE")),
    PrimaryKeyConstraint("incident_id", "tag_id"),
)


class Incident(Base, TimeStampMixin, ProjectMixin):
    id = Column(Integer, primary_key=True)
    name = Column(String)
    title = Column(String, nullable=False)
    description = Column(String, nullable=False)
    resolution = Column(String, default=INCIDENT_RESOLUTION_DEFAULT, nullable=False)
    status = Column(String, default=IncidentStatus.active, nullable=False)
    visibility = Column(String, default=Visibility.open, nullable=False)
    participants_team = Column(String)
    participants_location = Column(String)
    commanders_location = Column(String)
    reporters_location = Column(String)
    delay_executive_report_reminder = Column(DateTime, nullable=True)
    delay_tactical_report_reminder = Column(DateTime, nullable=True)

    # auto generated
    reported_at = Column(DateTime, default=datetime.utcnow)
    stable_at = Column(DateTime)
    closed_at = Column(DateTime)

    search_vector = Column(
        TSVectorType(
            "title", "description", "name", weights={"name": "A", "title": "B", "description": "C"}
        )
    )

    @hybrid_property
    def tactical_reports(self):
        if self.reports:
            tactical_reports = [
                report for report in self.reports if report.type == ReportTypes.tactical_report
            ]
            return tactical_reports

    @hybrid_property
    def last_tactical_report(self):
        if self.tactical_reports:
            return sorted(self.tactical_reports, key=lambda r: r.created_at)[-1]

    @hybrid_property
    def executive_reports(self):
        if self.reports:
            executive_reports = [
                report for report in self.reports if report.type == ReportTypes.executive_report
            ]
            return executive_reports

    @hybrid_property
    def last_executive_report(self):
        if self.executive_reports:
            return sorted(self.executive_reports, key=lambda r: r.created_at)[-1]

    # resources
    incident_costs = relationship(
        "IncidentCost",
        backref="incident",
        cascade="all, delete-orphan",
        lazy="subquery",
        order_by="IncidentCost.created_at",
    )

    incident_priority = relationship("IncidentPriority", backref="incident")
    incident_priority_id = Column(Integer, ForeignKey("incident_priority.id"))

    incident_severity = relationship("IncidentSeverity", backref="incident")
    incident_severity_id = Column(Integer, ForeignKey("incident_severity.id"))

    incident_type = relationship("IncidentType", backref="incident")
    incident_type_id = Column(Integer, ForeignKey("incident_type.id"))

    conference = relationship(
        "Conference", uselist=False, backref="incident", cascade="all, delete-orphan"
    )
    conversation = relationship(
        "Conversation", uselist=False, backref="incident", cascade="all, delete-orphan"
    )
    documents = relationship(
        "Document",
        backref="incident",
        cascade="all, delete-orphan",
        foreign_keys=[Document.incident_id],
    )
    events = relationship("Event", backref="incident", cascade="all, delete-orphan")
    feedback = relationship("Feedback", backref="incident", cascade="all, delete-orphan")
    groups = relationship(
        "Group", backref="incident", cascade="all, delete-orphan", foreign_keys=[Group.incident_id]
    )
    participants = relationship(
        "Participant",
        backref="incident",
        cascade="all, delete-orphan",
        foreign_keys=[Participant.incident_id],
    )
    reports = relationship("Report", backref="incident", cascade="all, delete-orphan")
    storage = relationship(
        "Storage", uselist=False, backref="incident", cascade="all, delete-orphan"
    )
    tags = relationship(
        "Tag",
        secondary=assoc_incident_tags,
        lazy="subquery",
        backref="incidents",
    )
    tasks = relationship("Task", backref="incident", cascade="all, delete-orphan")
    terms = relationship("Term", secondary=assoc_incident_terms, backref="incidents")
    ticket = relationship("Ticket", uselist=False, backref="incident", cascade="all, delete-orphan")
    workflow_instances = relationship(
        "WorkflowInstance", backref="incident", cascade="all, delete-orphan"
    )

    duplicate_id = Column(Integer, ForeignKey("incident.id"))
    duplicates = relationship(
        "Incident", remote_side=[id], lazy="joined", join_depth=2, uselist=True
    )

    commander_id = Column(Integer, ForeignKey("participant.id"))
    commander = relationship(
        "Participant", foreign_keys=[commander_id], lazy="subquery", post_update=True
    )

    reporter_id = Column(Integer, ForeignKey("participant.id"))
    reporter = relationship(
        "Participant", foreign_keys=[reporter_id], lazy="subquery", post_update=True
    )

    liaison_id = Column(Integer, ForeignKey("participant.id"))
    liaison = relationship("Participant", foreign_keys=[liaison_id], post_update=True)

    scribe_id = Column(Integer, ForeignKey("participant.id"))
    scribe = relationship("Participant", foreign_keys=[scribe_id], post_update=True)

    incident_document_id = Column(Integer, ForeignKey("document.id"))
    incident_document = relationship("Document", foreign_keys=[incident_document_id])

    incident_review_document_id = Column(Integer, ForeignKey("document.id"))
    incident_review_document = relationship("Document", foreign_keys=[incident_review_document_id])

    tactical_group_id = Column(Integer, ForeignKey("group.id"))
    tactical_group = relationship("Group", foreign_keys=[tactical_group_id])

    notifications_group_id = Column(Integer, ForeignKey("group.id"))
    notifications_group = relationship("Group", foreign_keys=[notifications_group_id])

    incident_cost_model_id = Column(
        Integer, ForeignKey("incident_cost_model.id"), nullable=True, default=None
    )
    incident_cost_model = relationship(
        "IncidentCostModel",
        foreign_keys=[incident_cost_model_id],
    )

    @hybrid_property
    def total_cost(self):
        if self.incident_costs:
            total_cost = 0
            for cost in self.incident_costs:
                total_cost += cost.amount
            return total_cost

    @observes("participants")
    def participant_observer(self, participants):
        self.participants_team = Counter(p.team for p in participants).most_common(1)[0][0]
        self.participants_location = Counter(p.location for p in participants).most_common(1)[0][0]


class ProjectRead(DispatchBase):
    id: Optional[PrimaryKey]
    name: NameStr
    color: Optional[str]
    stable_priority: Optional[IncidentPriorityRead] = None


class CaseRead(DispatchBase):
    id: PrimaryKey
    name: Optional[NameStr]


class TaskRead(DispatchBase):
    id: PrimaryKey
    assignees: List[Optional[ParticipantRead]] = []
    created_at: Optional[datetime]
    description: Optional[str] = Field(None, nullable=True)
    status: TaskStatus = TaskStatus.open
    weblink: Optional[str]


class TaskReadMinimal(DispatchBase):
    id: PrimaryKey
    description: Optional[str] = Field(None, nullable=True)
    status: TaskStatus = TaskStatus.open


# Pydantic models...
class IncidentBase(DispatchBase):
    title: str
    description: str
    resolution: Optional[str]
    status: Optional[IncidentStatus]
    visibility: Optional[Visibility]

    @validator("title")
    def title_required(cls, v):
        if not v:
            raise ValueError("must not be empty string")
        return v

    @validator("description")
    def description_required(cls, v):
        if not v:
            raise ValueError("must not be empty string")
        return v


class IncidentCreate(IncidentBase):
    commander: Optional[ParticipantUpdate]
<<<<<<< HEAD
    incident_cost_model: Optional[IncidentCostModelRead] = None
=======
    commander_email: Optional[str]
>>>>>>> 047aa05c
    incident_priority: Optional[IncidentPriorityCreate]
    incident_severity: Optional[IncidentSeverityCreate]
    incident_type: Optional[IncidentTypeCreate]
    project: Optional[ProjectRead]
    reporter: Optional[ParticipantUpdate]
    tags: Optional[List[TagRead]] = []


IncidentReadMinimal = ForwardRef("IncidentReadMinimal")


class IncidentReadMinimal(IncidentBase):
    id: PrimaryKey
    closed_at: Optional[datetime] = None
    commander: Optional[ParticipantReadMinimal]
    commanders_location: Optional[str]
    created_at: Optional[datetime] = None
    duplicates: Optional[List[IncidentReadMinimal]] = []
    incident_cost_model: Optional[IncidentCostModelRead] = None
    incident_costs: Optional[List[IncidentCostRead]] = []
    incident_priority: IncidentPriorityReadMinimal
    incident_severity: IncidentSeverityReadMinimal
    incident_type: IncidentTypeReadMinimal
    name: Optional[NameStr]
    participants_location: Optional[str]
    participants_team: Optional[str]
    project: ProjectRead
    reported_at: Optional[datetime] = None
    reporter: Optional[ParticipantReadMinimal]
    reporters_location: Optional[str]
    stable_at: Optional[datetime] = None
    tags: Optional[List[TagRead]] = []
    tasks: Optional[List[TaskReadMinimal]] = []
    total_cost: Optional[float]


IncidentReadMinimal.update_forward_refs()


class IncidentUpdate(IncidentBase):
    cases: Optional[List[CaseRead]] = []
    commander: Optional[ParticipantUpdate]
    delay_executive_report_reminder: Optional[datetime] = None
    delay_tactical_report_reminder: Optional[datetime] = None
    duplicates: Optional[List[IncidentReadMinimal]] = []
    incident_cost_model: Optional[IncidentCostModelRead] = None
    incident_costs: Optional[List[IncidentCostUpdate]] = []
    incident_priority: IncidentPriorityBase
    incident_severity: IncidentSeverityBase
    incident_type: IncidentTypeBase
    reported_at: Optional[datetime] = None
    reporter: Optional[ParticipantUpdate]
    stable_at: Optional[datetime] = None
    tags: Optional[List[TagRead]] = []
    terms: Optional[List[TermRead]] = []

    @validator("tags")
    def find_exclusive(cls, v):
        if v:
            exclusive_tags = defaultdict(list)
            for tag in v:
                if tag.tag_type.exclusive:
                    exclusive_tags[tag.tag_type.id].append(tag)

            for tag_types in exclusive_tags.values():
                if len(tag_types) > 1:
                    raise ValueError(
                        f"Found multiple exclusive tags. Please ensure that only one tag of a given type is applied. Tags: {','.join([t.name for t in v])}"  # noqa: E501
                    )
        return v


class IncidentRead(IncidentBase):
    id: PrimaryKey
    cases: Optional[List[CaseRead]] = []
    closed_at: Optional[datetime] = None
    commander: Optional[ParticipantRead]
    commanders_location: Optional[str]
    conference: Optional[ConferenceRead] = None
    conversation: Optional[ConversationRead] = None
    created_at: Optional[datetime] = None
    delay_executive_report_reminder: Optional[datetime] = None
    delay_tactical_report_reminder: Optional[datetime] = None
    documents: Optional[List[DocumentRead]] = []
    duplicates: Optional[List[IncidentReadMinimal]] = []
    events: Optional[List[EventRead]] = []
    incident_cost_model: Optional[IncidentCostModelRead] = None
    incident_costs: Optional[List[IncidentCostRead]] = []
    incident_priority: IncidentPriorityRead
    incident_severity: IncidentSeverityRead
    incident_type: IncidentTypeRead
    last_executive_report: Optional[ReportRead]
    last_tactical_report: Optional[ReportRead]
    name: Optional[NameStr]
    participants: Optional[List[ParticipantRead]] = []
    participants_location: Optional[str]
    participants_team: Optional[str]
    project: ProjectRead
    reported_at: Optional[datetime] = None
    reporter: Optional[ParticipantRead]
    reporters_location: Optional[str]
    stable_at: Optional[datetime] = None
    storage: Optional[StorageRead] = None
    tags: Optional[List[TagRead]] = []
    tasks: Optional[List[TaskRead]] = []
    terms: Optional[List[TermRead]] = []
    ticket: Optional[TicketRead] = None
    total_cost: Optional[float]
    workflow_instances: Optional[List[WorkflowInstanceRead]] = []


class IncidentExpandedPagination(Pagination):
    itemsPerPage: int
    page: int
    items: List[IncidentRead] = []


class IncidentPagination(Pagination):
    items: List[IncidentReadMinimal] = []<|MERGE_RESOLUTION|>--- conflicted
+++ resolved
@@ -297,11 +297,8 @@
 
 class IncidentCreate(IncidentBase):
     commander: Optional[ParticipantUpdate]
-<<<<<<< HEAD
+    commander_email: Optional[str]
     incident_cost_model: Optional[IncidentCostModelRead] = None
-=======
-    commander_email: Optional[str]
->>>>>>> 047aa05c
     incident_priority: Optional[IncidentPriorityCreate]
     incident_severity: Optional[IncidentSeverityCreate]
     incident_type: Optional[IncidentTypeCreate]
