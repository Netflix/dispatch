from datetime import datetime
from collections import Counter, defaultdict
from typing import List, Optional

from pydantic import validator
from sqlalchemy.sql.sqltypes import Numeric
from dispatch.models import NameStr, PrimaryKey
from sqlalchemy import (
    Column,
    DateTime,
    ForeignKey,
    Integer,
    PrimaryKeyConstraint,
    String,
    Table,
)
from sqlalchemy.orm import relationship
from sqlalchemy_utils import TSVectorType, observes

from dispatch.conference.models import ConferenceRead
from dispatch.conversation.models import ConversationRead
from dispatch.database.core import Base
from dispatch.document.models import DocumentRead
from dispatch.enums import Visibility
from dispatch.event.models import EventRead
from dispatch.incident_cost.models import IncidentCostRead, IncidentCostUpdate
from dispatch.incident_priority.models import (
    IncidentPriorityBase,
    IncidentPriorityCreate,
    IncidentPriorityRead,
)
from dispatch.incident_type.models import IncidentTypeCreate, IncidentTypeRead, IncidentTypeBase
from dispatch.models import DispatchBase, ProjectMixin, TimeStampMixin
from dispatch.participant.models import ParticipantRead, ParticipantUpdate
from dispatch.report.models import ReportRead
from dispatch.storage.models import StorageRead
from dispatch.term.models import TermRead
from dispatch.tag.models import TagRead
from dispatch.ticket.models import TicketRead
from dispatch.workflow.models import WorkflowInstanceRead

from .enums import IncidentStatus


assoc_incident_terms = Table(
    "assoc_incident_terms",
    Base.metadata,
    Column("incident_id", Integer, ForeignKey("incident.id", ondelete="CASCADE")),
    Column("term_id", Integer, ForeignKey("term.id", ondelete="CASCADE")),
    PrimaryKeyConstraint("incident_id", "term_id"),
)

assoc_incident_tags = Table(
    "assoc_incident_tags",
    Base.metadata,
    Column("incident_id", Integer, ForeignKey("incident.id", ondelete="CASCADE")),
    Column("tag_id", Integer, ForeignKey("tag.id", ondelete="CASCADE")),
    PrimaryKeyConstraint("incident_id", "tag_id"),
)


class Incident(Base, TimeStampMixin, ProjectMixin):
    id = Column(Integer, primary_key=True)
    name = Column(String)
    title = Column(String, nullable=False)
    description = Column(String, nullable=False)
    resolution = Column(String)
    status = Column(String, default=IncidentStatus.active)
    visibility = Column(String, default=Visibility.open, nullable=False)
    total_cost = Column(Numeric)
    primary_team = Column(String)
    primary_location = Column(String)

    # auto generated
    reported_at = Column(DateTime, default=datetime.utcnow)
    stable_at = Column(DateTime)
    closed_at = Column(DateTime)

    search_vector = Column(
        TSVectorType(
            "title", "description", "name", weights={"name": "A", "title": "B", "description": "C"}
        )
    )

<<<<<<< HEAD
=======
    @hybrid_property
    def commander(self):
        commander = None
        if self.participants:
            most_recent_assumed_at = self.created_at
            for p in self.participants:
                for pr in p.participant_roles:
                    if pr.role == ParticipantRoleType.incident_commander:
                        if pr.assumed_at > most_recent_assumed_at:
                            most_recent_assumed_at = pr.assumed_at
                            commander = p
        return commander

    @commander.expression
    def commander(cls):
        return (
            select([Participant])
            .where(Participant.incident_id == cls.id)
            .where(ParticipantRole.role == ParticipantRoleType.incident_commander)
            .order_by(ParticipantRole.assumed_at.desc())
            .first()
        )

    @hybrid_property
    def reporter(self):
        reporter = None
        if self.participants:
            most_recent_assumed_at = self.created_at
            for p in self.participants:
                for pr in p.participant_roles:
                    if pr.role == ParticipantRoleType.reporter:
                        if pr.assumed_at > most_recent_assumed_at:
                            most_recent_assumed_at = pr.assumed_at
                            reporter = p
        return reporter

    @reporter.expression
    def reporter(cls):
        return (
            select([Participant])
            .where(Participant.incident_id == cls.id)
            .where(ParticipantRole.role == ParticipantRoleType.reporter)
            .order_by(ParticipantRole.assumed_at.desc())
            .first()
        )

    @hybrid_property
    def liaison(self):
        liaison = None
        if self.participants:
            most_recent_assumed_at = self.created_at
            for p in self.participants:
                for pr in p.participant_roles:
                    if pr.role == ParticipantRoleType.liaison:
                        if pr.assumed_at > most_recent_assumed_at:
                            most_recent_assumed_at = pr.assumed_at
                            liaison = p
        return liaison

    @liaison.expression
    def liaison(cls):
        return (
            select([Participant])
            .where(Participant.incident_id == cls.id)
            .where(ParticipantRole.role == ParticipantRoleType.liaison)
            .order_by(ParticipantRole.assumed_at.desc())
            .first()
        )

    @hybrid_property
    def scribe(self):
        scribe = None
        if self.participants:
            most_recent_assumed_at = self.created_at
            for p in self.participants:
                for pr in p.participant_roles:
                    if pr.role == ParticipantRoleType.scribe:
                        if pr.assumed_at > most_recent_assumed_at:
                            most_recent_assumed_at = pr.assumed_at
                            scribe = p
        return scribe

    @scribe.expression
    def scribe(cls):
        return (
            select([Participant])
            .where(Participant.incident_id == cls.id)
            .where(ParticipantRole.role == ParticipantRoleType.scribe)
            .order_by(ParticipantRole.assumed_at.desc())
            .first()
        )

    @hybrid_property
    def tactical_group(self):
        if self.groups:
            for g in self.groups:
                # this currently relies on there being only one tactical group per incident
                # this is not enforced and is only by convention
                if g.resource_type.endswith("tactical-group"):
                    return g

    @hybrid_property
    def notifications_group(self):
        if self.groups:
            for g in self.groups:
                # this currently relies on there being only one notification group per incident
                # this is not enforced and is only by convention
                if g.resource_type.endswith("notification-group"):
                    return g

    @hybrid_property
    def incident_document(self):
        if self.documents:
            for d in self.documents:
                if d.resource_type == DocumentResourceTypes.incident:
                    return d

    @hybrid_property
    def incident_review_document(self):
        if self.documents:
            for d in self.documents:
                if d.resource_type == DocumentResourceTypes.review:
                    return d

    @hybrid_property
    def tactical_reports(self):
        if self.reports:
            tactical_reports = [
                report for report in self.reports if report.type == ReportTypes.tactical_report
            ]
            return tactical_reports

    @hybrid_property
    def last_tactical_report(self):
        if self.tactical_reports:
            return sorted(self.tactical_reports, key=lambda r: r.created_at)[-1]

    @hybrid_property
    def executive_reports(self):
        if self.reports:
            executive_reports = [
                report for report in self.reports if report.type == ReportTypes.executive_report
            ]
            return executive_reports

    @hybrid_property
    def last_executive_report(self):
        if self.executive_reports:
            return sorted(self.executive_reports, key=lambda r: r.created_at)[-1]

    @hybrid_property
    def reporters_location(self):
        if self.participants:
            locations = []
            for p in self.participants:
                for pr in p.participant_roles:
                    if pr.role == ParticipantRoleType.reporter:
                        locations.append(p.location)
            return Counter(locations).most_common(1)[0][0]

    @hybrid_property
    def commanders_location(self):
        if self.participants:
            locations = []
            for p in self.participants:
                for pr in p.participant_roles:
                    if pr.role == ParticipantRoleType.incident_commander:
                        locations.append(p.location)
            return Counter(locations).most_common(1)[0][0]

    @hybrid_property
    def participants_location(self):
        if self.participants:
            locations = [p.location for p in self.participants]
            return Counter(locations).most_common(1)[0][0]

    @hybrid_property
    def participants_team(self):
        if self.participants:
            teams = [p.team for p in self.participants]
            return Counter(teams).most_common(1)[0][0]

    @hybrid_property
    def total_cost(self):
        if self.incident_costs:
            total_cost = 0
            for cost in self.incident_costs:
                total_cost += cost.amount
            return total_cost

>>>>>>> 9c29922f
    # resources
    incident_costs = relationship(
        "IncidentCost",
        backref="incident",
        cascade="all, delete-orphan",
        order_by="IncidentCost.created_at",
    )

    incident_priority = relationship("IncidentPriority", backref="incident")
    incident_priority_id = Column(Integer, ForeignKey("incident_priority.id"))

    incident_type = relationship("IncidentType", backref="incident")
    incident_type_id = Column(Integer, ForeignKey("incident_type.id"))

    conference = relationship(
        "Conference", uselist=False, backref="incident", cascade="all, delete-orphan"
    )
    conversation = relationship(
        "Conversation", uselist=False, backref="incident", cascade="all, delete-orphan"
    )
    documents = relationship("Document", backref="incident", cascade="all, delete-orphan")
    events = relationship("Event", backref="incident", cascade="all, delete-orphan")
    feedback = relationship("Feedback", backref="incident", cascade="all, delete-orphan")
    groups = relationship("Group", backref="incident", cascade="all, delete-orphan")
    participants = relationship("Participant", backref="incident", cascade="all, delete-orphan")
    reports = relationship("Report", backref="incident", cascade="all, delete-orphan")
    storage = relationship(
        "Storage", uselist=False, backref="incident", cascade="all, delete-orphan"
    )
    tags = relationship(
        "Tag",
        secondary=assoc_incident_tags,
        backref="incidents",
    )
    tasks = relationship("Task", backref="incident", cascade="all, delete-orphan")
    terms = relationship("Term", secondary=assoc_incident_terms, backref="incidents")
    ticket = relationship("Ticket", uselist=False, backref="incident", cascade="all, delete-orphan")
    workflow_instances = relationship(
        "WorkflowInstance", backref="incident", cascade="all, delete-orphan"
    )

    duplicate_id = Column(Integer, ForeignKey("incident.id"))
    duplicates = relationship("Incident", remote_side=[id], uselist=True)

    commander_id = Column(Integer, ForeignKey("participant.id"))
    commander = relationship("Participant", foreign_keys=[commander_id])

    reporter_id = Column(Integer, ForeignKey("participant.id"))
    reporter = relationship("Participant", foreign_keys=[reporter_id])

    liason_id = Column(Integer, ForeignKey("participant.id"))
    liason = relationship("Participant", foreign_keys=[liason_id])

    scribe_id = Column(Integer, ForeignKey("participant.id"))
    scribe = relationship("Participant", foreign_keys=[scribe_id])

    incident_document_id = Column(Integer, ForeignKey("document.id"))
    incident_document = relationship("Document", foreign_keys=[incident_document_id])

    incident_review_document_id = Column(Integer, ForeignKey("document.id"))
    incident_review_document = relationship("Document", foreign_keys=[incident_review_document_id])

    # tactical_group_id = Column(Integer, ForeignKey["group.id"])
    # tactical_group = relationship("Group", foreign_keys=[tactical_group_id])

    # notification_group_id = Column(Integer, ForeignKey["group.id"])
    # notification_group = relationship("Group", foreign_keys=[notification_group_id])

    @observes("incident_costs")
    def cost_observer(self, incident_costs):
        total_cost = 0
        for cost in incident_costs:
            total_cost += cost.amount
        self.total_cost = total_cost

    @observes("participants")
    def participant_observer(self, participants):
        self.primary_team = Counter(p.team for p in participants).most_common(1)[0][0]
        self.primary_location = Counter(p.location for p in participants).most_common(1)[0][0]


class ProjectRead(DispatchBase):
    id: Optional[PrimaryKey]
    name: NameStr
    color: Optional[str]


# Pydantic models...
class IncidentBase(DispatchBase):
    title: str
    description: str
    resolution: Optional[str]
    status: Optional[IncidentStatus] = IncidentStatus.active
    visibility: Optional[Visibility]

    @validator("title")
    def title_required(cls, v):
        if not v:
            raise ValueError("must not be empty string")
        return v

    @validator("description")
    def description_required(cls, v):
        if not v:
            raise ValueError("must not be empty string")
        return v


class IncidentReadNested(IncidentBase):
    id: PrimaryKey
    closed_at: Optional[datetime] = None
    commander: Optional[ParticipantRead]
    created_at: Optional[datetime] = None
    incident_priority: IncidentPriorityRead
    incident_type: IncidentTypeRead
    name: Optional[NameStr]
    reported_at: Optional[datetime] = None
    reporter: Optional[ParticipantRead]
    stable_at: Optional[datetime] = None


class IncidentCreate(IncidentBase):
    commander: Optional[ParticipantUpdate]
    incident_priority: Optional[IncidentPriorityCreate]
    incident_type: Optional[IncidentTypeCreate]
    project: ProjectRead
    reporter: Optional[ParticipantUpdate]
    tags: Optional[List[TagRead]] = []


class IncidentUpdate(IncidentBase):
    commander: Optional[ParticipantUpdate]
    duplicates: Optional[List[IncidentReadNested]] = []
    incident_costs: Optional[List[IncidentCostUpdate]] = []
    incident_priority: IncidentPriorityBase
    incident_type: IncidentTypeBase
    reported_at: Optional[datetime] = None
    reporter: Optional[ParticipantUpdate]
    stable_at: Optional[datetime] = None
    tags: Optional[List[TagRead]] = []
    terms: Optional[List[TermRead]] = []

    @validator("tags")
    def find_exclusive(cls, v):
        if v:
            exclusive_tags = defaultdict(list)
            for t in v:
                if t.tag_type.exclusive:
                    exclusive_tags[t.tag_type.id].append(t)

            for v in exclusive_tags.values():
                if len(v) > 1:
                    raise ValueError(
                        f"Found multiple exclusive tags. Please ensure that only one tag of a given type is applied. Tags: {','.join([t.name for t in v])}"
                    )
        return v


class IncidentReadMinimal(IncidentBase):
    id: PrimaryKey
    closed_at: Optional[datetime] = None
    commander: Optional[ParticipantRead]
    commanders_location: Optional[str]
    created_at: Optional[datetime] = None
    duplicates: Optional[List[IncidentReadNested]] = []
    incident_costs: Optional[List[IncidentCostRead]] = []
    incident_priority: IncidentPriorityRead
    incident_type: IncidentTypeRead
    name: Optional[NameStr]
    participants_location: Optional[str]
    participants_team: Optional[str]
    project: ProjectRead
    reported_at: Optional[datetime] = None
    reporter: Optional[ParticipantRead]
    reporters_location: Optional[str]
    stable_at: Optional[datetime] = None
    tags: Optional[List[TagRead]] = []
    total_cost: Optional[float]


class IncidentRead(IncidentReadMinimal):
    conference: Optional[ConferenceRead] = None
    conversation: Optional[ConversationRead] = None
    documents: Optional[List[DocumentRead]] = []
    events: Optional[List[EventRead]] = []
    last_executive_report: Optional[ReportRead]
    last_tactical_report: Optional[ReportRead]
    participants: Optional[List[ParticipantRead]] = []
    storage: Optional[StorageRead] = None
    terms: Optional[List[TermRead]] = []
    ticket: Optional[TicketRead] = None
    workflow_instances: Optional[List[WorkflowInstanceRead]] = []


class IncidentPagination(DispatchBase):
    total: int
    itemsPerPage: int
    page: int
    items: List[IncidentRead] = []<|MERGE_RESOLUTION|>--- conflicted
+++ resolved
@@ -82,199 +82,6 @@
         )
     )
 
-<<<<<<< HEAD
-=======
-    @hybrid_property
-    def commander(self):
-        commander = None
-        if self.participants:
-            most_recent_assumed_at = self.created_at
-            for p in self.participants:
-                for pr in p.participant_roles:
-                    if pr.role == ParticipantRoleType.incident_commander:
-                        if pr.assumed_at > most_recent_assumed_at:
-                            most_recent_assumed_at = pr.assumed_at
-                            commander = p
-        return commander
-
-    @commander.expression
-    def commander(cls):
-        return (
-            select([Participant])
-            .where(Participant.incident_id == cls.id)
-            .where(ParticipantRole.role == ParticipantRoleType.incident_commander)
-            .order_by(ParticipantRole.assumed_at.desc())
-            .first()
-        )
-
-    @hybrid_property
-    def reporter(self):
-        reporter = None
-        if self.participants:
-            most_recent_assumed_at = self.created_at
-            for p in self.participants:
-                for pr in p.participant_roles:
-                    if pr.role == ParticipantRoleType.reporter:
-                        if pr.assumed_at > most_recent_assumed_at:
-                            most_recent_assumed_at = pr.assumed_at
-                            reporter = p
-        return reporter
-
-    @reporter.expression
-    def reporter(cls):
-        return (
-            select([Participant])
-            .where(Participant.incident_id == cls.id)
-            .where(ParticipantRole.role == ParticipantRoleType.reporter)
-            .order_by(ParticipantRole.assumed_at.desc())
-            .first()
-        )
-
-    @hybrid_property
-    def liaison(self):
-        liaison = None
-        if self.participants:
-            most_recent_assumed_at = self.created_at
-            for p in self.participants:
-                for pr in p.participant_roles:
-                    if pr.role == ParticipantRoleType.liaison:
-                        if pr.assumed_at > most_recent_assumed_at:
-                            most_recent_assumed_at = pr.assumed_at
-                            liaison = p
-        return liaison
-
-    @liaison.expression
-    def liaison(cls):
-        return (
-            select([Participant])
-            .where(Participant.incident_id == cls.id)
-            .where(ParticipantRole.role == ParticipantRoleType.liaison)
-            .order_by(ParticipantRole.assumed_at.desc())
-            .first()
-        )
-
-    @hybrid_property
-    def scribe(self):
-        scribe = None
-        if self.participants:
-            most_recent_assumed_at = self.created_at
-            for p in self.participants:
-                for pr in p.participant_roles:
-                    if pr.role == ParticipantRoleType.scribe:
-                        if pr.assumed_at > most_recent_assumed_at:
-                            most_recent_assumed_at = pr.assumed_at
-                            scribe = p
-        return scribe
-
-    @scribe.expression
-    def scribe(cls):
-        return (
-            select([Participant])
-            .where(Participant.incident_id == cls.id)
-            .where(ParticipantRole.role == ParticipantRoleType.scribe)
-            .order_by(ParticipantRole.assumed_at.desc())
-            .first()
-        )
-
-    @hybrid_property
-    def tactical_group(self):
-        if self.groups:
-            for g in self.groups:
-                # this currently relies on there being only one tactical group per incident
-                # this is not enforced and is only by convention
-                if g.resource_type.endswith("tactical-group"):
-                    return g
-
-    @hybrid_property
-    def notifications_group(self):
-        if self.groups:
-            for g in self.groups:
-                # this currently relies on there being only one notification group per incident
-                # this is not enforced and is only by convention
-                if g.resource_type.endswith("notification-group"):
-                    return g
-
-    @hybrid_property
-    def incident_document(self):
-        if self.documents:
-            for d in self.documents:
-                if d.resource_type == DocumentResourceTypes.incident:
-                    return d
-
-    @hybrid_property
-    def incident_review_document(self):
-        if self.documents:
-            for d in self.documents:
-                if d.resource_type == DocumentResourceTypes.review:
-                    return d
-
-    @hybrid_property
-    def tactical_reports(self):
-        if self.reports:
-            tactical_reports = [
-                report for report in self.reports if report.type == ReportTypes.tactical_report
-            ]
-            return tactical_reports
-
-    @hybrid_property
-    def last_tactical_report(self):
-        if self.tactical_reports:
-            return sorted(self.tactical_reports, key=lambda r: r.created_at)[-1]
-
-    @hybrid_property
-    def executive_reports(self):
-        if self.reports:
-            executive_reports = [
-                report for report in self.reports if report.type == ReportTypes.executive_report
-            ]
-            return executive_reports
-
-    @hybrid_property
-    def last_executive_report(self):
-        if self.executive_reports:
-            return sorted(self.executive_reports, key=lambda r: r.created_at)[-1]
-
-    @hybrid_property
-    def reporters_location(self):
-        if self.participants:
-            locations = []
-            for p in self.participants:
-                for pr in p.participant_roles:
-                    if pr.role == ParticipantRoleType.reporter:
-                        locations.append(p.location)
-            return Counter(locations).most_common(1)[0][0]
-
-    @hybrid_property
-    def commanders_location(self):
-        if self.participants:
-            locations = []
-            for p in self.participants:
-                for pr in p.participant_roles:
-                    if pr.role == ParticipantRoleType.incident_commander:
-                        locations.append(p.location)
-            return Counter(locations).most_common(1)[0][0]
-
-    @hybrid_property
-    def participants_location(self):
-        if self.participants:
-            locations = [p.location for p in self.participants]
-            return Counter(locations).most_common(1)[0][0]
-
-    @hybrid_property
-    def participants_team(self):
-        if self.participants:
-            teams = [p.team for p in self.participants]
-            return Counter(teams).most_common(1)[0][0]
-
-    @hybrid_property
-    def total_cost(self):
-        if self.incident_costs:
-            total_cost = 0
-            for cost in self.incident_costs:
-                total_cost += cost.amount
-            return total_cost
-
->>>>>>> 9c29922f
     # resources
     incident_costs = relationship(
         "IncidentCost",
