import json
<<<<<<< HEAD
from datetime import datetime, timedelta, timezone
=======
import uuid
import hashlib
>>>>>>> c77eba9c
from typing import Optional

from sqlalchemy import asc

from dispatch.auth.models import DispatchUser
from dispatch.case.priority import service as case_priority_service
from dispatch.case.type import service as case_type_service
from dispatch.database.service import apply_filters, apply_filter_specific_joins
from dispatch.project import service as project_service

from .models import (
    Signal,
    SignalCreate,
    SignalFilter,
    SignalFilterAction,
    SignalFilterCreate,
    SignalFilterMode,
    SignalFilterUpdate,
    SignalInstance,
    SignalInstanceCreate,
    SignalUpdate,
)


def create_signal_filter(
    *, db_session, creator: DispatchUser, signal_filter_in: SignalFilterCreate
) -> SignalFilter:
    """Creates a new signal filter."""
    project = project_service.get_by_name_or_raise(
        db_session=db_session, project_in=signal_filter_in.project
    )

    signal_filter = SignalFilter(
        **signal_filter_in.dict(
            exclude={
                "project",
            }
        ),
        creator=creator,
        project=project,
    )
    db_session.add(signal_filter)
    db_session.commit()
    return signal_filter


def update_signal_filter(
    *, db_session, signal_filter: SignalFilter, signal_filter_in: SignalFilterUpdate
) -> SignalFilter:
    """Updates an existing signal filter."""

    signal_filter_data = signal_filter.dict()
    update_data = signal_filter_in.dict(
        skip_defaults=True,
        exclude={},
    )

    for field in signal_filter_data:
        if field in update_data:
            setattr(signal_filter, field, update_data[field])

    db_session.add(signal_filter)
    db_session.commit()
    return signal_filter


def delete_signal_filter(*, db_session, signal_filter_id: int) -> int:
    """Deletes an existing signal filter."""
    signal_filter = db_session.query(SignalFilter).filter(SignalFilter.id == signal_filter_id).one()
    db_session.delete(signal_filter)
    db_session.commit()
    return signal_filter_id


def get_signal_filter_by_name(*, db_session, project_id: int, name: str) -> Optional[SignalFilter]:
    """Gets a signal filter by it's name."""
    return (
        db_session.query(SignalFilter)
        .filter(SignalFilter.project_id == project_id)
        .filter(SignalFilter.name == name)
        .first()
    )


def get_signal_filter(*, db_session, signal_filter_id: int) -> SignalFilter:
    """Gets a single signal filter."""
    return db_session.query(SignalFilter).filter(SignalFilter.id == signal_filter_id).one_or_none()


def get(*, db_session, signal_id: int) -> Optional[Signal]:
    """Gets a signal by id."""
    return db_session.query(Signal).filter(Signal.id == signal_id).one_or_none()


def get_by_variant_or_external_id(
    *, db_session, project_id: int, external_id: str = None, variant: str = None
) -> Optional[Signal]:
    """Gets a signal it's external id (and variant if supplied)."""
    if variant:
        return (
            db_session.query(Signal)
            .filter(Signal.project_id == project_id, Signal.variant == variant)
            .one_or_none()
        )
    return (
        db_session.query(Signal)
        .filter(Signal.project_id == project_id, Signal.external_id == external_id)
        .one_or_none()
    )


def create(*, db_session, signal_in: SignalCreate) -> Signal:
    """Creates a new signal."""
    project = project_service.get_by_name_or_raise(
        db_session=db_session, project_in=signal_in.project
    )

    signal = Signal(
        **signal_in.dict(
            exclude={
                "project",
                "case_type",
                "case_priority",
                "source",
                "filters",
            }
        ),
        project=project,
    )

    for f in signal_in.filters:
        signal_filter = get_signal_filter_by_name(db_session=db_session, signal_filter_in=f)
        signal.filters.append(signal_filter)

    if signal_in.case_priority:
        case_priority = case_priority_service.get_by_name_or_default(
            db_session=db_session, project_id=project.id, case_priority_in=signal_in.case_priority
        )
        signal.case_priority = case_priority

    if signal_in.case_type:
        case_type = case_type_service.get_by_name_or_default(
            db_session=db_session, project_id=project.id, case_type_in=signal_in.case_type
        )
        signal.case_type = case_type

    db_session.add(signal)
    db_session.commit()
    return signal


def update(*, db_session, signal: Signal, signal_in: SignalUpdate) -> Signal:
    """Creates a new signal."""
    signal_data = signal.dict()
    update_data = signal_in.dict(
        skip_defaults=True,
        exclude={
            "project",
            "case_type",
            "case_priority",
            "source",
            "filters",
        },
    )

    for field in signal_data:
        if field in update_data:
            setattr(signal, field, update_data[field])

    for f in signal_in.filters:
        signal_filter = get_signal_filter_by_name(
            db_session=db_session, project_id=signal.project.id, name=f.name
        )
        signal.filters.append(signal_filter)

    if signal_in.case_priority:
        case_priority = case_priority_service.get_by_name_or_default(
            db_session=db_session,
            project_id=signal.case_type.project.id,
            case_priority_in=signal_in.case_priority,
        )
        signal.case_priority = case_priority

    if signal_in.case_type:
        case_type = case_type_service.get_by_name_or_default(
            db_session=db_session, project_id=signal.project.id, case_type_in=signal_in.case_type
        )
        signal.case_type = case_type

    db_session.commit()
    return signal


def delete(*, db_session, signal_id: int):
    """Deletes a signal definition."""
    signal = db_session.query(Signal).filter(Signal.id == signal_id).one()
    db_session.delete(signal)
    db_session.commit()
    return signal_id


def create_instance(*, db_session, signal_instance_in: SignalInstanceCreate) -> SignalInstance:
    """Creates a new signal instance."""
    project = project_service.get_by_name_or_raise(
        db_session=db_session, project_in=signal_instance_in.project
    )

    # we round trip the raw data to json-ify date strings
    signal_instance = SignalInstance(
        **signal_instance_in.dict(exclude={"case", "signal", "project", "entities", "raw"}),
        raw=json.loads(signal_instance_in.raw.json()),
        project=project,
    )

    db_session.add(signal_instance)
    db_session.commit()
    return signal_instance


def apply_filter_actions(*, db_session, signal_instance: SignalInstance):
    """Applies any matching filter actions associated with this instance."""

    for f in signal_instance.signal.filters:
        if f.mode != SignalFilterMode.active:
            continue

        query = db_session.query(SignalInstance).filter(
            SignalInstance.signal_id == signal_instance.signal_id
        )
        query = apply_filter_specific_joins(SignalInstance, f.expression, query)
        query = apply_filters(query, f.expression)

        # order matters, check for snooze before deduplication
        # we check to see if the current instances match's it's signals snooze filter
        if f.action == SignalFilterAction.snooze:
            if f.expiration.replace(tzinfo=timezone.utc) <= datetime.now(timezone.utc):
                continue

            instances = query.filter(SignalInstance.id == signal_instance.id).all()

            if instances:
                signal_instance.filter_action = SignalFilterAction.snooze
                return

        elif f.action == SignalFilterAction.deduplicate:
            window = datetime.now(timezone.utc) - timedelta(seconds=f.window)
            query = query.filter(SignalInstance.created_at >= window)

            # get the earliest instance
            query = query.order_by(asc(SignalInstance.created_at))
            instances = query.all()

            if instances:
                # associate with existing case
                signal_instance.case_id = instances[0].case_id
                signal_instance.filter_action = SignalFilterAction.deduplicate
                return
    return True<|MERGE_RESOLUTION|>--- conflicted
+++ resolved
@@ -1,10 +1,7 @@
 import json
-<<<<<<< HEAD
 from datetime import datetime, timedelta, timezone
-=======
 import uuid
 import hashlib
->>>>>>> c77eba9c
 from typing import Optional
 
 from sqlalchemy import asc
