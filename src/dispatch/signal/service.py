import json
from datetime import datetime, timedelta, timezone
from typing import Optional, Union

from pydantic.error_wrappers import ErrorWrapper, ValidationError
from sqlalchemy import desc, asc
from sqlalchemy.orm import Session

from dispatch.auth.models import DispatchUser
from dispatch.case.priority import service as case_priority_service
from dispatch.case.type import service as case_type_service
from dispatch.case.type.models import CaseType
from dispatch.database.service import apply_filter_specific_joins, apply_filters
from dispatch.entity_type import service as entity_type_service
from dispatch.exceptions import NotFoundError
from dispatch.project import service as project_service
from dispatch.service import service as service_service
from dispatch.tag import service as tag_service
from dispatch.workflow import service as workflow_service
from dispatch.entity.models import Entity
from dispatch.models import PrimaryKey

from .models import (
    Signal,
    SignalCreate,
    SignalEngagement,
    SignalEngagementCreate,
    SignalEngagementRead,
    SignalFilter,
    SignalFilterAction,
    SignalFilterCreate,
    SignalFilterMode,
    SignalFilterRead,
    SignalFilterUpdate,
    SignalInstance,
    SignalInstanceCreate,
    SignalUpdate,
)


def create_signal_engagement(
    *, db_session: Session, creator: DispatchUser, signal_engagement_in: SignalEngagementCreate
) -> SignalEngagement:
    """Creates a new signal filter."""
    project = project_service.get_by_name_or_raise(
        db_session=db_session, project_in=signal_engagement_in.project
    )

    entity_type = entity_type_service.get(
        db_session=db_session, entity_type_id=signal_engagement_in.entity_type.id
    )

    signal_engagement = SignalEngagement(
        name=signal_engagement_in.name,
        description=signal_engagement_in.description,
        message=signal_engagement_in.message,
        require_mfa=signal_engagement_in.require_mfa,
        entity_type=entity_type,
        creator=creator,
        project=project,
    )
    db_session.add(signal_engagement)
    db_session.commit()
    return signal_engagement


def get_signal_engagement(
    *, db_session: Session, signal_engagement_id: int
) -> Optional[SignalEngagement]:
    """Gets a signal engagement by id."""
    return (
        db_session.query(SignalEngagement)
        .filter(SignalEngagement.id == signal_engagement_id)
        .one_or_none()
    )


def get_signal_engagement_by_name(
    *, db_session, project_id: int, name: str
) -> Optional[SignalEngagement]:
    """Gets a signal engagement by it's name."""
    return (
        db_session.query(SignalEngagement)
        .filter(SignalEngagement.project_id == project_id)
        .filter(SignalEngagement.name == name)
        .first()
    )


def get_signal_engagement_by_name_or_raise(
    *, db_session: Session, project_id: int, signal_engagement_in=SignalEngagementRead
) -> SignalEngagement:
    signal_engagement = get_signal_engagement_by_name(
        db_session=db_session, project_id=project_id, name=signal_engagement_in.name
    )

    if not signal_engagement:
        raise ValidationError(
            [
                ErrorWrapper(
                    NotFoundError(
                        msg="Signal Engagement not found.",
                        signal_engagement=signal_engagement_in.name,
                    ),
                    loc="signalEngagement",
                )
            ],
            model=SignalEngagementRead,
        )
    return signal_engagement


def create_signal_filter(
    *, db_session: Session, creator: DispatchUser, signal_filter_in: SignalFilterCreate
) -> SignalFilter:
    """Creates a new signal filter."""
    project = project_service.get_by_name_or_raise(
        db_session=db_session, project_in=signal_filter_in.project
    )

    signal_filter = SignalFilter(
        **signal_filter_in.dict(
            exclude={
                "project",
            }
        ),
        creator=creator,
        project=project,
    )
    db_session.add(signal_filter)
    db_session.commit()
    return signal_filter


def update_signal_filter(
    *, db_session: Session, signal_filter: SignalFilter, signal_filter_in: SignalFilterUpdate
) -> SignalFilter:
    """Updates an existing signal filter."""

    signal_filter_data = signal_filter.dict()
    update_data = signal_filter_in.dict(
        skip_defaults=True,
        exclude={},
    )

    for field in signal_filter_data:
        if field in update_data:
            setattr(signal_filter, field, update_data[field])

    db_session.add(signal_filter)
    db_session.commit()
    return signal_filter


def delete_signal_filter(*, db_session: Session, signal_filter_id: int) -> int:
    """Deletes an existing signal filter."""
    signal_filter = db_session.query(SignalFilter).filter(SignalFilter.id == signal_filter_id).one()
    db_session.delete(signal_filter)
    db_session.commit()
    return signal_filter_id


def get_signal_filter_by_name_or_raise(
    *, db_session: Session, project_id: int, signal_filter_in=SignalFilterRead
) -> SignalFilter:
    signal_filter = get_signal_filter_by_name(
        db_session=db_session, project_id=project_id, name=signal_filter_in.name
    )

    if not signal_filter:
        raise ValidationError(
            [
                ErrorWrapper(
                    NotFoundError(
                        msg="Signal Filter not found.", entity_type=signal_filter_in.name
                    ),
                    loc="signalFilter",
                )
            ],
            model=SignalFilterRead,
        )
    return signal_filter


def get_signal_filter_by_name(*, db_session, project_id: int, name: str) -> Optional[SignalFilter]:
    """Gets a signal filter by it's name."""
    return (
        db_session.query(SignalFilter)
        .filter(SignalFilter.project_id == project_id)
        .filter(SignalFilter.name == name)
        .first()
    )


def get_signal_filter(*, db_session: Session, signal_filter_id: int) -> SignalFilter:
    """Gets a single signal filter."""
    return db_session.query(SignalFilter).filter(SignalFilter.id == signal_filter_id).one_or_none()


def get_signal_instance(
    *, db_session: Session, signal_instance_id: int | str
) -> Optional[SignalInstance]:
    """Gets a signal instance by it's UUID."""
    return (
        db_session.query(SignalInstance)
        .filter(SignalInstance.id == signal_instance_id)
        .one_or_none()
    )


<<<<<<< HEAD
def get(*, db_session: Session, signal_id: Union[str, int]) -> Optional[Signal]:
=======
def get(*, db_session: Session, signal_id: Union[PrimaryKey, str]) -> Optional[Signal]:
>>>>>>> ae4f7080
    """Gets a signal by id or external_id."""
    if isinstance(signal_id, int):
        signal = db_session.query(Signal).filter(Signal.id == signal_id).one_or_none()
    else:
        signal = db_session.query(Signal).filter(Signal.external_id == signal_id).one_or_none()
    return signal


def get_by_variant_or_external_id(
    *, db_session: Session, project_id: int, external_id: str = None, variant: str = None
) -> Optional[Signal]:
    """Gets a signal it's external id (and variant if supplied)."""
    if variant:
        return (
            db_session.query(Signal)
            .filter(Signal.project_id == project_id, Signal.variant == variant)
            .one_or_none()
        )
    return (
        db_session.query(Signal)
        .filter(Signal.project_id == project_id, Signal.external_id == external_id)
        .one_or_none()
    )


def get_all_by_conversation_target(
    *, db_session: Session, project_id: int, conversation_target: str
) -> list[Signal]:
    """Gets all signals for a given conversation target. (e.g. #conversation-channel)"""
    return (
        db_session.query(Signal)
        .join(CaseType)
        .filter(
            CaseType.project_id == project_id,
            CaseType.conversation_target == conversation_target,
            Signal.case_type_id == CaseType.id,
        )
        .all()
    )


def create(*, db_session: Session, signal_in: SignalCreate) -> Signal:
    """Creates a new signal."""
    project = project_service.get_by_name_or_raise(
        db_session=db_session, project_in=signal_in.project
    )

    signal = Signal(
        **signal_in.dict(
            exclude={
                "project",
                "case_type",
                "case_priority",
                "source",
                "filters",
                "tags",
                "entity_types",
                "oncall_service",
                "workflows",
            }
        ),
        project=project,
    )

    tags = []
    for t in signal_in.tags:
        tags.append(tag_service.get_or_create(db_session=db_session, tag_in=t))
    signal.tags = tags

    entity_types = []
    for e in signal_in.entity_types:
        entity_type = entity_type_service.get(db_session=db_session, entity_type_id=e.id)
        entity_types.append(entity_type)

    signal.entity_types = entity_types

    engagements = []
    for eng in signal_in.engagements:
        signal_engagement = get_signal_engagement_by_name(
            db_session=db_session, project_id=project.id, signal_engagement_in=eng
        )
        engagements.append(signal_engagement)

    signal.engagements = engagements

    filters = []
    for f in signal_in.filters:
        signal_filter = get_signal_filter_by_name(
            db_session=db_session, project_id=project.id, signal_filter_in=f
        )
        filters.append(signal_filter)

    signal.filters = filters

    workflows = []
    for w in signal_in.workflows:
        workflow = workflow_service.get_by_name_or_raise(db_session=db_session, workflow_in=w)
        workflows.append(workflow)

    signal.workflows = workflows

    if signal_in.case_priority:
        case_priority = case_priority_service.get_by_name_or_default(
            db_session=db_session, project_id=project.id, case_priority_in=signal_in.case_priority
        )
        signal.case_priority = case_priority

    if signal_in.oncall_service:
        oncall_service = service_service.get(
            db_session=db_session, service_id=signal_in.oncall_service.id
        )
        signal.oncall_service = oncall_service

    if signal_in.case_type:
        case_type = case_type_service.get_by_name_or_default(
            db_session=db_session, project_id=project.id, case_type_in=signal_in.case_type
        )
        signal.case_type = case_type

    db_session.add(signal)
    db_session.commit()
    return signal


def update(*, db_session: Session, signal: Signal, signal_in: SignalUpdate) -> Signal:
    """Updates a signal."""
    signal_data = signal.dict()
    update_data = signal_in.dict(
        skip_defaults=True,
        exclude={
            "project",
            "case_type",
            "case_priority",
            "source",
            "engagements",
            "filters",
            "entity_types",
            "tags",
        },
    )

    for field in signal_data:
        if field in update_data:
            setattr(signal, field, update_data[field])

    tags = []
    for t in signal_in.tags:
        tags.append(tag_service.get_or_create(db_session=db_session, tag_in=t))
    signal.tags = tags

    entity_types = []
    for e in signal_in.entity_types:
        entity_type = entity_type_service.get(db_session=db_session, entity_type_id=e.id)
        entity_types.append(entity_type)

    signal.entity_types = entity_types

    engagements = []
    for eng in signal_in.engagements:
        signal_engagement = get_signal_engagement_by_name_or_raise(
            db_session=db_session, project_id=signal.project.id, signal_engagement_in=eng
        )
        engagements.append(signal_engagement)

    signal.engagements = engagements

    filters = []
    for f in signal_in.filters:
        signal_filter = get_signal_filter_by_name_or_raise(
            db_session=db_session, project_id=signal.project.id, signal_filter_in=f
        )
        filters.append(signal_filter)

    signal.filters = filters

    workflows = []
    for w in signal_in.workflows:
        workflow = workflow_service.get_by_name_or_raise(db_session=db_session, workflow_in=w)
        workflows.append(workflow)

    signal.workflows = workflows

    if signal_in.oncall_service:
        oncall_service = service_service.get(
            db_session=db_session, service_id=signal_in.oncall_service.id
        )
        signal.oncall_service = oncall_service

    if signal_in.case_priority:
        case_priority = case_priority_service.get_by_name_or_default(
            db_session=db_session,
            project_id=signal.project.id,
            case_priority_in=signal_in.case_priority,
        )
        signal.case_priority = case_priority

    if signal_in.case_type:
        case_type = case_type_service.get_by_name_or_default(
            db_session=db_session, project_id=signal.project.id, case_type_in=signal_in.case_type
        )
        signal.case_type = case_type

    db_session.commit()
    return signal


def delete(*, db_session: Session, signal_id: int):
    """Deletes a signal definition."""
    signal = db_session.query(Signal).filter(Signal.id == signal_id).one()
    db_session.delete(signal)
    db_session.commit()
    return signal_id


def create_instance(
    *, db_session: Session, signal_instance_in: SignalInstanceCreate
) -> SignalInstance:
    """Creates a new signal instance."""
    project = project_service.get_by_name_or_raise(
        db_session=db_session, project_in=signal_instance_in.project
    )

    signal = get(db_session=db_session, signal_id=signal_instance_in.signal.id)

    # we round trip the raw data to json-ify date strings
    signal_instance = SignalInstance(
        **signal_instance_in.dict(
            exclude={
                "case",
                "case_type",
                "case_priority",
                "signal",
                "project",
                "entities",
                "raw",
            }
        ),
        raw=json.loads(json.dumps(signal_instance_in.raw)),
        project=project,
        signal=signal,
    )

    # if the signal has an existing uuid we propgate it as our primary key
    if signal_instance_in.raw:
        if signal_instance_in.raw.get("id"):
            signal_instance.id = signal_instance_in.raw["id"]

    if signal_instance_in.case_priority:
        case_priority = case_priority_service.get_by_name_or_default(
            db_session=db_session,
            project_id=project.id,
            case_priority_in=signal_instance_in.case_priority,
        )
        signal_instance.case_priority = case_priority

    if signal_instance_in.case_type:
        case_type = case_type_service.get_by_name_or_default(
            db_session=db_session,
            project_id=project.id,
            case_type_in=signal_instance_in.case_type,
        )
        signal_instance.case_type = case_type

    db_session.add(signal_instance)
    db_session.commit()
    return signal_instance


def update_instance(
    *, db_session: Session, signal_instance_in: SignalInstanceCreate
) -> SignalInstance:
    """Updates an existing signal instance."""
    if signal_instance_in.raw:
        if signal_instance_in.raw.get("id"):
            signal_instance_id = signal_instance_in.raw["id"]

    signal_instance = get_signal_instance(
        db_session=db_session, signal_instance_id=signal_instance_id
    )
    signal_instance.raw = json.loads(json.dumps(signal_instance_in.raw))

    db_session.commit()
    return signal_instance


def filter_signal(*, db_session: Session, signal_instance: SignalInstance) -> bool:
    """
    Apply filter actions to the signal instance.

    The function first checks if the signal instance is snoozed. If not snoozed,
    it checks for a deduplication rule set on the signal instance. If no
    deduplication rule is set, a default deduplication rule is applied,
    grouping all signal instances together for a 1-hour window, regardless of
    the entities in the signal instance.

    Args:
        db_session (Session): Database session.
        signal_instance (SignalInstance): Signal instance to be filtered.

    Returns:
        bool: True if the signal instance is filtered, False otherwise.
    """

    filtered = False
    for f in signal_instance.signal.filters:
        if f.mode != SignalFilterMode.active:
            continue

        query = db_session.query(SignalInstance).filter(
            SignalInstance.signal_id == signal_instance.signal_id
        )
        query = apply_filter_specific_joins(SignalInstance, f.expression, query)
        query = apply_filters(query, f.expression)

        # order matters, check for snooze before deduplication
        # we check to see if the current instances match's it's signals snooze filter
        if f.action == SignalFilterAction.snooze:
            if f.expiration.replace(tzinfo=timezone.utc) <= datetime.now(timezone.utc):
                continue

            # an expression is not required for snoozing, if absent we snooze regardless of entity
            if f.expression:
                instances = query.filter(SignalInstance.id == signal_instance.id).all()

                if instances:
                    signal_instance.filter_action = SignalFilterAction.snooze
                    filtered = True
                    break
            else:
                signal_instance.filter_action = SignalFilterAction.snooze
                filtered = True
                break

        elif f.action == SignalFilterAction.deduplicate:
            window = datetime.now(timezone.utc) - timedelta(minutes=f.window)
            query = query.filter(SignalInstance.created_at >= window)
            query = query.join(SignalInstance.entities).filter(
                Entity.id.in_([e.id for e in signal_instance.entities])
            )
            query = query.filter(SignalInstance.id != signal_instance.id)

            # get the earliest instance
            query = query.order_by(asc(SignalInstance.created_at))
            instances = query.all()

            if instances:
                # associate with existing case
                signal_instance.case_id = instances[0].case_id
                signal_instance.filter_action = SignalFilterAction.deduplicate
                filtered = True
                break
    else:
        # Check if there's a deduplication rule set on the signal
        has_dedup_filter = any(
            f.action == SignalFilterAction.deduplicate for f in signal_instance.signal.filters
        )
        # Apply the default deduplication rule if there's no deduplication rule set on the signal
        # and the signal instance is not snoozed
        if not has_dedup_filter and not filtered:
            default_dedup_window = datetime.now(timezone.utc) - timedelta(hours=1)
            instance = (
                db_session.query(SignalInstance)
                .filter(
                    SignalInstance.signal_id == signal_instance.signal_id,
                    SignalInstance.created_at >= default_dedup_window,
                    SignalInstance.id != signal_instance.id,
                    SignalInstance.case_id.isnot(None),  # noqa
                )
                .with_entities(SignalInstance.case_id)
                .order_by(desc(SignalInstance.created_at))
                .first()
            )
            if instance:
                signal_instance.case_id = instance.case_id
                signal_instance.filter_action = SignalFilterAction.deduplicate
                filtered = True

    if not filtered:
        signal_instance.filter_action = SignalFilterAction.none

    db_session.commit()
    return filtered<|MERGE_RESOLUTION|>--- conflicted
+++ resolved
@@ -208,11 +208,7 @@
     )
 
 
-<<<<<<< HEAD
 def get(*, db_session: Session, signal_id: Union[str, int]) -> Optional[Signal]:
-=======
-def get(*, db_session: Session, signal_id: Union[PrimaryKey, str]) -> Optional[Signal]:
->>>>>>> ae4f7080
     """Gets a signal by id or external_id."""
     if isinstance(signal_id, int):
         signal = db_session.query(Signal).filter(Signal.id == signal_id).one_or_none()
