import json
from typing import Optional

from datetime import datetime, timedelta, timezone
from dispatch.project import service as project_service
from dispatch.case.type import service as case_type_service
from dispatch.case.priority import service as case_priority_service
from dispatch.entity_type import service as entity_type_service

from sqlalchemy import asc

from .models import (
    Signal,
    SignalCreate,
    SignalUpdate,
    SignalInstance,
    SignalInstanceCreate,
    SignalFilterMode,
    SignalFilter,
    SignalFilterCreate,
    SignalFilterUpdate,
    SignalFilterRead,
    SignalFilterAction,
)


<<<<<<< HEAD
def create_signal_filter(*, db_session, signal_filter_in: SignalFilterCreate) -> SignalFilter:
    """Creates a new suppression filter."""
    filter = SignalFilter(**signal_filter_in.dict())
=======
def create_duplication_rule(
    *, db_session, duplication_rule_in: DuplicationRuleCreate
) -> DuplicationRule:
    """Creates a new duplication rule."""
    rule = DuplicationRule(**duplication_rule_in.dict(exclude={"tag_types"}))

    tag_types = []
    for t in duplication_rule_in.tag_types:
        tag_types.append(tag_type_service.get(db_session=db_session, tag_type_id=t.id))

    rule.tag_types = tag_types
    db_session.add(rule)
    db_session.commit()
    return rule


def update_duplication_rule(
    *, db_session, duplication_rule_in: DuplicationRuleUpdate
) -> DuplicationRule:
    """Updates an existing duplication rule."""
    rule = (
        db_session.query(DuplicationRule).filter(DuplicationRule.id == duplication_rule_in.id).one()
    )

    tag_types = []
    for t in duplication_rule_in.tag_types:
        tag_types.append(tag_type_service.get(db_session=db_session, tag_type_id=t.id))

    rule.tag_types = tag_types
    rule.window = duplication_rule_in.window
    db_session.add(rule)
    db_session.commit()
    return rule


def create_suppression_rule(
    *, db_session, suppression_rule_in: SuppressionRuleCreate
) -> SuppressionRule:
    """Creates a new supression rule."""
    rule = SuppressionRule(**suppression_rule_in.dict(exclude={"tags"}))

    tags = []
    for t in suppression_rule_in.tags:
        tags.append(tag_service.get_or_create(db_session=db_session, tag_in=t))
>>>>>>> 867679f3

    db_session.add(filter)
    db_session.commit()
    return filter


def update_signal_filter(*, db_session, signal_filter_in: SignalFilterUpdate) -> SignalFilter:
    """Updates an existing suppression filter."""
    filter = db_session.query(SignalFilter).filter(SignalFilter.id == signal_filter_in.id).one()

    db_session.add(filter)
    db_session.commit()
    return filter


def get(*, db_session, signal_id: int) -> Optional[Signal]:
    """Gets a signal by id."""
    return db_session.query(Signal).filter(Signal.id == signal_id).one()


def get_by_variant_or_external_id(
    *, db_session, project_id: int, external_id: str = None, variant: str = None
) -> Optional[Signal]:
    """Gets a signal it's external id (and variant if supplied)."""
    if variant:
        return (
            db_session.query(Signal)
            .filter(Signal.project_id == project_id, Signal.variant == variant)
            .one_or_none()
        )
    return (
        db_session.query(Signal)
        .filter(Signal.project_id == project_id, Signal.external_id == external_id)
        .one_or_none()
    )


def create(*, db_session, signal_in: SignalCreate) -> Signal:
    """Creates a new signal."""
    project = project_service.get_by_name_or_raise(
        db_session=db_session, project_in=signal_in.project
    )

    signal = Signal(
        **signal_in.dict(
            exclude={
                "project",
                "case_type",
                "case_priority",
                "source",
                "filters",
            }
        ),
        project=project,
    )

    for f in signal_in.filter:
        signal_filter = create_signal_filter(db_session=db_session, signal_filter_in=f)
        signal.filters.append(signal_filter)

    if signal_in.case_priority:
        case_priority = case_priority_service.get_by_name_or_default(
            db_session=db_session, project_id=project.id, case_priority_in=signal_in.case_priority
        )
        signal.case_priority = case_priority

    if signal_in.case_type:
        case_type = case_type_service.get_by_name_or_default(
            db_session=db_session, project_id=project.id, case_type_in=signal_in.case_type
        )
        signal.case_type = case_type

    db_session.add(signal)
    db_session.commit()
    return signal


def update(*, db_session, signal: Signal, signal_in: SignalUpdate) -> Signal:
    """Creates a new signal."""
    signal_data = signal.dict()
    update_data = signal_in.dict(
        skip_defaults=True,
        exclude={
            "project",
            "case_type",
            "case_priority",
            "source",
            "filters",
        },
    )

    for field in signal_data:
        if field in update_data:
            setattr(signal, field, update_data[field])

<<<<<<< HEAD
    for f in signal_in.filters:
        if signal_in.suppression_filter.id:
            update_signal_filter(db_session=db_session, signal_filter_in=f)
=======
    entity_types = []
    for entity_type in signal_in.entity_types:
        entity_types.append(
            entity_type_service.get_or_create(db_session=db_session, entity_type_in=entity_type)
        )
    signal.entity_types = entity_types

    if signal_in.duplication_rule:
        if signal_in.duplication_rule.id:
            update_duplication_rule(
                db_session=db_session, duplication_rule_in=signal_in.duplication_rule
            )
        else:
            duplication_rule = create_duplication_rule(
                db_session=db_session, duplication_rule_in=signal_in.duplication_rule
            )
            signal.duplication_rule = duplication_rule

    if signal_in.suppression_rule:
        if signal_in.suppression_rule.id:
            update_suppression_rule(
                db_session=db_session, suppression_rule_in=signal_in.suppression_rule
            )
>>>>>>> 867679f3
        else:
            signal_filter = create_signal_filter(db_session=db_session, signal_filter_in=f)
            signal.filters.append(signal_filter)

    if signal_in.case_priority:
        case_priority = case_priority_service.get_by_name_or_default(
            db_session=db_session,
            project_id=signal.case_type.project.id,
            case_priority_in=signal_in.case_priority,
        )
        signal.case_priority = case_priority

    if signal_in.case_type:
        case_type = case_type_service.get_by_name_or_default(
            db_session=db_session, project_id=signal.project.id, case_type_in=signal_in.case_type
        )
        signal.case_type = case_type

    db_session.commit()
    return signal


def delete(*, db_session, signal_id: int):
    """Deletes a signal definition."""
    signal = db_session.query(Signal).filter(Signal.id == signal_id).one()
    db_session.delete(signal)
    db_session.commit()
    return signal_id


def create_instance(*, db_session, signal_instance_in: SignalInstanceCreate) -> SignalInstance:
    """Creates a new signal instance."""
    project = project_service.get_by_name_or_raise(
        db_session=db_session, project_in=signal_instance_in.project
    )

    # we round trip the raw data to json-ify date strings
    signal_instance = SignalInstance(
        **signal_instance_in.dict(exclude={"project", "entities", "raw"}),
        raw=json.loads(signal_instance_in.raw.json()),
        project=project,
    )

    db_session.add(signal_instance)
    db_session.commit()
    return signal_instance


def apply_filter_actions(*, db_session, signal_instance: SignalInstance):
    """Applies any matching filter actions associated with this instance."""
    for f in signal_instance.signal.filters:
        if f.mode != SignalFilterMode.active:
            continue

        if f.expiration <= datetime.now():
            continue

        query = db_session.query(SignalInstance).filter(
            SignalInstance.signal_id == signal_instance.signal_id
        )
        query = apply_filters(query, filter_spec)

        # order matters, check for supression before deduplication
        # we check to see if the current instances match's it's signals supression filter
        if f.action == SignalFilterAction.suppress:
            instances = query.filter(SignalInstance.id == signal_instance.id).all()

            if instances:
                signal_instance.filter_action = SignalFilterAction.suppress
                return

        elif f.action == SignalFilterAction.deduplicate:
            window = datetime.now(timezone.utc) - timedelta(seconds=duplication_filter.window)
            query = query.filter(SignalInstance.created_at >= window)

            # get the earliest instance
            query = query.order_by(acs(SignalInstance.created_at))
            instances = query.all()

            if instances:
                # associate with existing case
                signal_instance.case_id = instances[0].case_id
                signal_instance.filter_action = SignalFilterAction.deduplicate
                return
    return True<|MERGE_RESOLUTION|>--- conflicted
+++ resolved
@@ -1,79 +1,31 @@
 import json
+from datetime import datetime, timedelta, timezone
 from typing import Optional
 
-from datetime import datetime, timedelta, timezone
+from sqlalchemy import asc
+
+from dispatch.case.priority import service as case_priority_service
+from dispatch.case.type import service as case_type_service
+from dispatch.database.service import apply_filters
 from dispatch.project import service as project_service
-from dispatch.case.type import service as case_type_service
-from dispatch.case.priority import service as case_priority_service
-from dispatch.entity_type import service as entity_type_service
-
-from sqlalchemy import asc
 
 from .models import (
     Signal,
     SignalCreate,
-    SignalUpdate,
+    SignalFilter,
+    SignalFilterAction,
+    SignalFilterCreate,
+    SignalFilterMode,
+    SignalFilterUpdate,
     SignalInstance,
     SignalInstanceCreate,
-    SignalFilterMode,
-    SignalFilter,
-    SignalFilterCreate,
-    SignalFilterUpdate,
-    SignalFilterRead,
-    SignalFilterAction,
+    SignalUpdate,
 )
 
 
-<<<<<<< HEAD
 def create_signal_filter(*, db_session, signal_filter_in: SignalFilterCreate) -> SignalFilter:
     """Creates a new suppression filter."""
     filter = SignalFilter(**signal_filter_in.dict())
-=======
-def create_duplication_rule(
-    *, db_session, duplication_rule_in: DuplicationRuleCreate
-) -> DuplicationRule:
-    """Creates a new duplication rule."""
-    rule = DuplicationRule(**duplication_rule_in.dict(exclude={"tag_types"}))
-
-    tag_types = []
-    for t in duplication_rule_in.tag_types:
-        tag_types.append(tag_type_service.get(db_session=db_session, tag_type_id=t.id))
-
-    rule.tag_types = tag_types
-    db_session.add(rule)
-    db_session.commit()
-    return rule
-
-
-def update_duplication_rule(
-    *, db_session, duplication_rule_in: DuplicationRuleUpdate
-) -> DuplicationRule:
-    """Updates an existing duplication rule."""
-    rule = (
-        db_session.query(DuplicationRule).filter(DuplicationRule.id == duplication_rule_in.id).one()
-    )
-
-    tag_types = []
-    for t in duplication_rule_in.tag_types:
-        tag_types.append(tag_type_service.get(db_session=db_session, tag_type_id=t.id))
-
-    rule.tag_types = tag_types
-    rule.window = duplication_rule_in.window
-    db_session.add(rule)
-    db_session.commit()
-    return rule
-
-
-def create_suppression_rule(
-    *, db_session, suppression_rule_in: SuppressionRuleCreate
-) -> SuppressionRule:
-    """Creates a new supression rule."""
-    rule = SuppressionRule(**suppression_rule_in.dict(exclude={"tags"}))
-
-    tags = []
-    for t in suppression_rule_in.tags:
-        tags.append(tag_service.get_or_create(db_session=db_session, tag_in=t))
->>>>>>> 867679f3
 
     db_session.add(filter)
     db_session.commit()
@@ -169,35 +121,9 @@
         if field in update_data:
             setattr(signal, field, update_data[field])
 
-<<<<<<< HEAD
     for f in signal_in.filters:
         if signal_in.suppression_filter.id:
             update_signal_filter(db_session=db_session, signal_filter_in=f)
-=======
-    entity_types = []
-    for entity_type in signal_in.entity_types:
-        entity_types.append(
-            entity_type_service.get_or_create(db_session=db_session, entity_type_in=entity_type)
-        )
-    signal.entity_types = entity_types
-
-    if signal_in.duplication_rule:
-        if signal_in.duplication_rule.id:
-            update_duplication_rule(
-                db_session=db_session, duplication_rule_in=signal_in.duplication_rule
-            )
-        else:
-            duplication_rule = create_duplication_rule(
-                db_session=db_session, duplication_rule_in=signal_in.duplication_rule
-            )
-            signal.duplication_rule = duplication_rule
-
-    if signal_in.suppression_rule:
-        if signal_in.suppression_rule.id:
-            update_suppression_rule(
-                db_session=db_session, suppression_rule_in=signal_in.suppression_rule
-            )
->>>>>>> 867679f3
         else:
             signal_filter = create_signal_filter(db_session=db_session, signal_filter_in=f)
             signal.filters.append(signal_filter)
@@ -258,7 +184,7 @@
         query = db_session.query(SignalInstance).filter(
             SignalInstance.signal_id == signal_instance.signal_id
         )
-        query = apply_filters(query, filter_spec)
+        query = apply_filters(query, f.expression)
 
         # order matters, check for supression before deduplication
         # we check to see if the current instances match's it's signals supression filter
@@ -270,11 +196,11 @@
                 return
 
         elif f.action == SignalFilterAction.deduplicate:
-            window = datetime.now(timezone.utc) - timedelta(seconds=duplication_filter.window)
+            window = datetime.now(timezone.utc) - timedelta(seconds=f.window)
             query = query.filter(SignalInstance.created_at >= window)
 
             # get the earliest instance
-            query = query.order_by(acs(SignalInstance.created_at))
+            query = query.order_by(asc(SignalInstance.created_at))
             instances = query.all()
 
             if instances:
