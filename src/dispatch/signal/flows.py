--- conflicted
+++ resolved
@@ -15,10 +15,7 @@
 from dispatch.exceptions import DispatchException
 from dispatch.plugin import service as plugin_service
 from dispatch.project.models import Project
-<<<<<<< HEAD
-=======
 from dispatch.service import flows as service_flows
->>>>>>> cb14bab4
 from dispatch.signal import flows as signal_flows
 from dispatch.signal import service as signal_service
 from dispatch.signal.enums import SignalEngagementStatus
