import uuid
from datetime import datetime
from typing import Dict, List, Optional

from pydantic import Field
from sqlalchemy import (
    JSON,
    Boolean,
    Column,
    DateTime,
    ForeignKey,
    Integer,
    PrimaryKeyConstraint,
    String,
    Table,
    UniqueConstraint,
)
from sqlalchemy.dialects.postgresql import JSONB, UUID
from sqlalchemy.orm import relationship
from sqlalchemy_utils import TSVectorType

from dispatch.auth.models import DispatchUser
from dispatch.case.models import CaseRead
from dispatch.case.priority.models import CasePriority, CasePriorityRead
from dispatch.case.type.models import CaseType, CaseTypeRead
from dispatch.data.source.models import SourceBase
<<<<<<< HEAD
from dispatch.database.core import Base
from dispatch.entity.models import EntityRead
from dispatch.entity_type.models import EntityTypeCreate, EntityTypeRead
from dispatch.enums import DispatchEnum
from dispatch.models import (
    DispatchBase,
    EvergreenMixin,
    NameStr,
    PrimaryKey,
    ProjectMixin,
    TimeStampMixin,
=======
from dispatch.tag_type.models import TagTypeRead


class RuleMode(DispatchEnum):
    active = "Active"
    monitor = "Monitor"
    inactive = "Inactive"


assoc_signal_instance_tags = Table(
    "assoc_signal_instance_tags",
    Base.metadata,
    Column(
        "signal_instance_id",
        UUID(as_uuid=True),
        ForeignKey("signal_instance.id", ondelete="CASCADE"),
    ),
    Column("tag_id", Integer, ForeignKey("tag.id", ondelete="CASCADE")),
    PrimaryKeyConstraint("signal_instance_id", "tag_id"),
>>>>>>> 55fe565d
)
from dispatch.project.models import ProjectRead

assoc_signal_tags = Table(
    "assoc_signal_tags",
    Base.metadata,
    Column("signal_id", Integer, ForeignKey("signal.id", ondelete="CASCADE")),
    Column("tag_id", Integer, ForeignKey("tag.id", ondelete="CASCADE")),
    PrimaryKeyConstraint("signal_id", "tag_id"),
)

assoc_signal_filters = Table(
    "assoc_signal_filters",
    Base.metadata,
    Column("signal_id", Integer, ForeignKey("signal.id", ondelete="CASCADE")),
    Column("signal_filter_id", Integer, ForeignKey("signal_filter.id", ondelete="CASCADE")),
    PrimaryKeyConstraint("signal_id", "signal_filter_id"),
)

assoc_signal_instance_entities = Table(
    "assoc_signal_instance_entities",
    Base.metadata,
    Column(
        "signal_instance_id",
        UUID(as_uuid=True),
        ForeignKey("signal_instance.id", ondelete="CASCADE"),
    ),
    Column("entity_id", Integer, ForeignKey("entity.id", ondelete="CASCADE")),
    PrimaryKeyConstraint("signal_instance_id", "entity_id"),
)

assoc_signal_entity_types = Table(
    "assoc_signal_entity_types",
    Base.metadata,
    Column("signal_id", Integer, ForeignKey("signal.id", ondelete="CASCADE")),
    Column("entity_type_id", Integer, ForeignKey("entity_type.id", ondelete="CASCADE")),
    PrimaryKeyConstraint("signal_id", "entity_type_id"),
)


class SignalFilterMode(DispatchEnum):
    active = "active"
    monitor = "monitor"
    inactive = "inactive"
    expired = "expired"


class SignalFilterAction(DispatchEnum):
    deduplicate = "deduplicate"
    snooze = "snooze"


class Signal(Base, TimeStampMixin, ProjectMixin):
    id = Column(Integer, primary_key=True)
    name = Column(String)
    owner = Column(String)
    description = Column(String)
    external_url = Column(String)
    external_id = Column(String)
    source = relationship("Source", backref="signals")
    source_id = Column(Integer, ForeignKey("source.id"))
    variant = Column(String)
    loopin_signal_identity = Column(Boolean, default=False)
    case_type_id = Column(Integer, ForeignKey(CaseType.id))
    case_type = relationship("CaseType", backref="signals")
    case_priority_id = Column(Integer, ForeignKey(CasePriority.id))
    case_priority = relationship("CasePriority", backref="signals")
    filters = relationship("SignalFilter", secondary=assoc_signal_filters, backref="signals")
    entity_types = relationship(
        "EntityType",
        secondary=assoc_signal_entity_types,
        backref="signals",
    )
    tags = relationship(
        "Tag",
        secondary=assoc_signal_tags,
        backref="signals",
    )
    search_vector = Column(TSVectorType("name", regconfig="pg_catalog.simple"))


class SignalFilter(Base, ProjectMixin, EvergreenMixin, TimeStampMixin):
    __table_args__ = (UniqueConstraint("name", "project_id"),)
    id = Column(Integer, primary_key=True)
    name = Column(String)
    description = Column(String)
    expression = Column(JSON, nullable=False, default=[])
    mode = Column(String, default=SignalFilterMode.active, nullable=False)
    action = Column(String, nullable=False)
    expiration = Column(DateTime, nullable=True)
    window = Column(
        Integer, default=(60 * 60)
    )  # number of seconds for duplication lookback default to 1 hour

    creator_id = Column(Integer, ForeignKey(DispatchUser.id))
    creator = relationship("DispatchUser", backref="signal_filters")

    search_vector = Column(
        TSVectorType("name", "description", weights={"name": "A", "description": "B"})
    )


class SignalInstance(Base, TimeStampMixin, ProjectMixin):
    id = Column(UUID(as_uuid=True), primary_key=True, default=lambda: str(uuid.uuid4()))
    case = relationship("Case", backref="signal_instances")
    case_id = Column(Integer, ForeignKey("case.id", ondelete="CASCADE"))
    entities = relationship(
        "Entity",
        secondary=assoc_signal_instance_entities,
        backref="signal_instances",
    )
    fingerprint = Column(String)
    filter_action = Column(String)
    raw = Column(JSONB)
    signal = relationship("Signal", backref="instances")
    signal_id = Column(Integer, ForeignKey("signal.id"))


# Pydantic models...
class SignalFilterBase(DispatchBase):
    mode: Optional[SignalFilterMode] = SignalFilterMode.active
    expression: List[dict]
    name: NameStr
    action: SignalFilterAction = SignalFilterAction.snooze
    description: Optional[str] = Field(None, nullable=True)
    window: Optional[int] = 600
    expiration: Optional[datetime] = Field(None, nullable=True)


class SignalFilterUpdate(SignalFilterBase):
    id: PrimaryKey


class SignalFilterCreate(SignalFilterBase):
    project: ProjectRead


class SignalFilterRead(SignalFilterBase):
    id: PrimaryKey


class SignalFilterPagination(DispatchBase):
    items: List[SignalFilterRead]
    total: int


class SignalBase(DispatchBase):
    name: str
    owner: str
    description: Optional[str]
    variant: Optional[str]
    case_type: Optional[CaseTypeRead]
    case_priority: Optional[CasePriorityRead]
    external_id: str
    external_url: Optional[str]
    source: Optional[SourceBase]
    created_at: Optional[datetime] = None
    filters: Optional[List[SignalFilterRead]] = []
    entity_types: Optional[List[EntityTypeRead]]
    project: ProjectRead


class SignalCreate(SignalBase):
    entity_types: Optional[EntityTypeCreate] = []


class SignalUpdate(SignalBase):
    id: PrimaryKey
    entity_types: Optional[List[EntityTypeRead]] = []


class SignalRead(SignalBase):
    id: PrimaryKey
    entity_types: Optional[List[EntityTypeRead]] = []


class SignalPagination(DispatchBase):
    items: List[SignalRead]
    total: int


class AdditionalMetadata(DispatchBase):
    name: Optional[str]
    value: Optional[str]
    type: Optional[str]
    important: Optional[bool]


class RawSignal(DispatchBase):
    action: Optional[List[Dict]] = []
    additional_metadata: Optional[List[AdditionalMetadata]] = Field([], alias="additionalMetadata")
    asset: Optional[List[Dict]] = []
    identity: Optional[Dict] = {}
    origin_location: Optional[List[Dict]] = Field([], alias="originLocation")
    variant: Optional[str] = None
    created_at: Optional[datetime] = Field(None, fields="createdAt")
    id: Optional[str]


class SignalInstanceBase(DispatchBase):
    project: ProjectRead
    case: Optional[CaseRead]
    entities: Optional[List[EntityRead]] = []
    raw: RawSignal
    filter_action: SignalFilterAction = None
    created_at: Optional[datetime] = None


class SignalInstanceCreate(SignalInstanceBase):
    pass


class SignalInstanceRead(SignalInstanceBase):
    id: uuid.UUID
    fingerprint: Optional[str]
    signal: SignalRead


class SignalInstancePagination(DispatchBase):
    items: List[SignalInstanceRead]
    total: int<|MERGE_RESOLUTION|>--- conflicted
+++ resolved
@@ -24,7 +24,8 @@
 from dispatch.case.priority.models import CasePriority, CasePriorityRead
 from dispatch.case.type.models import CaseType, CaseTypeRead
 from dispatch.data.source.models import SourceBase
-<<<<<<< HEAD
+from dispatch.project.models import ProjectRead
+
 from dispatch.database.core import Base
 from dispatch.entity.models import EntityRead
 from dispatch.entity_type.models import EntityTypeCreate, EntityTypeRead
@@ -36,7 +37,6 @@
     PrimaryKey,
     ProjectMixin,
     TimeStampMixin,
-=======
 from dispatch.tag_type.models import TagTypeRead
 
 
@@ -56,9 +56,7 @@
     ),
     Column("tag_id", Integer, ForeignKey("tag.id", ondelete="CASCADE")),
     PrimaryKeyConstraint("signal_instance_id", "tag_id"),
->>>>>>> 55fe565d
-)
-from dispatch.project.models import ProjectRead
+
 
 assoc_signal_tags = Table(
     "assoc_signal_tags",
