import os
import os.path
from subprocess import check_output

try:
    VERSION = __import__("pkg_resources").get_distribution("dispatch").version
except Exception:
    VERSION = "unknown"

<<<<<<< HEAD
# sometimes we pull version info before dispatch is totally installed
try:
    from dispatch.conference.models import Conference  # noqa lgtm[py/unused-import]
    from dispatch.team.models import TeamContact  # noqa lgtm[py/unused-import]
    from dispatch.conversation.models import Conversation  # noqa lgtm[py/unused-import]
    from dispatch.definition.models import Definition  # noqa lgtm[py/unused-import]
    from dispatch.document.models import Document  # noqa lgtm[py/unused-import]
    from dispatch.event.models import Event  # noqa lgtm[py/unused-import]
    from dispatch.group.models import Group  # noqa lgtm[py/unused-import]
    from dispatch.incident.models import Incident  # noqa lgtm[py/unused-import]
    from dispatch.incident_priority.models import IncidentPriority  # noqa lgtm[py/unused-import]
    from dispatch.incident_type.models import IncidentType  # noqa lgtm[py/unused-import]
    from dispatch.individual.models import IndividualContact  # noqa lgtm[py/unused-import]
    from dispatch.participant.models import Participant  # noqa lgtm[py/unused-import]
    from dispatch.participant_role.models import ParticipantRole  # noqa lgtm[py/unused-import]
    from dispatch.policy.models import Policy  # noqa lgtm[py/unused-import]
    from dispatch.route.models import (
        Recommendation,  # noqa lgtm[py/unused-import]
        RecommendationAccuracy,  # noqa lgtm[py/unused-import]
    )
    from dispatch.service.models import Service  # noqa lgtm[py/unused-import]
    from dispatch.report.models import Report  # noqa lgtm[py/unused-import]
    from dispatch.storage.models import Storage  # noqa lgtm[py/unused-import]
    from dispatch.tag.models import Tag  # noqa lgtm[py/unused-import]
    from dispatch.task.models import Task  # noqa lgtm[py/unused-import]
    from dispatch.term.models import Term  # noqa lgtm[py/unused-import]
    from dispatch.ticket.models import Ticket  # noqa lgtm[py/unused-import]
    from dispatch.plugin.models import Plugin  # noqa lgtm[py/unused-import]
except Exception:
    pass
=======
from dispatch.conference.models import Conference  # noqa lgtm[py/unused-import]
from dispatch.team.models import TeamContact  # noqa lgtm[py/unused-import]
from dispatch.conversation.models import Conversation  # noqa lgtm[py/unused-import]
from dispatch.definition.models import Definition  # noqa lgtm[py/unused-import]
from dispatch.document.models import Document  # noqa lgtm[py/unused-import]
from dispatch.event.models import Event  # noqa lgtm[py/unused-import]
from dispatch.group.models import Group  # noqa lgtm[py/unused-import]
from dispatch.incident.models import Incident  # noqa lgtm[py/unused-import]
from dispatch.incident_priority.models import IncidentPriority  # noqa lgtm[py/unused-import]
from dispatch.incident_type.models import IncidentType  # noqa lgtm[py/unused-import]
from dispatch.incident_update.models import IncidentUpdate  # noqa lgtm[py/unused-import]
from dispatch.individual.models import IndividualContact  # noqa lgtm[py/unused-import]
from dispatch.participant.models import Participant  # noqa lgtm[py/unused-import]
from dispatch.participant_role.models import ParticipantRole  # noqa lgtm[py/unused-import]
from dispatch.policy.models import Policy  # noqa lgtm[py/unused-import]
from dispatch.route.models import (
    Recommendation,  # noqa lgtm[py/unused-import]
    RecommendationAccuracy,  # noqa lgtm[py/unused-import]
)
from dispatch.service.models import Service  # noqa lgtm[py/unused-import]
from dispatch.status_report.models import StatusReport  # noqa lgtm[py/unused-import]
from dispatch.storage.models import Storage  # noqa lgtm[py/unused-import]
from dispatch.tag.models import Tag  # noqa lgtm[py/unused-import]
from dispatch.task.models import Task  # noqa lgtm[py/unused-import]
from dispatch.term.models import Term  # noqa lgtm[py/unused-import]
from dispatch.ticket.models import Ticket  # noqa lgtm[py/unused-import]
from dispatch.plugin.models import Plugin  # noqa lgtm[py/unused-import]
>>>>>>> 817bf76c


def _get_git_revision(path):
    if not os.path.exists(os.path.join(path, ".git")):
        return None
    try:
        revision = check_output(["git", "rev-parse", "HEAD"], cwd=path, env=os.environ)
    except Exception:
        # binary didn't exist, wasn't on path, etc
        return None
    return revision.decode("utf-8").strip()


def get_revision():
    """
    :returns: Revision number of this branch/checkout, if available. None if
        no revision number can be determined.
    """
    if "DISPATCH_BUILD" in os.environ:
        return os.environ["DISPATCH_BUILD"]
    package_dir = os.path.dirname(__file__)
    checkout_dir = os.path.normpath(os.path.join(package_dir, os.pardir, os.pardir))
    path = os.path.join(checkout_dir)
    if os.path.exists(path):
        return _get_git_revision(path)
    return None


def get_version():
    if __build__:
        return f"{__version__}.{__build__}"
    return __version__


def is_docker():
    # One of these environment variables are guaranteed to exist
    # from our official docker images.
    # DISPATCH_VERSION is from a tagged release, and DISPATCH_BUILD is from a
    # a git based image.
    return "DISPATCH_VERSION" in os.environ or "DISPATCH_BUILD" in os.environ


__version__ = VERSION
__build__ = get_revision()<|MERGE_RESOLUTION|>--- conflicted
+++ resolved
@@ -1,13 +1,13 @@
 import os
 import os.path
 from subprocess import check_output
+
 
 try:
     VERSION = __import__("pkg_resources").get_distribution("dispatch").version
 except Exception:
     VERSION = "unknown"
 
-<<<<<<< HEAD
 # sometimes we pull version info before dispatch is totally installed
 try:
     from dispatch.conference.models import Conference  # noqa lgtm[py/unused-import]
@@ -38,35 +38,6 @@
     from dispatch.plugin.models import Plugin  # noqa lgtm[py/unused-import]
 except Exception:
     pass
-=======
-from dispatch.conference.models import Conference  # noqa lgtm[py/unused-import]
-from dispatch.team.models import TeamContact  # noqa lgtm[py/unused-import]
-from dispatch.conversation.models import Conversation  # noqa lgtm[py/unused-import]
-from dispatch.definition.models import Definition  # noqa lgtm[py/unused-import]
-from dispatch.document.models import Document  # noqa lgtm[py/unused-import]
-from dispatch.event.models import Event  # noqa lgtm[py/unused-import]
-from dispatch.group.models import Group  # noqa lgtm[py/unused-import]
-from dispatch.incident.models import Incident  # noqa lgtm[py/unused-import]
-from dispatch.incident_priority.models import IncidentPriority  # noqa lgtm[py/unused-import]
-from dispatch.incident_type.models import IncidentType  # noqa lgtm[py/unused-import]
-from dispatch.incident_update.models import IncidentUpdate  # noqa lgtm[py/unused-import]
-from dispatch.individual.models import IndividualContact  # noqa lgtm[py/unused-import]
-from dispatch.participant.models import Participant  # noqa lgtm[py/unused-import]
-from dispatch.participant_role.models import ParticipantRole  # noqa lgtm[py/unused-import]
-from dispatch.policy.models import Policy  # noqa lgtm[py/unused-import]
-from dispatch.route.models import (
-    Recommendation,  # noqa lgtm[py/unused-import]
-    RecommendationAccuracy,  # noqa lgtm[py/unused-import]
-)
-from dispatch.service.models import Service  # noqa lgtm[py/unused-import]
-from dispatch.status_report.models import StatusReport  # noqa lgtm[py/unused-import]
-from dispatch.storage.models import Storage  # noqa lgtm[py/unused-import]
-from dispatch.tag.models import Tag  # noqa lgtm[py/unused-import]
-from dispatch.task.models import Task  # noqa lgtm[py/unused-import]
-from dispatch.term.models import Term  # noqa lgtm[py/unused-import]
-from dispatch.ticket.models import Ticket  # noqa lgtm[py/unused-import]
-from dispatch.plugin.models import Plugin  # noqa lgtm[py/unused-import]
->>>>>>> 817bf76c
 
 
 def _get_git_revision(path):
