import os
import sys
import traceback
import logging
import pkg_resources

import click
from dispatch.plugins.base import plugins, register

from .dynamic_click import params_factory


logger = logging.getLogger(__name__)


def chunk(l, n):
    """Chunk a list to sublists."""
    for i in range(0, len(l), n):
        yield l[i : i + n]


# Plugin endpoints should determine authentication # TODO allow them to specify (kglisson)
def install_plugin_events(api):
    """Adds plugin endpoints to the event router."""
    for plugin in plugins.all():
        if plugin.events:
            api.include_router(plugin.events, prefix="/events", tags=["events"])


def install_plugins():
    """
    Installs plugins associated with dispatch
    :return:
    """

    for ep in pkg_resources.iter_entry_points("dispatch.plugins"):
<<<<<<< HEAD
        logger.debug(f"Attempting to load plugin: {ep.name}")
=======
>>>>>>> 8d41a2db
        try:
            plugin = ep.load()
            register(plugin)
            logger.debug(f"Successfully loaded plugin: {ep.name}")
        except KeyError as e:
            logger.warning(f"Failed to load plugin: {ep.name} Reason: {e}")
        except Exception:
            logger.error(f"Failed to load plugin {ep.name}:{traceback.format_exc()}")
<<<<<<< HEAD
=======
        else:
            if not plugin.enabled:
                continue
            logger.debug(f"Loading plugin {ep.name}")
            register(plugin)
>>>>>>> 8d41a2db


def with_plugins(plugin_type: str):

    """
    A decorator to register external CLI commands to an instance of
    `click.Group()`.
    Parameters
    ----------
    plugin_type : str
    Plugin type to create subcommands for.
    Returns
    -------
    click.Group()
    """

    def decorator(group):
        if not isinstance(group, click.Group):
            raise TypeError("Plugins can only be attached to an instance of click.Group()")

        for p in plugins.all(plugin_type=plugin_type) or ():
            # create a new subgroup for each plugin
            name = p.slug.split("-")[0]
            plugin_group = click.Group(name)
            try:
                for command in p.commands:
                    command_func = getattr(p, command)
                    props = get_plugin_properties(p.schema)
                    params = params_factory([props])
                    command_obj = click.Command(
                        command, params=params, callback=command_func, help=command_func.__doc__
                    )
                    plugin_group.add_command(command_obj)
            except Exception:
                # Catch this so a busted plugin doesn't take down the CLI.
                # Handled by registering a dummy command that does nothing
                # other than explain the error.
                plugin_group.add_command(BrokenCommand(p.slug, plugin_type))

            group.add_command(plugin_group)
        return group

    return decorator


class BrokenCommand(click.Command):

    """
    Rather than completely crash the CLI when a broken plugin is loaded, this
    class provides a modified help message informing the user that the plugin is
    broken and they should contact the owner.  If the user executes the plugin
    or specifies `--help` a traceback is reported showing the exception the
    plugin loader encountered.
    """

    def __init__(self, name, plugin_type):

        """
        Define the special help messages after instantiating a `click.Command()`.
        """

        click.Command.__init__(self, name)

        util_name = os.path.basename(sys.argv and sys.argv[0] or __file__)

        if os.environ.get("CLICK_PLUGINS_HONESTLY"):  # pragma no cover
            icon = "\U0001F4A9"
        else:
            icon = "\u2020"

        self.help = (
            f"\nWarning: plugin could not be loaded. Contact "
            f"its author for help.\n\n\b\n {traceback.format_exc()}"
        )
        self.short_help = f"{icon} Warning: could not load plugin. See `{util_name} {plugin_type} {self.name} --help`."

    def invoke(self, ctx):

        """
        Print the traceback instead of doing nothing.
        """

        click.echo(self.help, color=ctx.color)
        ctx.exit(1)

    def parse_args(self, ctx, args):
        return args


def get_plugin_properties(json_schema):
    for _, v in json_schema["definitions"].items():
        return v["properties"]


def add_plugins_args(f):
    """Adds installed plugin options."""
    schemas = []
    if isinstance(f, click.Command):
        for p in plugins.all():
            schemas.append(get_plugin_properties(p.schema))
        f.params.extend(params_factory(schemas))
    else:
        if not hasattr(f, "__click_params__"):
            f.__click_params__ = []

        for p in plugins.all():
            schemas.append(get_plugin_properties(p.schema))
        f.__click_params__.extend(params_factory(schemas))

    return f<|MERGE_RESOLUTION|>--- conflicted
+++ resolved
@@ -34,26 +34,18 @@
     """
 
     for ep in pkg_resources.iter_entry_points("dispatch.plugins"):
-<<<<<<< HEAD
         logger.debug(f"Attempting to load plugin: {ep.name}")
-=======
->>>>>>> 8d41a2db
         try:
             plugin = ep.load()
-            register(plugin)
             logger.debug(f"Successfully loaded plugin: {ep.name}")
         except KeyError as e:
             logger.warning(f"Failed to load plugin: {ep.name} Reason: {e}")
         except Exception:
             logger.error(f"Failed to load plugin {ep.name}:{traceback.format_exc()}")
-<<<<<<< HEAD
-=======
         else:
             if not plugin.enabled:
                 continue
-            logger.debug(f"Loading plugin {ep.name}")
             register(plugin)
->>>>>>> 8d41a2db
 
 
 def with_plugins(plugin_type: str):
