import logging
import json

from typing import List

from fastapi import Depends, Query

from sqlalchemy import or_, orm, func, desc
from sqlalchemy_filters import apply_pagination, apply_sort, apply_filters


from dispatch.auth.models import DispatchUser
from dispatch.auth.service import get_current_user, get_current_role
from dispatch.search.fulltext.composite_search import CompositeSearch
from dispatch.enums import UserRoles, Visibility
from dispatch.feedback.models import Feedback
from dispatch.task.models import Task
from dispatch.project.models import Project
from dispatch.plugin.models import Plugin, PluginInstance
from dispatch.incident.models import Incident
from dispatch.incident_type.models import IncidentType
from dispatch.individual.models import IndividualContact
from dispatch.participant.models import Participant


from .core import (
    Base,
    get_class_by_tablename,
    get_model_name_by_tablename,
    get_db,
)


log = logging.getLogger(__file__)


def restricted_incident_filter(query: orm.Query, current_user: DispatchUser, role: UserRoles):
    """Adds additional incident filters to query (usually for permissions)."""
<<<<<<< HEAD
    # owners can see restricted incidents
    if role == UserRoles.owner:
        return query

    query = (
        query.join(Participant, Incident.id == Participant.incident_id)
        .join(IndividualContact)
        .filter(
            or_(
                Incident.visibility == Visibility.open,
                IndividualContact.email == current_user.email,
=======
    if role != UserRoles.owner:
        # We don't allow users that are not owners to see restricted incidents
        query = (
            query.join(Participant, Incident.id == Participant.incident_id)
            .join(IndividualContact)
            .filter(
                or_(
                    Incident.visibility == Visibility.open.value,
                    IndividualContact.email == current_user.email,
                )
>>>>>>> 65e69817
            )
        )
    return query.distinct()


def restricted_incident_type_filter(query: orm.Query, current_user: DispatchUser):
    """Adds additional incident type filters to query (usually for permissions)."""
    if current_user:
        query = query.filter(IncidentType.visibility == Visibility.open)
    return query


def apply_model_specific_filters(
    model: Base, query: orm.Query, current_user: DispatchUser, role: UserRoles
):
    """Applies any model specific filter as it pertains to the given user."""
    model_map = {
        Incident: [restricted_incident_filter],
        # IncidentType: [restricted_incident_type_filter],
    }

    filters = model_map.get(model, [])

    for f in filters:
        query = f(query, current_user, role)

    return query


def apply_model_specific_joins(model: Base, query: orm.query):
    """Applies any model specific implicity joins."""
    model_map = {
        Feedback: [(Incident, False), (Project, False)],
        Task: [(Incident, False), (Project, False)],
        PluginInstance: [(Plugin, False)],
        Incident: [(Incident.tags, True), (Incident.terms, True)],
        DispatchUser: [(DispatchUser.organizations, True)],
    }

    joined_models = model_map.get(model, [])

    for model, is_outer in joined_models:
        query = query.join(model, isouter=is_outer)

    return query


def paginate(query: orm.Query, page: int, items_per_page: int):
    # Never pass a negative OFFSET value to SQL.
    offset_adj = 0 if page <= 0 else page - 1
    items = query.limit(items_per_page).offset(offset_adj * items_per_page).all()
    total = query.order_by(None).count()
    return items, total


def composite_search(*, db_session, query_str: str, models: List[Base], current_user: DispatchUser):
    """Perform a multi-table search based on the supplied query."""
    s = CompositeSearch(db_session, models)
    query = s.build_query(query_str, sort=True)

    # TODO can we do this with composite filtering?
    # for model in models:
    #    query = apply_model_specific_filters(model, query, current_user)

    return s.search(query=query)


def search(*, query_str: str, query: Query, model: str, sort=False):
    """Perform a search based on the query."""
    search_model = get_class_by_tablename(model)

    if not query_str.strip():
        return query

    vector = search_model.search_vector

    query = query.filter(vector.op("@@")(func.tsq_parse(query_str)))
    if sort:
        query = query.order_by(desc(func.ts_rank_cd(vector, func.tsq_parse(query_str))))

    return query.params(term=query_str)


def create_sort_spec(model, sort_by, descending):
    """Creates sort_spec."""
    sort_spec = []
    if sort_by and descending:
        for field, direction in zip(sort_by, descending):
            direction = "desc" if direction else "asc"

            # we have a complex field, we may need to join
            if "." in field:
                complex_model, complex_field = field.split(".")[-2:]

                sort_spec.append(
                    {
                        "model": get_model_name_by_tablename(complex_model),
                        "field": complex_field,
                        "direction": direction,
                    }
                )
            else:
                sort_spec.append({"model": model, "field": field, "direction": direction})
    log.debug(f"Sort Spec: {json.dumps(sort_spec, indent=2)}")
    return sort_spec


def get_all(*, db_session, model):
    """Fetches a query object based on the model class name."""
    return db_session.query(get_class_by_tablename(model))


def common_parameters(
    db_session: orm.Session = Depends(get_db),
    page: int = 1,
    items_per_page: int = Query(5, alias="itemsPerPage"),
    query_str: str = Query(None, alias="q"),
    filter_spec: str = Query([], alias="filter"),
    sort_by: List[str] = Query([], alias="sortBy[]"),
    descending: List[bool] = Query([], alias="descending[]"),
    current_user: DispatchUser = Depends(get_current_user),
    role: UserRoles = Depends(get_current_role),
):
    if filter_spec:
        filter_spec = json.loads(filter_spec)

    return {
        "db_session": db_session,
        "page": page,
        "items_per_page": items_per_page,
        "query_str": query_str,
        "filter_spec": filter_spec,
        "sort_by": sort_by,
        "descending": descending,
        "current_user": current_user,
        "role": role,
    }


def search_filter_sort_paginate(
    db_session,
    model,
    query_str: str = None,
    filter_spec: List[dict] = None,
    page: int = 1,
    items_per_page: int = 5,
    sort_by: List[str] = None,
    descending: List[bool] = None,
    current_user: DispatchUser = None,
    role: UserRoles = UserRoles.member,
):
    """Common functionality for searching, filtering, sorting, and pagination."""
    model_cls = get_class_by_tablename(model)
    sort_spec = create_sort_spec(model, sort_by, descending)

    query = db_session.query(model_cls)
    query = apply_model_specific_joins(model_cls, query)

    if query_str:
        sort = False if sort_by else True
        query = search(query_str=query_str, query=query, model=model, sort=sort)

    query = apply_model_specific_filters(model_cls, query, current_user, role)

    if filter_spec:
        query = apply_filters(query, filter_spec)

    query = apply_sort(query, sort_spec)

    if items_per_page == -1:
        items_per_page = None

    query, pagination = apply_pagination(query, page_number=page, page_size=items_per_page)

    return {
        "items": query.all(),
        "itemsPerPage": pagination.page_size,
        "page": pagination.page_number,
        "total": pagination.total_results,
    }<|MERGE_RESOLUTION|>--- conflicted
+++ resolved
@@ -36,19 +36,6 @@
 
 def restricted_incident_filter(query: orm.Query, current_user: DispatchUser, role: UserRoles):
     """Adds additional incident filters to query (usually for permissions)."""
-<<<<<<< HEAD
-    # owners can see restricted incidents
-    if role == UserRoles.owner:
-        return query
-
-    query = (
-        query.join(Participant, Incident.id == Participant.incident_id)
-        .join(IndividualContact)
-        .filter(
-            or_(
-                Incident.visibility == Visibility.open,
-                IndividualContact.email == current_user.email,
-=======
     if role != UserRoles.owner:
         # We don't allow users that are not owners to see restricted incidents
         query = (
@@ -59,7 +46,6 @@
                     Incident.visibility == Visibility.open.value,
                     IndividualContact.email == current_user.email,
                 )
->>>>>>> 65e69817
             )
         )
     return query.distinct()
