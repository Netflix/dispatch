import json
import logging
from collections import namedtuple
from collections.abc import Iterable
from inspect import signature
from itertools import chain
from typing import Annotated, List

from fastapi import Depends, Query
from pydantic import BaseModel
from pydantic.error_wrappers import ErrorWrapper, ValidationError
from pydantic.types import Json, constr
from six import string_types
from sortedcontainers import SortedSet
from sqlalchemy import and_, desc, func, not_, or_, orm
from sqlalchemy.exc import InvalidRequestError, ProgrammingError
from sqlalchemy.orm.mapper import Mapper
from sqlalchemy_filters import apply_pagination, apply_sort
from sqlalchemy_filters.exceptions import BadFilterFormat, FieldNotFound
from sqlalchemy_filters.models import Field, get_model_from_spec

from dispatch.auth.models import DispatchUser
from dispatch.auth.service import CurrentUser, get_current_role
from dispatch.case.models import Case
from dispatch.data.query.models import Query as QueryModel
from dispatch.data.source.models import Source
from dispatch.database.core import DbSession
from dispatch.enums import UserRoles, Visibility
from dispatch.exceptions import FieldNotFoundError, InvalidFilterError
from dispatch.feedback.incident.models import Feedback
from dispatch.incident.models import Incident
from dispatch.incident.type.models import IncidentType
from dispatch.individual.models import IndividualContact
from dispatch.participant.models import Participant
from dispatch.plugin.models import Plugin, PluginInstance
from dispatch.search.fulltext.composite_search import CompositeSearch
from dispatch.signal.models import Signal, SignalInstance
from dispatch.tag.models import Tag
from dispatch.task.models import Task

from .core import Base, get_class_by_tablename, get_model_name_by_tablename

log = logging.getLogger(__file__)

# allows only printable characters
QueryStr = constr(regex=r"^[ -~]+$", min_length=1)

BooleanFunction = namedtuple("BooleanFunction", ("key", "sqlalchemy_fn", "only_one_arg"))
BOOLEAN_FUNCTIONS = [
    BooleanFunction("or", or_, False),
    BooleanFunction("and", and_, False),
    BooleanFunction("not", not_, True),
]


class Operator(object):
    OPERATORS = {
        "is_null": lambda f: f.is_(None),
        "is_not_null": lambda f: f.isnot(None),
        "==": lambda f, a: f == a,
        "eq": lambda f, a: f == a,
        "!=": lambda f, a: f != a,
        "ne": lambda f, a: f != a,
        ">": lambda f, a: f > a,
        "gt": lambda f, a: f > a,
        "<": lambda f, a: f < a,
        "lt": lambda f, a: f < a,
        ">=": lambda f, a: f >= a,
        "ge": lambda f, a: f >= a,
        "<=": lambda f, a: f <= a,
        "le": lambda f, a: f <= a,
        "like": lambda f, a: f.like(a),
        "ilike": lambda f, a: f.ilike(a),
        "not_ilike": lambda f, a: ~f.ilike(a),
        "in": lambda f, a: f.in_(a),
        "not_in": lambda f, a: ~f.in_(a),
        "any": lambda f, a: f.any(a),
        "not_any": lambda f, a: func.not_(f.any(a)),
    }

    def __init__(self, operator=None):
        if not operator:
            operator = "=="

        if operator not in self.OPERATORS:
            raise BadFilterFormat("Operator `{}` not valid.".format(operator))

        self.operator = operator
        self.function = self.OPERATORS[operator]
        self.arity = len(signature(self.function).parameters)


class Filter(object):
    def __init__(self, filter_spec):
        self.filter_spec = filter_spec

        try:
            filter_spec["field"]
        except KeyError:
            raise BadFilterFormat("`field` is a mandatory filter attribute.") from None
        except TypeError:
            raise BadFilterFormat(
                "Filter spec `{}` should be a dictionary.".format(filter_spec)
            ) from None

        self.operator = Operator(filter_spec.get("op"))
        self.value = filter_spec.get("value")
        value_present = True if "value" in filter_spec else False
        if not value_present and self.operator.arity == 2:
            raise BadFilterFormat("`value` must be provided.")

    def get_named_models(self):
        if "model" in self.filter_spec:
            model = self.filter_spec["model"]
            if model in ["Participant", "Commander"]:
                return {"IndividualContact"}
            else:
                return {self.filter_spec["model"]}
        return set()

    def format_for_sqlalchemy(self, query, default_model):
        filter_spec = self.filter_spec
        if filter_spec.get("model") in ["Participant", "Commander"]:
            filter_spec["model"] = "IndividualContact"

        operator = self.operator
        value = self.value

        model = get_model_from_spec(filter_spec, query, default_model)

        function = operator.function
        arity = operator.arity

        field_name = self.filter_spec["field"]
        field = Field(model, field_name)
        sqlalchemy_field = field.get_sqlalchemy_field()

        if arity == 1:
            return function(sqlalchemy_field)

        if arity == 2:
            return function(sqlalchemy_field, value)


class BooleanFilter(object):
    def __init__(self, function, *filters):
        self.function = function
        self.filters = filters

    def get_named_models(self):
        models = SortedSet()
        for filter in self.filters:
            named_models = filter.get_named_models()
            if named_models:
                models.add(*named_models)
        return models

    def format_for_sqlalchemy(self, query, default_model):
        return self.function(
            *[filter.format_for_sqlalchemy(query, default_model) for filter in self.filters]
        )


def _is_iterable_filter(filter_spec):
    """`filter_spec` may be a list of nested filter specs, or a dict."""
    return isinstance(filter_spec, Iterable) and not isinstance(filter_spec, (string_types, dict))


def build_filters(filter_spec):
    """Recursively process `filter_spec`"""
    if _is_iterable_filter(filter_spec):
        return list(chain.from_iterable(build_filters(item) for item in filter_spec))

    if isinstance(filter_spec, dict):
        # Check if filter spec defines a boolean function.
        for boolean_function in BOOLEAN_FUNCTIONS:
            if boolean_function.key in filter_spec:
                # The filter spec is for a boolean-function
                # Get the function argument definitions and validate
                fn_args = filter_spec[boolean_function.key]

                if not _is_iterable_filter(fn_args):
                    raise BadFilterFormat(
                        "`{}` value must be an iterable across the function " "arguments".format(
                            boolean_function.key
                        )
                    )
                if boolean_function.only_one_arg and len(fn_args) != 1:
                    raise BadFilterFormat(
                        "`{}` must have one argument".format(boolean_function.key)
                    )
                if not boolean_function.only_one_arg and len(fn_args) < 1:
                    raise BadFilterFormat(
                        "`{}` must have one or more arguments".format(boolean_function.key)
                    )
                return [BooleanFilter(boolean_function.sqlalchemy_fn, *build_filters(fn_args))]

    return [Filter(filter_spec)]


def get_query_models(query):
    """Get models from query.

    :param query:
                    A :class:`sqlalchemy.orm.Query` instance.

    :returns:
                    A dictionary with all the models included in the query.
    """
    models = [col_desc["entity"] for col_desc in query.column_descriptions]
    models.extend(mapper.class_ for mapper in query._join_entities)

    # account also query.select_from entities
    if hasattr(query, "_select_from_entity") and (query._select_from_entity is not None):
        model_class = (
            query._select_from_entity.class_
            if isinstance(query._select_from_entity, Mapper)  # sqlalchemy>=1.1
            else query._select_from_entity  # sqlalchemy==1.0
        )
        if model_class not in models:
            models.append(model_class)

    return {model.__name__: model for model in models}


def get_model_class_by_name(registry, name):
    """Return the model class matching `name` in the given `registry`."""
    for cls in registry.values():
        if getattr(cls, "__name__", None) == name:
            return cls


def get_named_models(filters):
    models = []
    for filter in filters:
        models.extend(filter.get_named_models())
    return models


def get_default_model(query):
    """Return the singular model from `query`, or `None` if `query` contains
    multiple models.
    """
    query_models = get_query_models(query).values()
    if len(query_models) == 1:
        (default_model,) = iter(query_models)
    else:
        default_model = None
    return default_model


def auto_join(query, model_names):
    """Automatically join models to `query` if they're not already present
    and the join can be done implicitly.
    """
    # every model has access to the registry, so we can use any from the query
    query_models = get_query_models(query).values()
    model_registry = list(query_models)[-1]._decl_class_registry

    for name in model_names:
        model = get_model_class_by_name(model_registry, name)
        if model not in get_query_models(query).values():
            try:
                query = query.join(model)
            except InvalidRequestError:
                pass  # can't be autojoined
    return query


def apply_model_specific_filters(
    model: Base, query: orm.Query, current_user: DispatchUser, role: UserRoles
):
    """Applies any model specific filter as it pertains to the given user."""
    model_map = {
        Incident: [restricted_incident_filter],
        # IncidentType: [restricted_incident_type_filter],
    }

    filters = model_map.get(model, [])

    for f in filters:
        query = f(query, current_user, role)

    return query


def apply_filters(query, filter_spec, model_cls=None, do_auto_join=True):
    """Apply filters to a SQLAlchemy query.

    :param query:
                    A :class:`sqlalchemy.orm.Query` instance.

    :param filter_spec:
                    A dict or an iterable of dicts, where each one includes
                    the necessary information to create a filter to be applied to the
                    query.

                    Example::

                                    filter_spec = [
                                                    {'model': 'Foo', 'field': 'name', 'op': '==', 'value': 'foo'},
                                    ]

                    If the query being modified refers to a single model, the `model` key
                    may be omitted from the filter spec.

                    Filters may be combined using boolean functions.

                    Example:

                                    filter_spec = {
                                                    'or': [
                                                                    {'model': 'Foo', 'field': 'id', 'op': '==', 'value': '1'},
                                                                    {'model': 'Bar', 'field': 'id', 'op': '==', 'value': '2'},
                                                    ]
                                    }

    :returns:
                    The :class:`sqlalchemy.orm.Query` instance after all the filters
                    have been applied.
    """
    default_model = get_default_model(query)
    if not default_model:
        default_model = model_cls

    filters = build_filters(filter_spec)
    filter_models = get_named_models(filters)

    if do_auto_join:
        query = auto_join(query, filter_models)

    sqlalchemy_filters = [filter.format_for_sqlalchemy(query, default_model) for filter in filters]

    if sqlalchemy_filters:
        query = query.filter(*sqlalchemy_filters)

    return query


def apply_filter_specific_joins(model: Base, filter_spec: dict, query: orm.query):
    """Applies any model specific implicitly joins."""
    # this is required because by default sqlalchemy-filter's auto-join
    # knows nothing about how to join many-many relationships.
    model_map = {
        (Feedback, "Project"): (Incident, False),
        (Feedback, "Incident"): (Incident, False),
        (Task, "Project"): (Incident, False),
        (Task, "Incident"): (Incident, False),
        (Task, "IncidentPriority"): (Incident, False),
        (Task, "IncidentType"): (Incident, False),
        (PluginInstance, "Plugin"): (Plugin, False),
        (Source, "Tag"): (Source.tags, True),
        (Source, "TagType"): (Source.tags, True),
        (QueryModel, "Tag"): (QueryModel.tags, True),
        (QueryModel, "TagType"): (QueryModel.tags, True),
        (DispatchUser, "Organization"): (DispatchUser.organizations, True),
        (Case, "Tag"): (Case.tags, True),
        (Case, "TagType"): (Case.tags, True),
        (Incident, "Tag"): (Incident.tags, True),
        (Incident, "TagType"): (Incident.tags, True),
        (Incident, "IndividualContact"): (Incident.participants, True),
        (Incident, "Term"): (Incident.terms, True),
        (Signal, "Tag"): (Signal.tags, True),
        (Signal, "TagType"): {Signal.tags, True},
        (SignalInstance, "Entity"): (SignalInstance.entities, True),
        (SignalInstance, "EntityType"): (SignalInstance.entities, True),
        (Tag, "TagType"): (Tag.tag_type, False),
    }
    filters = build_filters(filter_spec)

    # Replace mapping if looking for commander
    if "Commander" in str(filter_spec):
        model_map.update({(Incident, "IndividualContact"): (Incident.commander, True)})

    filter_models = get_named_models(filters)
    for filter_model in filter_models:
        if model_map.get((model, filter_model)):
            joined_model, is_outer = model_map[(model, filter_model)]
            try:
                query = query.join(joined_model, isouter=is_outer)
            except Exception as e:
                log.debug(str(e))

    return query


def composite_search(*, db_session, query_str: str, models: List[Base], current_user: DispatchUser):
    """Perform a multi-table search based on the supplied query."""
    s = CompositeSearch(db_session, models)
    query = s.build_query(query_str, sort=True)

    # TODO can we do this with composite filtering?
    # for model in models:
    #    query = apply_model_specific_filters(model, query, current_user)

    return s.search(query=query)


def search(*, query_str: str, query: Query, model: str, sort=False):
    """Perform a search based on the query."""
    search_model = get_class_by_tablename(model)

    if not query_str.strip():
        return query

<<<<<<< HEAD
    vector = search_model.search_vector
    if hasattr(search_model, "name"):
        query = query.filter(
            or_(
                vector.op("@@")(func.tsq_parse(query_str)),
                search_model.name.ilike(f"%{query_str}%"),
                search_model.name == query_str,
            )
        )
=======
    search = []
    if hasattr(search_model, "search_vector"):
        vector = search_model.search_vector
        search.append(vector.op("@@")(func.tsq_parse(query_str)))

    if hasattr(search_model, "name"):
        search.append(
            search_model.name.ilike(f"%{query_str}%"),
        )
        search.append(search_model.name == query_str)

    if not search:
        raise Exception(f"Search not supported for model: {model}")

    query = query.filter(or_(*search))
>>>>>>> 047aa05c

    if sort:
        query = query.order_by(desc(func.ts_rank_cd(vector, func.tsq_parse(query_str))))

    return query.params(term=query_str)


def create_sort_spec(model, sort_by, descending):
    """Creates sort_spec."""
    sort_spec = []
    if sort_by and descending:
        for field, direction in zip(sort_by, descending, strict=False):
            direction = "desc" if direction else "asc"

            # we have a complex field, we may need to join
            if "." in field:
                complex_model, complex_field = field.split(".")[-2:]

                sort_spec.append(
                    {
                        "model": get_model_name_by_tablename(complex_model),
                        "field": complex_field,
                        "direction": direction,
                    }
                )
            else:
                sort_spec.append({"model": model, "field": field, "direction": direction})
    log.debug(f"Sort Spec: {json.dumps(sort_spec, indent=2)}")
    return sort_spec


def get_all(*, db_session, model):
    """Fetches a query object based on the model class name."""
    return db_session.query(get_class_by_tablename(model))


def common_parameters(
    current_user: CurrentUser,
    db_session: DbSession,
    page: int = Query(1, gt=0, lt=2147483647),
    items_per_page: int = Query(5, alias="itemsPerPage", gt=-2, lt=2147483647),
    query_str: QueryStr = Query(None, alias="q"),
    filter_spec: Json = Query([], alias="filter"),
    sort_by: List[str] = Query([], alias="sortBy[]"),
    descending: List[bool] = Query([], alias="descending[]"),
    role: UserRoles = Depends(get_current_role),
):
    return {
        "db_session": db_session,
        "page": page,
        "items_per_page": items_per_page,
        "query_str": query_str,
        "filter_spec": filter_spec,
        "sort_by": sort_by,
        "descending": descending,
        "current_user": current_user,
        "role": role,
    }


CommonParameters = Annotated[
    dict[str, int | CurrentUser | DbSession | QueryStr | Json | List[str] | List[bool] | UserRoles],
    Depends(common_parameters),
]


def search_filter_sort_paginate(
    db_session,
    model,
    query_str: str = None,
    filter_spec: List[dict] = None,
    page: int = 1,
    items_per_page: int = 5,
    sort_by: List[str] = None,
    descending: List[bool] = None,
    current_user: DispatchUser = None,
    role: UserRoles = UserRoles.member,
):
    """Common functionality for searching, filtering, sorting, and pagination."""
    model_cls = get_class_by_tablename(model)

    try:
        query = db_session.query(model_cls)

        if query_str:
            sort = False if sort_by else True
            query = search(query_str=query_str, query=query, model=model, sort=sort)

        query_restricted = apply_model_specific_filters(model_cls, query, current_user, role)

        if filter_spec:
            query = apply_filter_specific_joins(model_cls, filter_spec, query)
            query = apply_filters(query, filter_spec, model_cls)

        if model == "Incident":
            query = query.intersect(query_restricted)

        if sort_by:
            sort_spec = create_sort_spec(model, sort_by, descending)
            query = apply_sort(query, sort_spec)

    except FieldNotFound as e:
        raise ValidationError(
            [
                ErrorWrapper(FieldNotFoundError(msg=str(e)), loc="filter"),
            ],
            model=BaseModel,
        ) from None
    except BadFilterFormat as e:
        raise ValidationError(
            [ErrorWrapper(InvalidFilterError(msg=str(e)), loc="filter")], model=BaseModel
        ) from None

    if items_per_page == -1:
        items_per_page = None

    # sometimes we get bad input for the search function
    # TODO investigate moving to a different way to parsing queries that won't through errors
    # e.g. websearch_to_tsquery
    # https://www.postgresql.org/docs/current/textsearch-controls.html
    try:
        query, pagination = apply_pagination(query, page_number=page, page_size=items_per_page)
    except ProgrammingError as e:
        log.debug(e)
        return {
            "items": [],
            "itemsPerPage": items_per_page,
            "page": page,
            "total": 0,
        }

    return {
        "items": query.all(),
        "itemsPerPage": pagination.page_size,
        "page": pagination.page_number,
        "total": pagination.total_results,
    }


def restricted_incident_filter(query: orm.Query, current_user: DispatchUser, role: UserRoles):
    """Adds additional incident filters to query (usually for permissions)."""
    if role == UserRoles.member:
        # We filter out restricted incidents for users with a member role if the user is not an incident participant
        query = (
            query.join(Participant, Incident.id == Participant.incident_id)
            .join(IndividualContact)
            .filter(
                or_(
                    Incident.visibility == Visibility.open,
                    IndividualContact.email == current_user.email,
                )
            )
        )
    return query.distinct()


def restricted_incident_type_filter(query: orm.Query, current_user: DispatchUser):
    """Adds additional incident type filters to query (usually for permissions)."""
    if current_user:
        query = query.filter(IncidentType.visibility == Visibility.open)
    return query<|MERGE_RESOLUTION|>--- conflicted
+++ resolved
@@ -181,9 +181,8 @@
 
                 if not _is_iterable_filter(fn_args):
                     raise BadFilterFormat(
-                        "`{}` value must be an iterable across the function " "arguments".format(
-                            boolean_function.key
-                        )
+                        "`{}` value must be an iterable across the function "
+                        "arguments".format(boolean_function.key)
                     )
                 if boolean_function.only_one_arg and len(fn_args) != 1:
                     raise BadFilterFormat(
@@ -403,17 +402,6 @@
     if not query_str.strip():
         return query
 
-<<<<<<< HEAD
-    vector = search_model.search_vector
-    if hasattr(search_model, "name"):
-        query = query.filter(
-            or_(
-                vector.op("@@")(func.tsq_parse(query_str)),
-                search_model.name.ilike(f"%{query_str}%"),
-                search_model.name == query_str,
-            )
-        )
-=======
     search = []
     if hasattr(search_model, "search_vector"):
         vector = search_model.search_vector
@@ -429,7 +417,6 @@
         raise Exception(f"Search not supported for model: {model}")
 
     query = query.filter(or_(*search))
->>>>>>> 047aa05c
 
     if sort:
         query = query.order_by(desc(func.ts_rank_cd(vector, func.tsq_parse(query_str))))
