--- conflicted
+++ resolved
@@ -91,13 +91,10 @@
     color: Optional[str] = Field(None, nullable=True)
     send_daily_reports: Optional[bool] = Field(True, nullable=True)
     enabled: Optional[bool] = Field(True, nullable=True)
-<<<<<<< HEAD
     storage_folder_one: Optional[str] = Field(None, nullable=True)
     storage_folder_two: Optional[str] = Field(None, nullable=True)
     storage_use_folder_one_as_primary: Optional[bool] = Field(True, nullable=True)
-=======
     allow_self_join: Optional[bool] = Field(True, nullable=True)
->>>>>>> d96d0090
 
 
 class ProjectCreate(ProjectBase):
