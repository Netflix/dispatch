--- conflicted
+++ resolved
@@ -30,11 +30,7 @@
     return db_session.query(CaseCost).filter(CaseCost.id == case_cost_id).one_or_none()
 
 
-<<<<<<< HEAD
 def get_by_case_id(*, db_session, case_id: int) -> list[Optional[CaseCost]]:
-=======
-def get_by_case_id(*, db_session: Session, case_id: int) -> List[Optional[CaseCost]]:
->>>>>>> 480e454d
     """Gets case costs by their case id."""
     return db_session.query(CaseCost).filter(CaseCost.case_id == case_id).all()
 
@@ -52,11 +48,7 @@
     )
 
 
-<<<<<<< HEAD
-def get_all(*, db_session) -> list[Optional[CaseCost]]:
-=======
-def get_all(*, db_session: Session) -> List[Optional[CaseCost]]:
->>>>>>> 480e454d
+def get_all(*, db_session: Session) -> list[Optional[CaseCost]]:
     """Gets all case costs."""
     return db_session.query(CaseCost)
 
@@ -125,41 +117,13 @@
     return math.ceil((total_response_time_seconds / SECONDS_IN_HOUR) * hourly_rate)
 
 
-<<<<<<< HEAD
 def get_or_create_case_response_cost_by_model_type(
-    case: Case, model_type: str, db_session: SessionLocal
+    case: Case, model_type: str, db_session: Session
 ) -> Optional[CaseCost]:
     """Gets a case response cost for a specific model type."""
     # Find the cost type matching the requested model type for the project
     response_cost_type = case_cost_type_service.get_or_create_response_cost_type(
         db_session=db_session, project_id=case.project.id, model_type=model_type
-=======
-def get_default_case_response_cost(case: Case, db_session: Session) -> Optional[CaseCost]:
-    response_cost_type = case_cost_type_service.get_default(
-        db_session=db_session, project_id=case.project.id
-    )
-
-    if not response_cost_type:
-        log.warning(
-            f"A default cost type for response cost doesn't exist in the {case.project.name} project and organization {case.project.organization.name}. Response costs for case {case.name} won't be calculated."
-        )
-        return None
-
-    return get_by_case_id_and_case_cost_type_id(
-        db_session=db_session,
-        case_id=case.id,
-        case_cost_type_id=response_cost_type.id,
-    )
-
-
-def get_or_create_default_case_response_cost(case: Case, db_session: Session) -> Optional[CaseCost]:
-    """Gets or creates the default case cost for a case.
-
-    The default case cost is the cost associated with the participant effort in a case's response.
-    """
-    response_cost_type = case_cost_type_service.get_default(
-        db_session=db_session, project_id=case.project.id
->>>>>>> 480e454d
     )
 
     if not response_cost_type:
@@ -183,13 +147,8 @@
 
 
 def fetch_case_events(
-<<<<<<< HEAD
-    case: Case, activity: CostModelActivity, oldest: str, db_session: SessionLocal
+    case: Case, activity: CostModelActivity, oldest: str, db_session: Session
 ) -> list[Optional[tuple[datetime.timestamp, str]]]:
-=======
-    case: Case, activity: CostModelActivity, oldest: str, db_session: Session
-) -> List[Optional[tuple[datetime.timestamp, str]]]:
->>>>>>> 480e454d
     """Fetches case events for a given case and cost model activity.
 
     Args:
@@ -310,14 +269,9 @@
     return most_recent_activity
 
 
-<<<<<<< HEAD
-def calculate_case_response_cost(case: Case, db_session: SessionLocal) -> int:
-    """Calculates case response cost."""
-=======
 def calculate_case_response_cost(case: Case, db_session: Session) -> int:
     """Calculates the response cost of a given case."""
     # Iterate through all the listed activities and aggregate the total participant response time spent on the case.
->>>>>>> 480e454d
     participants_total_response_time = timedelta(0)
     participant_activities = (
         participant_activity_service.get_all_case_participant_activities_for_case(
@@ -337,13 +291,8 @@
     return amount
 
 
-<<<<<<< HEAD
-def update_case_response_cost(case: Case, db_session: SessionLocal) -> dict[str, int]:
-    """Updates the response cost of a given case using the cost model.
-=======
 def update_case_response_cost(case: Case, db_session: Session) -> int:
     """Updates the response cost of a given case.
->>>>>>> 480e454d
 
     This function logs all case participant activities since the last case cost update and
     recalculates the case response cost using the new cost model.
