--- conflicted
+++ resolved
@@ -5,18 +5,13 @@
     :license: Apache, see LICENSE for more details.
 .. moduleauthor:: Kevin Glisson <kglisson@netflix.com>
 """
-from typing import Any, List
 import functools
 import io
 import json
 import logging
-<<<<<<< HEAD
-import tempfile
+from typing import Any, List
+
 from datetime import datetime, timedelta, timezone
-from enum import Enum
-from typing import Any, List
-=======
->>>>>>> 8b13484b
 
 from googleapiclient.errors import HttpError
 from googleapiclient.http import MediaIoBaseDownload
@@ -44,11 +39,8 @@
     reader = "reader"
 
 
-class Activity(str, Enum):
+class Activity(DispatchEnum):
     comment = "COMMENT"
-
-    def __str__(self) -> str:
-        return str.__str__(self)
 
 
 def paginated(data_key):
@@ -134,7 +126,6 @@
     )
 
 
-<<<<<<< HEAD
 @paginated("activities")
 def get_activity(
     client: Any, file_id: str, activity: Activity = Activity.comment, lookback: int = 60
@@ -148,26 +139,6 @@
         client.activity(), "query", body={"filter": activity_filter, "itemName": f"items/{file_id}"}
     )
 
-
-#  TODO add retry
-def download_file(client: Any, file_id: str):
-    """Downloads a file."""
-    request = client.files().get_media(fileId=file_id)
-    fp = tempfile.NamedTemporaryFile()
-    downloader = MediaIoBaseDownload(fp, request)
-
-    response = False
-    try:
-        while not response:
-            _, response = downloader.next_chunk()
-        return fp
-    except HttpError:
-        # Do not retry. Log the error and fail.
-        raise Exception(f"Failed to download file. Id: {file_id}")
-
-
-=======
->>>>>>> 8b13484b
 def download_google_document(client: Any, file_id: str, mime_type: str = "text/plain"):
     """Downloads a Google document."""
     request = client.files().export_media(fileId=file_id, mimeType=mime_type)
