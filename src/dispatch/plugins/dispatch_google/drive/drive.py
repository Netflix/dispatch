--- conflicted
+++ resolved
@@ -227,47 +227,7 @@
     }
 
     return make_call(client.drives(), "update", driveId=team_drive_id, body=body)
-
-
-def unrestrict_team_drive(client: Any, team_drive_id: str):
-    """Removes a set of restrictions and capabilities from the shared drive."""
-
-    # NOTE: You can list the drive metadata using the API explorer at
-    # https://developers.google.com/drive/api/v2/reference/drives/get and setting the "fields" field to *
-
-    body = {
-        "capabilities": {
-            "canAddChildren": True,
-            "canChangeCopyRequiresWriterPermissionRestriction": False,
-            "canChangeDomainUsersOnlyRestriction": True,
-            "canChangeDriveMembersOnlyRestriction": True,
-            "canComment": True,
-            "canCopy": True,
-            "canDeleteChildren": False,
-            "canDeleteDrive": False,
-            "canDownload": True,
-            "canEdit": True,
-            "canListChildren": True,
-            "canManageMembers": False,
-            "canReadRevisions": True,
-            "canRename": True,
-            "canRenameDrive": False,
-            "canShare": True,
-            "canTrashChildren": True,
-        },
-        "restrictions": {
-            "copyRequiresWriterPermission": True,
-            "domainUsersOnly": False,
-            "driveMembersOnly": False,
-        },
-    }
-<<<<<<< HEAD
-    return make_call(client.drives(), "update", driveId=folder_id, body=body)
-=======
-
-    return make_call(client.drives(), "update", driveId=team_drive_id, body=body)
->>>>>>> 070587e8
-
+  
 
 def create_file(
     client: Any,
