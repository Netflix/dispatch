from typing import List

from dispatch.decorators import apply, counter, timer
from dispatch.plugins.bases import StoragePlugin, TaskPlugin
from dispatch.plugins.dispatch_google import drive as google_drive_plugin
from dispatch.plugins.dispatch_google.common import get_service

from .drive import (
    Roles,
    add_permission,
    archive_folder,
    copy_file,
    create_file,
    create_team_drive,
    delete_file,
    delete_team_drive,
    download_google_document,
    list_files,
    list_team_drives,
    move_file,
    remove_permission,
<<<<<<< HEAD
    restrict_folder,
=======
    restrict_team_drive,
    unrestrict_team_drive,
>>>>>>> 070587e8
)
from .task import list_tasks


@apply(timer, exclude=["__init__"])
@apply(counter, exclude=["__init__"])
class GoogleDriveStoragePlugin(StoragePlugin):
    title = "Google Drive Plugin - Storage Management"
    slug = "google-drive-storage"
    description = "Uses Google Drive to help manage incident storage."
    version = google_drive_plugin.__version__

    author = "Netflix"
    author_url = "https://github.com/netflix/dispatch.git"

    _schema = None

    def __init__(self):
        self.scopes = ["https://www.googleapis.com/auth/drive"]

    def get(self, file_id: str, mime_type=None):
        """Fetches document text."""
        client = get_service("drive", "v3", self.scopes)
        return download_google_document(client, file_id, mime_type=mime_type)

    def create(self, name: str, participants: List[str], role: str = Roles.file_organizer.value):
        """Creates a new Google Drive."""
        client = get_service("drive", "v3", self.scopes)
        response = create_team_drive(client, name, participants, role)
        response["weblink"] = f"https://drive.google.com/drive/folders/{response['id']}"
        return response

    def delete(self, team_drive_id: str, empty: bool = True):
        """Deletes a Google Drive."""
        client = get_service("drive", "v3", self.scopes)
        return delete_team_drive(client, team_drive_id, empty)

    def list(self, **kwargs):
        """Lists all available team drives."""
        client = get_service("drive", "v3", self.scopes)
        return list_team_drives(client, **kwargs)

    def add_participant(
        self,
        team_drive_or_file_id: str,
        participants: List[str],
        role: str = "owner",
        user_type: str = "user",
    ):
        """Adds participants to existing Google Drive."""
        client = get_service("drive", "v3", self.scopes)
        for p in participants:
            add_permission(client, p, team_drive_or_file_id, role, user_type)

    def remove_participant(self, team_drive_id: str, participants: List[str]):
        """Removes participants from existing Google Drive."""
        client = get_service("drive", "v3", self.scopes)
        for p in participants:
            remove_permission(client, p, team_drive_id)

    def create_file(
        self,
        parent_id: str,
        name: str,
        participants: List[str] = [],
        role: str = Roles.writer.value,
        file_type: str = "folder"
    ):
        """Creates a new file in existing Google Drive."""
        client = get_service("drive", "v3", self.scopes)
        response = create_file(client, parent_id, name, participants, role, file_type)
        response["weblink"] = response["webViewLink"]
        return response

    def delete_file(self, team_drive_id: str, file_id: str):
        """Removes a file from existing Google Drive."""
        client = get_service("drive", "v3", self.scopes)
        response = delete_file(client, team_drive_id, file_id)
        response["weblink"] = response["webViewLink"]
        return response

    def copy_file(self, team_drive_id: str, file_id: str, name: str):
        """Creates a copy of the given file and places it in the specified team drive."""
        client = get_service("drive", "v3", self.scopes)
        response = copy_file(client, team_drive_id, file_id, name)
        response["weblink"] = response["webViewLink"]
        return response

    def move_file(self, new_team_drive_id: str, file_id: str):
        """Moves a file from one team drive to another."""
        client = get_service("drive", "v3", self.scopes)
        response = move_file(client, new_team_drive_id, file_id)
        response["weblink"] = response["webViewLink"]
        return response

    def archive(self, folder_id: str):
        """Archives a shared team drive to a specific folder."""
        client = get_service("drive", "v3", self.scopes)
        response = archive_folder(client, folder_id)
        return response

    def list_files(self, team_drive_id: str, q: str = None):
        """Lists all files in team drive."""
        client = get_service("drive", "v3", self.scopes)
        return list_files(client, team_drive_id, q)

    def restrict(self, team_drive_id: str):
        """Applies a set of restrictions and capabilities to the team drive."""
        client = get_service("drive", "v3", self.scopes)
        response = restrict_folder(client, team_drive_id)
        return response

    def unrestrict(self, team_drive_id: str):
        """Removes a set of restrictions and capabilities from the team drive."""
        client = get_service("drive", "v3", self.scopes)
        response = unrestrict_team_drive(client, team_drive_id)
        return response


class GoogleDriveTaskPlugin(TaskPlugin):
    title = "Google Drive Plugin - Task Management"
    slug = "google-drive-task"
    description = "Uses Google Drive to help manage incident tasks."
    version = google_drive_plugin.__version__

    author = "Netflix"
    author_url = "https://github.com/netflix/dispatch.git"

    _schema = None

    def __init__(self):
        self.scopes = ["https://www.googleapis.com/auth/drive"]

    def create(self, file_id: str, text: str):
        """Creates a new task."""
        pass

    def update(self, file_id: str, task_id):
        """Updates an existing task."""
        pass

    def list(self, file_id: str, **kwargs):
        """Lists all available tasks."""
        client = get_service("drive", "v3", self.scopes)
        return list_tasks(client, file_id)<|MERGE_RESOLUTION|>--- conflicted
+++ resolved
@@ -19,12 +19,7 @@
     list_team_drives,
     move_file,
     remove_permission,
-<<<<<<< HEAD
     restrict_folder,
-=======
-    restrict_team_drive,
-    unrestrict_team_drive,
->>>>>>> 070587e8
 )
 from .task import list_tasks
 
