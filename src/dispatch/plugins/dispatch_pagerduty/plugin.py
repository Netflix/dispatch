"""
.. module: dispatch.plugins.dispatch_pagerduty.plugin
    :platform: Unix
    :copyright: (c) 2019 by Netflix Inc., see AUTHORS for more
    :license: Apache, see LICENSE for more details.
"""
import logging

from dispatch.decorators import apply, counter, timer
from dispatch.plugins import dispatch_pagerduty as pagerduty_oncall_plugin
from dispatch.plugins.bases import OncallPlugin

from .service import get_oncall, page_oncall


log = logging.getLogger(__name__)


@apply(timer)
@apply(counter)
class PagerDutyOncallPlugin(OncallPlugin):
    title = "PagerDuty Plugin - Oncall Management"
    slug = "pagerduty-oncall"
<<<<<<< HEAD
    author = "Netflix"
    author_url = "https://github.com/Netflix/dispatch"
    description = "Uses PagerDuty to resolve oncall identities"
=======
    description = "Uses PagerDuty to resolve and page oncall teams."
>>>>>>> e975aa43
    version = pagerduty_oncall_plugin.__version__

    def get(self, service_id: str = None, service_name: str = None):
        """Gets the oncall person."""
        return get_oncall(service_id=service_id, service_name=service_name)

    def page(
        self, service_id: str, incident_name: str, incident_title: str, incident_description: str
    ):
        """Pages the oncall person."""
        return page_oncall(service_id, incident_name, incident_title, incident_description)<|MERGE_RESOLUTION|>--- conflicted
+++ resolved
@@ -21,13 +21,9 @@
 class PagerDutyOncallPlugin(OncallPlugin):
     title = "PagerDuty Plugin - Oncall Management"
     slug = "pagerduty-oncall"
-<<<<<<< HEAD
     author = "Netflix"
     author_url = "https://github.com/Netflix/dispatch"
-    description = "Uses PagerDuty to resolve oncall identities"
-=======
     description = "Uses PagerDuty to resolve and page oncall teams."
->>>>>>> e975aa43
     version = pagerduty_oncall_plugin.__version__
 
     def get(self, service_id: str = None, service_name: str = None):
