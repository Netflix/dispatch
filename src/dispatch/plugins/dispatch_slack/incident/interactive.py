import logging
from datetime import datetime
from typing import Any, List

import pytz
from blockkit import (
    Actions,
    Button,
    Checkboxes,
    Context,
    Divider,
    Image,
    Input,
    MarkdownText,
    Message,
    Modal,
    PlainOption,
    PlainTextInput,
    Section,
    UsersSelect,
)
from slack_bolt.async_app import AsyncAck, AsyncBoltContext, AsyncRespond
from slack_sdk.web.async_client import AsyncWebClient
from sqlalchemy import func
from sqlalchemy.orm import Session

from dispatch.auth import service as user_service
from dispatch.auth.models import DispatchUser, UserRegister
from dispatch.config import DISPATCH_UI_URL
from dispatch.database.core import resolve_attr, refetch_db_session
from dispatch.database.service import search_filter_sort_paginate
from dispatch.document import service as document_service
from dispatch.enums import Visibility
from dispatch.event import service as event_service
from dispatch.incident import flows as incident_flows
from dispatch.incident import service as incident_service
from dispatch.incident.enums import IncidentStatus
from dispatch.incident.models import IncidentCreate, IncidentRead, IncidentUpdate
from dispatch.individual import service as individual_service
from dispatch.individual.models import IndividualContactRead
from dispatch.messaging.strings import INCIDENT_RESOURCES_MESSAGE, MessageType
from dispatch.monitor import service as monitor_service
from dispatch.nlp import build_phrase_matcher, build_term_vocab, extract_terms_from_text
from dispatch.participant import service as participant_service
from dispatch.participant.models import ParticipantUpdate
from dispatch.participant_role import service as participant_role_service
from dispatch.participant_role.enums import ParticipantRoleType
from dispatch.plugin import service as plugin_service
from dispatch.plugins.dispatch_slack import service as dispatch_slack_service
from dispatch.plugins.dispatch_slack.bolt import app
from dispatch.plugins.dispatch_slack.decorators import message_dispatcher, handle_lazy_error
from dispatch.plugins.dispatch_slack.fields import (
    DefaultActionIds,
    DefaultBlockIds,
    TimezoneOptions,
    datetime_picker_block,
    description_input,
    incident_priority_select,
    incident_severity_select,
    incident_status_select,
    incident_type_select,
    participant_select,
    project_select,
    resolution_input,
    static_select_block,
    tag_multi_select,
    title_input,
)
from dispatch.plugins.dispatch_slack.incident.enums import (
    AddTimelineEventActions,
    AssignRoleActions,
    AssignRoleBlockIds,
    EngageOncallActionIds,
    EngageOncallActions,
    EngageOncallBlockIds,
    IncidentReportActions,
    IncidentUpdateActions,
    IncidentUpdateBlockIds,
    LinkMonitorActionIds,
    LinkMonitorBlockIds,
    ReportExecutiveActions,
    ReportExecutiveBlockIds,
    ReportTacticalActions,
    ReportTacticalBlockIds,
    TaskNotificationActionIds,
    UpdateNotificationGroupActionIds,
    UpdateNotificationGroupActions,
    UpdateNotificationGroupBlockIds,
    UpdateParticipantActions,
    UpdateParticipantBlockIds,
)
from dispatch.plugins.dispatch_slack.messaging import (
    create_message_blocks,
    get_incident_conversation_command_message,
)
from dispatch.plugins.dispatch_slack.middleware import (
    action_context_middleware,
    command_context_middleware,
    configuration_middleware,
    db_middleware,
    message_context_middleware,
    modal_submit_middleware,
    non_incident_command_middlware,
    restricted_command_middleware,
    subject_middleware,
    user_middleware,
)
from dispatch.plugins.dispatch_slack.models import SubjectMetadata
from dispatch.plugins.dispatch_slack.service import (
    chunks,
    get_user_email_async,
    get_user_profile_by_email_async,
)
from dispatch.project import service as project_service
from dispatch.report import flows as report_flows
from dispatch.report import service as report_service
from dispatch.report.enums import ReportTypes
from dispatch.report.models import ExecutiveReportCreate, TacticalReportCreate
from dispatch.service import service as service_service
from dispatch.tag import service as tag_service
from dispatch.tag.models import Tag
from dispatch.task import service as task_service
from dispatch.task.enums import TaskStatus
from dispatch.task.models import Task

log = logging.getLogger(__file__)


class TaskMetadata(SubjectMetadata):
    resource_id: str


class MonitorMetadata(SubjectMetadata):
    weblink: str


def configure(config):
    """Maps commands/events to their functions."""
    middleware = [
        subject_middleware,
        configuration_middleware,
    ]

    # don't need an incident context
    middleware.extend([non_incident_command_middlware])

    app.command(config.slack_command_report_incident, middleware=middleware)(
        ack=ack_command, lazy=[handle_report_incident_command]
    )
    app.command(config.slack_command_list_incidents, middleware=middleware)(
        ack=ack_command, lazy=[handle_list_incidents_command]
    )

    # non-sensitive-commands
    middleware.remove(non_incident_command_middlware)
    middleware.extend([command_context_middleware])

    app.command(config.slack_command_list_tasks, middleware=middleware)(
        ack=ack_command, lazy=[handle_list_tasks_command]
    )
    app.command(config.slack_command_list_my_tasks, middleware=middleware)(
        ack=ack_command, lazy=[handle_list_tasks_command]
    )
    app.command(config.slack_command_list_participants, middleware=middleware)(
        ack=ack_command, lazy=[handle_list_participants_command]
    )
    app.command(config.slack_command_list_resources, middleware=middleware)(
        ack=ack_command, lazy=[handle_list_resources_command]
    )
    app.command(config.slack_command_update_participant, middleware=middleware)(
        ack=ack_command, lazy=[handle_update_participant_command]
    )
    app.command(config.slack_command_engage_oncall, middleware=middleware)(
        ack=ack_command, lazy=[handle_engage_oncall_command]
    )

    # sensitive commands
    middleware.extend([user_middleware, restricted_command_middleware])

    app.command(config.slack_command_assign_role, middleware=middleware)(
        ack=ack_command, lazy=[handle_assign_role_command]
    )
    app.command(config.slack_command_update_incident, middleware=middleware)(
        ack=ack_command, lazy=[handle_update_incident_command]
    )
    app.command(config.slack_command_update_notifications_group, middleware=middleware)(
        ack=ack_command, lazy=[handle_update_notifications_group_command]
    )
    app.command(config.slack_command_report_tactical, middleware=middleware)(
        ack=ack_command, lazy=[handle_report_tactical_command]
    )
    app.command(config.slack_command_report_executive, middleware=middleware)(
        ack=ack_command, lazy=[handle_report_executive_command]
    )
    app.command(config.slack_command_add_timeline_event, middleware=middleware)(
        ack=ack_command, lazy=[handle_add_timeline_event_command]
    )

    # required to allow the user to change the reaction string
    app.event(
        {"type": "reaction_added", "reaction": config.timeline_event_reaction},
        middleware=[db_middleware],
    )(handle_timeline_added_event)


<<<<<<< HEAD
def refetch_db_session(organization_slug: str) -> Session:
    schema_engine = engine.execution_options(
        schema_translate_map={
            None: f"dispatch_organization_{organization_slug}",
        }
    )
    db_session = sessionmaker(bind=schema_engine)()
    return db_session


async def ack_command(ack: AsyncAck, context: AsyncBoltContext, payload: dict) -> None:
    """Handles request acknowledgement for slash commands."""
    message = get_incident_conversation_command_message(
        config=context.get("config"), command_string=payload.get("command", "")
    )
    text = message.get("text")
    response_type = message.get("response_type")
    await ack(text=text, response_type=response_type)


=======
>>>>>>> 8668f437
@app.options(
    DefaultActionIds.tags_multi_select, middleware=[action_context_middleware, db_middleware]
)
async def handle_tag_search_action(
    ack: AsyncAck, payload: dict, context: AsyncBoltContext, db_session: Session
) -> None:
    """Handles tag lookup actions."""
    query_str = payload["value"]

    filter_spec = {
        "and": [
            {"model": "Project", "op": "==", "field": "id", "value": context["subject"].project_id}
        ]
    }

    if "/" in query_str:
        tag_type, query_str = query_str.split("/")
        filter_spec["and"].append(
            {"model": "TagType", "op": "==", "field": "name", "value": tag_type}
        )

    tags = search_filter_sort_paginate(
        db_session=db_session, model="Tag", query_str=query_str, filter_spec=filter_spec
    )

    options = []
    for t in tags["items"]:
        options.append(
            {
                "text": {"type": "plain_text", "text": f"{t.tag_type.name}/{t.name}"},
                "value": str(t.id),  # NOTE: slack doesn't accept int's as values (fails silently)
            }
        )

    await ack(options=options)


@app.action(
    IncidentUpdateActions.project_select, middleware=[action_context_middleware, db_middleware]
)
async def handle_update_incident_project_select_action(
    ack: AsyncAck,
    body: dict,
    client: AsyncWebClient,
    context: AsyncBoltContext,
    db_session: Session,
) -> None:
    await ack()
    values = body["view"]["state"]["values"]

    project_id = values[DefaultBlockIds.project_select][IncidentUpdateActions.project_select][
        "selected_option"
    ]["value"]

    project = project_service.get(
        db_session=db_session,
        project_id=project_id,
    )

    incident = incident_service.get(db_session=db_session, incident_id=context["subject"].id)

    blocks = [
        Context(elements=[MarkdownText(text="Use this form to update the incident's details.")]),
        title_input(initial_value=incident.title),
        description_input(initial_value=incident.description),
        resolution_input(initial_value=incident.resolution),
        incident_status_select(initial_option={"text": incident.status, "value": incident.status}),
        project_select(
            db_session=db_session,
            initial_option={"text": project.name, "value": project.id},
            action_id=IncidentUpdateActions.project_select,
            dispatch_action=True,
        ),
        incident_type_select(
            db_session=db_session,
            initial_option={
                "text": incident.incident_type.name,
                "value": incident.incident_type.id,
            },
            project_id=project.id,
        ),
        incident_severity_select(
            db_session=db_session,
            initial_option={
                "text": incident.incident_severity.name,
                "value": incident.incident_severity.id,
            },
            project_id=project.id,
        ),
        incident_priority_select(
            db_session=db_session,
            initial_option={
                "text": incident.incident_priority.name,
                "value": incident.incident_priority.id,
            },
            project_id=project.id,
        ),
        tag_multi_select(
            optional=True,
            initial_options=[t.name for t in incident.tags],
        ),
    ]

    modal = Modal(
        title="Update Incident",
        blocks=blocks,
        submit="Update",
        close="Cancel",
        callback_id=IncidentUpdateActions.submit,
        private_metadata=context["subject"].json(),
    ).build()

    await client.views_update(
        view_id=body["view"]["id"],
        hash=body["view"]["hash"],
        trigger_id=body["trigger_id"],
        view=modal,
    )


# COMMANDS
@handle_lazy_error
async def handle_list_incidents_command(
    payload: dict,
    respond: AsyncRespond,
    context: AsyncBoltContext,
) -> None:
    """Handles the list incidents command."""
    projects = []

    db_session = refetch_db_session(context["subject"].organization_slug)

    if context["subject"].type == "incident":
        # command was run in an incident conversation
        incident = incident_service.get(db_session=db_session, incident_id=context["subject"].id)
        projects.append(incident.project)
    else:
        # command was run in a non-incident conversation
        args = payload["command"].split(" ")

        if len(args) == 2:
            project = project_service.get_by_name(db_session=db_session, name=args[1])

            if project:
                projects.append(project)
            else:
                await respond(
                    text=f"Project name '{args[1]}' in organization '{args[0]}' not found. Check your spelling.",
                    response_type="ephemeral",
                )
                return
        else:
            projects = project_service.get_all(db_session=db_session)

    incidents = []
    for project in projects:
        # We fetch active incidents
        incidents.extend(
            incident_service.get_all_by_status(
                db_session=db_session, project_id=project.id, status=IncidentStatus.active
            )
        )
        # We fetch stable incidents
        incidents.extend(
            incident_service.get_all_by_status(
                db_session=db_session,
                project_id=project.id,
                status=IncidentStatus.stable,
            )
        )
        # We fetch closed incidents in the last 24 hours
        incidents.extend(
            incident_service.get_all_last_x_hours_by_status(
                db_session=db_session,
                project_id=project.id,
                status=IncidentStatus.closed,
                hours=24,
            )
        )

    blocks = [Section(text="*Incident List*")]

    if incidents:
        for incident in incidents:
            if incident.visibility == Visibility.open:
                incident_weblink = f"{DISPATCH_UI_URL}/{incident.project.organization.name}/incidents/{incident.name}?project={incident.project.name}"

                blocks.append(Section(text=f"*<{incident_weblink}|{incident.name}>*"))
                blocks.append(
                    Section(
                        fields=[
                            f"*Title*\n {incident.title}",
                            f"*Commander*\n<{incident.commander.individual.weblink}|{incident.commander.individual.name}>",
                            f"*Project*\n{incident.project.name}",
                            f"*Status*\n{incident.status}",
                            f"*Type*\n {incident.incident_type.name}",
                            f"*Severity*\n {incident.incident_severity.name}",
                            f"*Priority*\n {incident.incident_priority.name}",
                        ]
                    )
                )
                blocks.append(Divider())

    for c in chunks(blocks, 50):
        blocks = Message(blocks=c).build()["blocks"]
        await respond(text="Incident List", blocks=blocks, response_type="ephemeral")


@handle_lazy_error
async def handle_list_participants_command(
    respond: AsyncRespond,
    client: AsyncWebClient,
    context: AsyncBoltContext,
) -> None:
    """Handles list participants command."""
    blocks = [Section(text="*Incident Participants*")]
    db_session = refetch_db_session(context["subject"].organization_slug)

    participants = participant_service.get_all_by_incident_id(
        db_session=db_session, incident_id=context["subject"].id
    ).all()

    incident = incident_service.get(db_session=db_session, incident_id=context["subject"].id)

    contact_plugin = plugin_service.get_active_instance(
        db_session=db_session, project_id=incident.project.id, plugin_type="contact"
    )
    if not contact_plugin:
        await respond(
            text="Contact plugin is not enabled. Unable to list participants.",
            response_type="ephemeral",
        )
        return

    for participant in participants:
        if participant.active_roles:
            participant_email = participant.individual.email
            participant_info = contact_plugin.instance.get(participant_email, db_session=db_session)
            participant_name = participant_info.get("fullname", participant.individual.email)
            participant_team = participant_info.get("team", "Unknown")
            participant_department = participant_info.get("department", "Unknown")
            participant_location = participant_info.get("location", "Unknown")
            participant_weblink = participant_info.get("weblink")

            participant_active_roles = participant_role_service.get_all_active_roles(
                db_session=db_session, participant_id=participant.id
            )
            participant_roles = []
            for role in participant_active_roles:
                participant_roles.append(role.role)

            accessory = None
            # don't load avatars for large incidents
            if len(participants) < 20:
                participant_avatar_url = await dispatch_slack_service.get_user_avatar_url_async(
                    client, participant_email
                )
                accessory = Image(image_url=participant_avatar_url, alt_text=participant_name)

            blocks.extend(
                [
                    Section(
                        fields=[
                            f"*Name* \n<{participant_weblink}|{participant_name} ({participant_email})>",
                            f"*Team*\n {participant_team}, {participant_department}",
                            f"*Location* \n{participant_location}",
                            f"*Incident Role(s)* \n{(', ').join(participant_roles)}",
                        ],
                        accessory=accessory,
                    ),
                    Divider(),
                ]
            )

    blocks = Message(blocks=blocks).build()["blocks"]
    await respond(text="Incident Participant List", blocks=blocks, response_type="ephemeral")


def filter_tasks_by_assignee_and_creator(
    tasks: List[Task], by_assignee: str, by_creator: str
) -> list[Task]:
    """Filters a list of tasks looking for a given creator or assignee."""
    filtered_tasks = []
    for t in tasks:
        if by_creator:
            creator_email = t.creator.individual.email
            if creator_email == by_creator:
                filtered_tasks.append(t)
                # lets avoid duplication if creator is also assignee
                continue

        if by_assignee:
            assignee_emails = [a.individual.email for a in t.assignees]
            if by_assignee in assignee_emails:
                filtered_tasks.append(t)

    return filtered_tasks


@handle_lazy_error
async def handle_list_tasks_command(
    body: dict,
    payload: dict,
    client: AsyncWebClient,
    context: AsyncBoltContext,
    respond: AsyncRespond,
) -> None:
    """Handles the list tasks command."""
    blocks = []

    db_session = refetch_db_session(context["subject"].organization_slug)

    caller_only = False
    if body["command"] == context["config"].slack_command_list_my_tasks:
        caller_only = True

    for status in TaskStatus:
        blocks.append(Section(text=f"*{status} Incident Tasks*"))
        button_text = "Resolve" if status == TaskStatus.open else "Re-open"

        tasks = task_service.get_all_by_incident_id_and_status(
            db_session=db_session, incident_id=context["subject"].id, status=status
        )

        if caller_only:
            user_id = payload["user_id"]
            email = (await client.users_info(user=user_id))["user"]["profile"]["email"]
            user = user_service.get_or_create(
                db_session=db_session,
                organization=context["subject"].organization_slug,
                user_in=UserRegister(email=email),
            )
            tasks = filter_tasks_by_assignee_and_creator(tasks, user.email, user.email)

        if not tasks:
            blocks.append(Section(text="No tasks."))

        for idx, task in enumerate(tasks):
            assignees = [f"<{a.individual.weblink}|{a.individual.name}>" for a in task.assignees]

            button_metadata = TaskMetadata(
                type="incident",
                organization_slug=task.project.organization.slug,
                id=task.incident.id,
                project_id=task.project.id,
                resource_id=task.resource_id,
                channel_id=context["channel_id"],
            ).json()

            blocks.append(
                Section(
                    fields=[
                        f"*Description:* \n <{task.weblink}|{task.description}>",
                        f"*Creator:* \n <{task.creator.individual.weblink}|{task.creator.individual.name}>",
                        f"*Assignees:* \n {', '.join(assignees)}",
                    ],
                    accessory=Button(
                        text=button_text,
                        value=button_metadata,
                        action_id=TaskNotificationActionIds.update_status,
                    ),
                )
            )
            blocks.append(Divider())

    message = Message(blocks=blocks).build()["blocks"]
    await respond(text="Incident Task List", blocks=message, response_type="ephermeral")


@handle_lazy_error
async def handle_list_resources_command(respond: AsyncRespond, context: AsyncBoltContext) -> None:
    """Handles the list resources command."""

    db_session = refetch_db_session(context["subject"].organization_slug)

    incident = incident_service.get(db_session=db_session, incident_id=context["subject"].id)

    incident_description = (
        incident.description
        if len(incident.description) <= 500
        else f"{incident.description[:500]}..."
    )

    # we send the ephemeral message
    message_kwargs = {
        "title": incident.title,
        "description": incident_description,
        "commander_fullname": incident.commander.individual.name,
        "commander_team": incident.commander.team,
        "commander_weblink": incident.commander.individual.weblink,
        "reporter_fullname": incident.reporter.individual.name,
        "reporter_team": incident.reporter.team,
        "reporter_weblink": incident.reporter.individual.weblink,
        "document_weblink": resolve_attr(incident, "incident_document.weblink"),
        "storage_weblink": resolve_attr(incident, "storage.weblink"),
        "conference_weblink": resolve_attr(incident, "conference.weblink"),
        "conference_challenge": resolve_attr(incident, "conference.conference_challenge"),
    }

    faq_doc = document_service.get_incident_faq_document(
        db_session=db_session, project_id=incident.project_id
    )
    if faq_doc:
        message_kwargs.update({"faq_weblink": faq_doc.weblink})

    conversation_reference = document_service.get_conversation_reference_document(
        db_session=db_session, project_id=incident.project_id
    )
    if conversation_reference:
        message_kwargs.update(
            {"conversation_commands_reference_document_weblink": conversation_reference.weblink}
        )

    blocks = create_message_blocks(
        INCIDENT_RESOURCES_MESSAGE, MessageType.incident_resources_message, **message_kwargs
    )
    blocks = Message(blocks=blocks).build()["blocks"]
    await respond(text="Incident Resources", blocks=blocks, response_type="ephemeral")


# EVENTS


async def handle_timeline_added_event(
    client: Any, context: AsyncBoltContext, payload: Any, db_session: Session
) -> None:
    """Handles an event where a reaction is added to a message."""
    conversation_id = context["channel_id"]
    message_ts = payload["item"]["ts"]
    message_ts_utc = datetime.utcfromtimestamp(float(message_ts))

    # we fetch the message information
    response = await dispatch_slack_service.list_conversation_messages(
        client, conversation_id, latest=message_ts, limit=1, inclusive=1
    )
    message_text = response["messages"][0]["text"]
    message_sender_id = response["messages"][0]["user"]

    # TODO: (wshel) handle case reactions
    if context["subject"].type == "incident":
        # we fetch the incident
        incident = incident_service.get(db_session=db_session, incident_id=context["subject"].id)

        # we fetch the individual who sent the message
        message_sender_email = await get_user_email_async(client=client, user_id=message_sender_id)
        individual = individual_service.get_by_email_and_project(
            db_session=db_session, email=message_sender_email, project_id=incident.project.id
        )

        # we log the event
        event_service.log_incident_event(
            db_session=db_session,
            source="Slack Plugin - Conversation Management",
            description=f'"{message_text}," said {individual.name}',
            incident_id=context["subject"].id,
            individual_id=individual.id,
            started_at=message_ts_utc,
        )


@message_dispatcher.add(
    exclude={"subtype": ["channel_join", "channel_leave"]}
)  # we ignore channel join and leave messages
async def handle_participant_role_activity(
    ack: AsyncAck, db_session: Session, context: AsyncBoltContext, user: DispatchUser
) -> None:
    """
    Increments the participant role's activity counter and assesses the need of changing
    a participant's role based on its activity and changes it if needed.
    """
    await ack()

    # TODO: add when case support when participants are added.
    if context["subject"].type == "incident":
        participant = participant_service.get_by_incident_id_and_email(
            db_session=db_session, incident_id=context["subject"].id, email=user.email
        )

        if participant:
            for participant_role in participant.active_roles:
                participant_role.activity += 1

                # re-assign role once threshold is reached
                if participant_role.role == ParticipantRoleType.observer:
                    if participant_role.activity >= 10:  # ten messages sent to the incident channel
                        # we change the participant's role to the participant one
                        participant_role_service.renounce_role(
                            db_session=db_session, participant_role=participant_role
                        )
                        participant_role_service.add_role(
                            db_session=db_session,
                            participant_id=participant.id,
                            participant_role=ParticipantRoleType.participant,
                        )

                        # we log the event
                        event_service.log_incident_event(
                            db_session=db_session,
                            source="Slack Plugin - Conversation Management",
                            description=(
                                f"{participant.individual.name}'s role changed from {participant_role.role} to "
                                f"{ParticipantRoleType.participant} due to activity in the incident channel"
                            ),
                            incident_id=context["subject"].id,
                        )

            db_session.commit()


@message_dispatcher.add(
    exclude={"subtype": ["channel_join", "group_join"]}
)  # we ignore user channel and group join messages
async def handle_after_hours_message(
    ack: AsyncAck,
    context: AsyncBoltContext,
    client: AsyncWebClient,
    payload: dict,
    user: DispatchUser,
    db_session: Session,
) -> None:
    """Notifies the user that this incident is currently in after hours mode."""
    await ack()

    if context["subject"].type == "incident":
        incident = incident_service.get(db_session=db_session, incident_id=context["subject"].id)
        owner_email = incident.commander.individual.email
        participant = participant_service.get_by_incident_id_and_email(
            db_session=db_session, incident_id=context["subject"].id, email=user.email
        )
        # get their timezone from slack
        owner_tz = (
            await dispatch_slack_service.get_user_info_by_email_async(client, email=owner_email)
        )["tz"]
        message = f"Responses may be delayed. The current incident priority is *{incident.incident_priority.name}* and your message was sent outside of the Incident Commander's working hours (Weekdays, 9am-5pm, {owner_tz} timezone)."
    else:
        # TODO: add case support
        return

    now = datetime.now(pytz.timezone(owner_tz))
    is_business_hours = now.weekday() not in [5, 6] and 9 <= now.hour < 17

    if not is_business_hours:
        if not participant.after_hours_notification:
            participant.after_hours_notification = True
            db_session.add(participant)
            db_session.commit()
            await client.chat_postEphemeral(
                text=message,
                channel=payload["channel"],
                user=payload["user"],
            )


@message_dispatcher.add()
async def handle_thread_creation(
    client: AsyncWebClient, payload: dict, context: AsyncBoltContext
) -> None:
    """Sends the user an ephemeral message if they use threads."""
    if not context["config"].ban_threads:
        return

    if context["subject"].type == "incident":
        if payload.get("thread_ts"):
            message = "Please refrain from using threads in incident channels. Threads make it harder for incident participants to maintain context."
            await client.chat_postEphemeral(
                text=message,
                channel=payload["channel"],
                thread_ts=payload["thread_ts"],
                user=payload["user"],
            )


@message_dispatcher.add()
async def handle_message_tagging(
    db_session: Session, payload: dict, context: AsyncBoltContext
) -> None:
    """Looks for incident tags in incident messages."""

    # TODO: (wshel) handle case tagging
    if context["subject"].type == "incident":
        text = payload["text"]
        incident = incident_service.get(db_session=db_session, incident_id=context["subject"].id)
        tags = tag_service.get_all(db_session=db_session, project_id=incident.project.id).all()
        tag_strings = [t.name.lower() for t in tags if t.discoverable]
        phrases = build_term_vocab(tag_strings)
        matcher = build_phrase_matcher("dispatch-tag", phrases)
        extracted_tags = list(set(extract_terms_from_text(text, matcher)))

        matched_tags = (
            db_session.query(Tag)
            .filter(func.upper(Tag.name).in_([func.upper(t) for t in extracted_tags]))
            .all()
        )

        incident.tags.extend(matched_tags)
        db_session.commit()


@message_dispatcher.add()
async def handle_message_monitor(
    ack: AsyncAck,
    payload: dict,
    context: AsyncBoltContext,
    client: AsyncWebClient,
    db_session: Session,
    respond: AsyncRespond,
) -> None:
    """Looks for strings that are available for monitoring (e.g. links)."""
    await ack()

    if context["subject"].type == "incident":
        incident = incident_service.get(db_session=db_session, incident_id=context["subject"].id)
        project_id = incident.project.id
    else:
        # TODO: handle cases
        await respond(
            text="Command is not currently available for cases.", response_type="ephemeral"
        )
        return

    plugins = plugin_service.get_active_instances(
        db_session=db_session, project_id=project_id, plugin_type="monitor"
    )

    for p in plugins:
        for matcher in p.instance.get_matchers():
            for match in matcher.finditer(payload["text"]):
                match_data = match.groupdict()
                monitor = monitor_service.get_by_weblink(
                    db_session=db_session, weblink=match_data["weblink"]
                )

                # silence ignored matches
                if monitor:
                    continue

                current_status = p.instance.get_match_status(match_data)
                if current_status:
                    status_text = ""
                    for k, v in current_status.items():
                        status_text += f"*{k.title()}*:\n{v.title()}\n"

                    button_metadata = MonitorMetadata(
                        type="incident",
                        organization_slug=incident.project.organization.slug,
                        id=incident.id,
                        project_id=incident.project.id,
                        channel_id=context["channel_id"],
                        weblink=match_data["weblink"],
                    )

                    blocks = [
                        Section(
                            text=f"Hi! Dispatch is able to monitor the status of the following resource: \n {match_data['weblink']} \n\n Would you like to be notified about changes in its status in the incident channel?"
                        ),
                        Section(text=status_text),
                        Actions(
                            block_id=LinkMonitorBlockIds.monitor,
                            elements=[
                                Button(
                                    text="Monitor",
                                    action_id=LinkMonitorActionIds.monitor,
                                    style="primary",
                                    value=button_metadata,
                                ),
                                Button(
                                    text="Ignore",
                                    action_id=LinkMonitorActionIds.ignore,
                                    style="primary",
                                    value=button_metadata,
                                ),
                            ],
                        ),
                    ]
                    blocks = Message(blocks=blocks).build()["blocks"]
                    await client.chat_postEphemeral(
                        text="Link Monitor",
                        channel=payload["channel"],
                        thread_ts=payload["thread_ts"],
                        blocks=blocks,
                        user=payload["user"],
                    )


@app.event(
    "member_joined_channel",
    middleware=[
        message_context_middleware,
        user_middleware,
        db_middleware,
        configuration_middleware,
    ],
)
async def handle_member_joined_channel(
    ack: AsyncAck,
    user: DispatchUser,
    body: dict,
    client: AsyncWebClient,
    db_session: Session,
    context: AsyncBoltContext,
) -> None:
    """Handles the member_joined_channel Slack event."""
    await ack()

    participant = incident_flows.incident_add_or_reactivate_participant_flow(
        user_email=user.email, incident_id=context["subject"].id, db_session=db_session
    )

    # If the user was invited, the message will include an inviter property containing the user ID of the inviting user.
    # The property will be absent when a user manually joins a channel, or a user is added by default (e.g. #general channel).
    inviter = body.get("event", {}).get("inviter", None)
    inviter_is_user = (
        dispatch_slack_service.is_user(context["config"], inviter) if inviter else None
    )

    if inviter and inviter_is_user:
        # Participant is added into the incident channel using an @ message or /invite command.
        inviter_email = await get_user_email_async(client=client, user_id=inviter)
        added_by_participant = participant_service.get_by_incident_id_and_email(
            db_session=db_session, incident_id=context["subject"].id, email=inviter_email
        )
        participant.added_by = added_by_participant
    else:
        # User joins via the `join` button on Web Application or Slack.
        # We default to the incident commander when we don't know who added the user or the user is the Dispatch bot.
        incident = incident_service.get(db_session=db_session, incident_id=context["subject"].id)
        participant.added_by = incident.commander

    # Message text when someone @'s a user is not available in body, use generic added by reason
    participant.added_reason = f"Participant added by {participant.added_by}"

    db_session.add(participant)
    db_session.commit()


@app.event(
    "member_left_channel", middleware=[message_context_middleware, user_middleware, db_middleware]
)
async def handle_member_left_channel(
    ack: AsyncAck, context: AsyncBoltContext, db_session: Session, user: DispatchUser
) -> None:
    await ack()

    incident_flows.incident_remove_participant_flow(
        user.email, context["subject"].id, db_session=db_session
    )


# MODALS


@handle_lazy_error
async def handle_add_timeline_event_command(
    body: dict, client: AsyncWebClient, context: AsyncBoltContext
) -> None:
    """Handles the add timeline event command."""

    blocks = [
        Context(
            elements=[
                MarkdownText(text="Use this form to add an event to the incident's timeline.")
            ]
        ),
        description_input(),
    ]

    blocks.extend(datetime_picker_block())

    modal = Modal(
        title="Add Timeline Event",
        blocks=blocks,
        submit="Add",
        close="Close",
        callback_id=AddTimelineEventActions.submit,
        private_metadata=context["subject"].json(),
    ).build()

    await client.views_open(
        trigger_id=body["trigger_id"],
        view=modal,
    )


async def ack_add_timeline_submission_event(ack: AsyncAck) -> None:
    """Handles the add timeline submission event acknowledgement."""
    modal = Modal(
        title="Add Timeline Event", close="Close", blocks=[Section(text="Adding timeline event...")]
    ).build()
    await ack(response_action="update", view=modal)


@handle_lazy_error
async def handle_add_timeline_submission_event(
    body: dict,
    user: DispatchUser,
    client: AsyncWebClient,
    context: AsyncBoltContext,
    form_data: dict,
):
    """Handles the add timeline submission event."""
    # refetch session as we can't pass a db_session lazily, these could be moved to @background_task functions
    # in the future
    db_session = refetch_db_session(context["subject"].organization_slug)

    event_date = form_data.get(DefaultBlockIds.date_picker_input)
    event_hour = form_data.get(DefaultBlockIds.hour_picker_input)["value"]
    event_minute = form_data.get(DefaultBlockIds.minute_picker_input)["value"]
    event_timezone_selection = form_data.get(DefaultBlockIds.timezone_picker_input)["value"]
    event_description = form_data.get(DefaultBlockIds.description_input)

    participant = participant_service.get_by_incident_id_and_email(
        db_session=db_session, incident_id=context["subject"].id, email=user.email
    )

    event_timezone = event_timezone_selection
    if event_timezone_selection == TimezoneOptions.local:
        participant_profile = await get_user_profile_by_email_async(client, user.email)
        if participant_profile.get("tz"):
            event_timezone = participant_profile.get("tz")

    event_dt = datetime.fromisoformat(f"{event_date}T{event_hour}:{event_minute}")
    event_dt_utc = pytz.timezone(event_timezone).localize(event_dt).astimezone(pytz.utc)

    event_service.log_incident_event(
        db_session=db_session,
        source="Slack Plugin - Conversation Management",
        started_at=event_dt_utc,
        description=f'"{event_description}," said {participant.individual.name}',
        incident_id=context["subject"].id,
        individual_id=participant.individual.id,
    )

    modal = Modal(
        title="Add Timeline Event",
        close="Close",
        blocks=[Section(text="Adding timeline event... Success!")],
    ).build()

    await client.views_update(
        view_id=body["view"]["id"],
        view=modal,
    )


app.view(
    AddTimelineEventActions.submit,
    middleware=[action_context_middleware, db_middleware, user_middleware, modal_submit_middleware],
)(ack=ack_add_timeline_submission_event, lazy=[handle_add_timeline_submission_event])


@handle_lazy_error
async def handle_update_participant_command(
    respond: AsyncRespond,
    body: dict,
    context: AsyncBoltContext,
    client: AsyncWebClient,
) -> None:
    """Handles the update participant command."""
    db_session = refetch_db_session(context["subject"].organization_slug)

    if context["subject"].type == "case":
        await respond(
            text="Command is not currently available for cases.", response_type="ephemeral"
        )
        return

    incident = incident_service.get(db_session=db_session, incident_id=context["subject"].id)

    blocks = [
        Context(
            elements=[
                MarkdownText(
                    text="Use this form to update the reason why the participant was added to the incident."
                )
            ]
        ),
        participant_select(
            block_id=UpdateParticipantBlockIds.participant,
            participants=incident.participants,
        ),
        Input(
            element=PlainTextInput(placeholder="Reason for addition"),
            label="Reason added",
            block_id=UpdateParticipantBlockIds.reason,
        ),
    ]

    modal = Modal(
        title="Update Participant",
        blocks=blocks,
        submit="Update",
        close="Cancel",
        callback_id=UpdateParticipantActions.submit,
        private_metadata=context["subject"].json(),
    ).build()

    await client.views_open(trigger_id=body["trigger_id"], view=modal)


async def ack_update_participant_submission_event(ack):
    """Handles the update participant submission event."""
    modal = Modal(
        title="Update Participant", close="Close", blocks=[Section(text="Updating participant...")]
    ).build()
    await ack(response_action="update", view=modal)


@handle_lazy_error
async def handle_update_participant_submission_event(
    body: dict,
    client: AsyncWebClient,
    context: AsyncBoltContext,
    db_session: Session,
    form_data: dict,
) -> None:
    """Handles the update participant submission event."""
    # refetch session as we can't pass a db_session lazily, these could be moved to @background_task functions
    # in the future
    db_session = refetch_db_session(context["subject"].organization_slug)

    added_reason = form_data.get(UpdateParticipantBlockIds.reason)
    participant_id = int(form_data.get(UpdateParticipantBlockIds.participant)["value"])
    selected_participant = participant_service.get(
        db_session=db_session, participant_id=participant_id
    )
    participant_service.update(
        db_session=db_session,
        participant=selected_participant,
        participant_in=ParticipantUpdate(added_reason=added_reason),
    )
    modal = Modal(
        title="Update Participant",
        close="Close",
        blocks=[Section(text="Updating participant...Success!")],
    ).build()
    await client.views_update(
        view_id=body["view"]["id"],
        view=modal,
    )


app.view(
    UpdateParticipantActions.submit,
    middleware=[action_context_middleware, db_middleware, user_middleware, modal_submit_middleware],
)(ack=ack_update_participant_submission_event, lazy=[handle_update_participant_submission_event])


@handle_lazy_error
async def handle_update_notifications_group_command(
    respond: AsyncRespond,
    body: dict,
    context: AsyncBoltContext,
    client: AsyncWebClient,
) -> None:
    """Handles the update notification group command."""
    db_session = refetch_db_session(context["subject"].organization_slug)

    # TODO handle cases
    if context["subject"].type == "case":
        await respond(
            text="Command is not currently available for cases.", response_type="ephemeral"
        )
        return

    incident = incident_service.get(db_session=db_session, incident_id=context["subject"].id)

    group_plugin = plugin_service.get_active_instance(
        db_session=db_session, project_id=incident.project.id, plugin_type="participant-group"
    )
    if not group_plugin:
        await respond(
            text="Group plugin is not enabled. Unable to update notifications group.",
            response_type="ephemeral",
        )
        return

    if not incident.notifications_group:
        await respond(
            text="No notification group available for this incident.", response_type="ephemeral"
        )
        return

    members = group_plugin.instance.list(incident.notifications_group.email)

    blocks = [
        Context(
            elements=[
                MarkdownText(
                    text="Use this form to update the membership of the notifications group."
                )
            ]
        ),
        Input(
            label="Members",
            element=PlainTextInput(
                initial_value=", ".join(members),
                multiline=True,
                action_id=UpdateNotificationGroupActionIds.members,
            ),
            block_id=UpdateNotificationGroupBlockIds.members,
        ),
        Context(elements=[MarkdownText(text="Separate email addresses with commas")]),
    ]

    modal = Modal(
        title="Update Group Members",  # 24 Char Limit
        blocks=blocks,
        close="Cancel",
        submit="Update",
        callback_id=UpdateNotificationGroupActions.submit,
        private_metadata=context["subject"].json(),
    ).build()

    await client.views_open(trigger_id=body["trigger_id"], view=modal)


async def ack_update_notifications_group_submission_event(ack):
    """Handles the update notifications group submission acknowledgement."""
    modal = Modal(
        title="Update Group Members",
        close="Close",
        blocks=[Section(text="Updating notifications group...")],
    ).build()
    await ack(response_action="update", view=modal)


@handle_lazy_error
async def handle_update_notifications_group_submission_event(
    body: dict,
    client: AsyncWebClient,
    context: AsyncBoltContext,
    form_data: dict,
) -> None:
    """Handles the update notifications group submission event."""
    # refetch session as we can't pass a db_session lazily, these could be moved to @background_task functions
    # in the future
    db_session = refetch_db_session(context["subject"].organization_slug)

    current_members = (
        body["view"]["blocks"][1]["element"]["initial_value"].replace(" ", "").split(",")
    )
    updated_members = (
        form_data.get(UpdateNotificationGroupBlockIds.members).replace(" ", "").split(",")
    )
    members_added = list(set(updated_members) - set(current_members))
    members_removed = list(set(current_members) - set(updated_members))

    incident = incident_service.get(db_session=db_session, incident_id=context["subject"].id)

    group_plugin = plugin_service.get_active_instance(
        db_session=db_session, project_id=incident.project.id, plugin_type="participant-group"
    )

    group_plugin.instance.add(incident.notifications_group.email, members_added)
    group_plugin.instance.remove(incident.notifications_group.email, members_removed)

    modal = Modal(
        title="Update Group Members",
        blocks=[Section(text="Updating notification group members... Success!")],
        close="Close",
    ).build()

    await client.views_update(
        view_id=body["view"]["id"],
        view=modal,
    )


app.view(
    UpdateNotificationGroupActions.submit,
    middleware=[action_context_middleware, db_middleware, user_middleware, modal_submit_middleware],
)(
    ack=ack_update_notifications_group_submission_event,
    lazy=[handle_update_notifications_group_submission_event],
)


@handle_lazy_error
async def handle_assign_role_command(
    context: AsyncBoltContext, body: dict, client: AsyncWebClient
) -> None:
    """Handles the assign role command."""

    roles = [
        {"text": r.value, "value": r.value}
        for r in ParticipantRoleType
        if r != ParticipantRoleType.participant
    ]

    blocks = [
        Context(
            elements=[
                MarkdownText(
                    text="Assign a role to a participant. Note: The participant will be invited to the incident channel if they are not yet a member."
                )
            ]
        ),
        Input(
            block_id=AssignRoleBlockIds.user,
            label="Participant",
            element=UsersSelect(placeholder="Participant"),
        ),
        static_select_block(
            placeholder="Select Role", label="Role", options=roles, block_id=AssignRoleBlockIds.role
        ),
    ]

    modal = Modal(
        title="Assign Role",
        submit="Assign",
        close="Cancel",
        blocks=blocks,
        callback_id=AssignRoleActions.submit,
        private_metadata=context["subject"].json(),
    ).build()
    await client.views_open(trigger_id=body["trigger_id"], view=modal)


async def ack_assign_role_submission_event(ack: AsyncAck):
    """Handles the assign role submission acknowledgement."""
    modal = Modal(
        title="Assign Role", close="Close", blocks=[Section(text="Assigning role...")]
    ).build()
    await ack(response_action="update", view=modal)


@handle_lazy_error
async def handle_assign_role_submission_event(
    body: dict,
    user: DispatchUser,
    client: AsyncWebClient,
    context: AsyncBoltContext,
    form_data: dict,
) -> None:
    """Handles the assign role submission."""
    # refetch session as we can't pass a db_session lazily, these could be moved to @background_task functions
    # in the future
    db_session = refetch_db_session(context["subject"].organization_slug)

    assignee_user_id = form_data[AssignRoleBlockIds.user]["value"]
    assignee_role = form_data[AssignRoleBlockIds.role]["value"]
    assignee_email = await get_user_email_async(client=client, user_id=assignee_user_id)

    # we assign the role
    incident_flows.incident_assign_role_flow(
        incident_id=context["subject"].id,
        assigner_email=user.email,
        assignee_email=assignee_email,
        assignee_role=assignee_role,
        db_session=db_session,
    )

    if (
        assignee_role == ParticipantRoleType.reporter
        or assignee_role == ParticipantRoleType.incident_commander  # noqa
    ):
        # we update the external ticket
        incident_flows.update_external_incident_ticket(
            incident_id=context["subject"].id, db_session=db_session
        )

    modal = Modal(
        title="Assign Role", blocks=[Section(text="Assigning role... Success!")], close="Close"
    ).build()
    await client.views_update(view_id=body["view"]["id"], view=modal)


app.view(
    AssignRoleActions.submit,
    middleware=[action_context_middleware, db_middleware, user_middleware, modal_submit_middleware],
)(ack=ack_assign_role_submission_event, lazy=[handle_assign_role_submission_event])


async def handle_engage_oncall_command(
    respond: AsyncRespond,
    context: AsyncBoltContext,
    body: dict,
    client: AsyncWebClient,
) -> None:
    """Handles the engage oncall command."""
    db_session = refetch_db_session(context["subject"].organization_slug)

    # TODO: handle cases
    if context["subject"].type == "case":
        await respond(
            text="Command is not currently available for cases.", response_type="ephemeral"
        )
        return

    incident = incident_service.get(db_session=db_session, incident_id=context["subject"].id)

    oncall_services = service_service.get_all_by_project_id_and_status(
        db_session=db_session, project_id=incident.project.id, is_active=True
    )

    if not oncall_services.count():
        await respond(
            blocks=Message(
                blocks=[
                    Section(
                        text="No oncall services have been defined. You can define them in the Dispatch UI at /services."
                    )
                ]
            ).build()["blocks"],
            response_type="ephemeral",
        )
        return

    services = [{"text": s.name, "value": s.external_id} for s in oncall_services]

    blocks = [
        static_select_block(
            label="Service",
            action_id=EngageOncallActionIds.service,
            block_id=EngageOncallBlockIds.service,
            placeholder="Select Service",
            options=services,
        ),
        Input(
            block_id=EngageOncallBlockIds.page,
            label="Page",
            element=Checkboxes(
                options=[PlainOption(text="Page", value="Yes")],
                action_id=EngageOncallActionIds.page,
            ),
            optional=True,
        ),
    ]

    modal = Modal(
        title="Engage Oncall",
        blocks=blocks,
        submit="Engage",
        close="Close",
        callback_id=EngageOncallActions.submit,
        private_metadata=context["subject"].json(),
    ).build()
    await client.views_open(trigger_id=body["trigger_id"], view=modal)


async def ack_engage_oncall_submission_event(ack: AsyncAck) -> None:
    """Handles engage oncall acknowledgment."""
    modal = Modal(
        title="Engage Oncall", close="Close", blocks=[Section(text="Engaging oncall...")]
    ).build()
    await ack(response_action="update", view=modal)


@handle_lazy_error
async def handle_engage_oncall_submission_event(
    client: AsyncWebClient,
    body: dict,
    user: DispatchUser,
    context: AsyncBoltContext,
    form_data: dict,
) -> None:
    """Handles the engage oncall submission"""
    # refetch session as we can't pass a db_session lazily, these could be moved to @background_task functions
    # in the future
    db_session = refetch_db_session(context["subject"].organization_slug)

    oncall_service_external_id = form_data[EngageOncallBlockIds.service]["value"]
    page = form_data.get(EngageOncallBlockIds.page, {"value": None})["value"]

    oncall_individual, oncall_service = incident_flows.incident_engage_oncall_flow(
        user.email,
        context["subject"].id,
        oncall_service_external_id,
        page=page,
        db_session=db_session,
    )

    if not oncall_individual and not oncall_service:
        message = "Could not engage oncall. Oncall service plugin not enabled."

    if not oncall_individual and oncall_service:
        message = f"A member of {oncall_service.name} is already in the conversation."

    if oncall_individual and oncall_service:
        message = f"You have successfully engaged {oncall_individual.name} from the {oncall_service.name} oncall rotation."

    modal = Modal(title="Engagement", blocks=[Section(text=message)], close="Close").build()
    await client.views_update(
        view_id=body["view"]["id"],
        view=modal,
    )


app.view(
    EngageOncallActions.submit,
    middleware=[action_context_middleware, db_middleware, user_middleware, modal_submit_middleware],
)(ack=ack_engage_oncall_submission_event, lazy=[handle_engage_oncall_submission_event])


@handle_lazy_error
async def handle_report_tactical_command(
    client: AsyncWebClient,
    respond: AsyncRespond,
    context: AsyncBoltContext,
    body: dict,
) -> None:
    """Handles the report tactical command."""
    db_session = refetch_db_session(context["subject"].organization_slug)

    if context["subject"].type == "case":
        await respond(
            text="Command is not available outside of incident channels.", response_type="ephemeral"
        )
        return

    # we load the most recent tactical report
    tactical_report = report_service.get_most_recent_by_incident_id_and_type(
        db_session=db_session,
        incident_id=context["subject"].id,
        report_type=ReportTypes.tactical_report,
    )

    conditions = actions = needs = None
    if tactical_report:
        conditions = tactical_report.details.get("conditions")
        actions = tactical_report.details.get("actions")
        needs = tactical_report.details.get("needs")

    blocks = [
        Input(
            label="Conditions",
            element=PlainTextInput(
                placeholder="Current incident conditions", initial_value=conditions, multiline=True
            ),
            block_id=ReportTacticalBlockIds.conditions,
        ),
        Input(
            label="Actions",
            element=PlainTextInput(
                placeholder="Current incident actions", initial_value=actions, multiline=True
            ),
            block_id=ReportTacticalBlockIds.actions,
        ),
        Input(
            label="Needs",
            element=PlainTextInput(
                placeholder="Current incident needs", initial_value=needs, multiline=True
            ),
            block_id=ReportTacticalBlockIds.needs,
        ),
    ]

    modal = Modal(
        title="Tactical Report",
        blocks=blocks,
        submit="Create",
        close="Close",
        callback_id=ReportTacticalActions.submit,
        private_metadata=context["subject"].json(),
    ).build()

    await client.views_open(trigger_id=body["trigger_id"], view=modal)


async def ack_report_tactical_submission_event(ack: AsyncAck) -> None:
    """Handles report tactical acknowledgment."""
    modal = Modal(
        title="Report Tactical", close="Close", blocks=[Section(text="Creating tactical report...")]
    ).build()
    await ack(response_action="update", view=modal)


@handle_lazy_error
async def handle_report_tactical_submission_event(
    client: AsyncWebClient,
    body: dict,
    user: DispatchUser,
    context: AsyncBoltContext,
    form_data: dict,
) -> None:
    """Handles the report tactical submission"""
    tactical_report_in = TacticalReportCreate(
        conditions=form_data[ReportTacticalBlockIds.conditions],
        actions=form_data[ReportTacticalBlockIds.actions],
        needs=form_data[ReportTacticalBlockIds.needs],
    )

    report_flows.create_tactical_report(
        user_email=user.email,
        incident_id=context["subject"].id,
        tactical_report_in=tactical_report_in,
        organization_slug=context["subject"].organization_slug,
    )
    modal = Modal(
        title="Tactical Report",
        blocks=[Section(text="Creating tactical report... Success!")],
        close="Close",
    ).build()

    await client.views_update(
        view_id=body["view"]["id"],
        view=modal,
    )


app.view(
    ReportTacticalActions.submit,
    middleware=[action_context_middleware, db_middleware, user_middleware, modal_submit_middleware],
)(ack=ack_report_tactical_submission_event, lazy=[handle_report_tactical_submission_event])


@handle_lazy_error
async def handle_report_executive_command(
    body: dict,
    client: AsyncWebClient,
    respond: AsyncRespond,
    context: AsyncBoltContext,
) -> None:
    """Handles executive report command."""
    db_session = refetch_db_session(context["subject"].organization_slug)

    if context["subject"].type == "case":
        await respond(
            text="Command is not available outside of incident channels.", response_type="ephemeral"
        )
        return

    executive_report = report_service.get_most_recent_by_incident_id_and_type(
        db_session=db_session,
        incident_id=context["subject"].id,
        report_type=ReportTypes.executive_report,
    )

    current_status = overview = next_steps = None
    if executive_report:
        current_status = executive_report.details.get("current_status")
        overview = executive_report.details.get("overview")
        next_steps = executive_report.details.get("next_steps")

    blocks = [
        Input(
            label="Current Status",
            element=PlainTextInput(
                placeholder="Current status", initial_value=current_status, multiline=True
            ),
            block_id=ReportExecutiveBlockIds.current_status,
        ),
        Input(
            label="Overview",
            element=PlainTextInput(placeholder="Overview", initial_value=overview, multiline=True),
            block_id=ReportExecutiveBlockIds.overview,
        ),
        Input(
            label="Next Steps",
            element=PlainTextInput(
                placeholder="Next steps", initial_value=next_steps, multiline=True
            ),
            block_id=ReportExecutiveBlockIds.next_steps,
        ),
        Context(
            elements=[
                MarkdownText(
                    text=f"Use {context['config'].slack_command_update_notifications_group} to update the list of recipients of this report."
                )
            ]
        ),
    ]

    modal = Modal(
        title="Executive Report",
        blocks=blocks,
        submit="Create",
        close="Close",
        callback_id=ReportExecutiveActions.submit,
        private_metadata=context["subject"].json(),
    ).build()

    await client.views_open(trigger_id=body["trigger_id"], view=modal)


async def ack_report_executive_submission_event(ack: AsyncAck) -> None:
    """Handles executive submission acknowledgement."""
    modal = Modal(
        title="Executive Report",
        close="Close",
        blocks=[Section(text="Creating executive report...")],
    ).build()
    await ack(response_action="update", view=modal)


@handle_lazy_error
async def handle_report_executive_submission_event(
    client: AsyncWebClient,
    body: dict,
    user: DispatchUser,
    context: AsyncBoltContext,
    form_data: dict,
) -> None:
    """Handles the report executive submission"""
    executive_report_in = ExecutiveReportCreate(
        current_status=form_data[ReportExecutiveBlockIds.current_status],
        overview=form_data[ReportExecutiveBlockIds.overview],
        next_steps=form_data[ReportExecutiveBlockIds.next_steps],
    )

    report_flows.create_executive_report(
        user_email=user.email,
        incident_id=context["subject"].id,
        executive_report_in=executive_report_in,
        organization_slug=context["subject"].organization_slug,
    )
    modal = Modal(
        title="Executive Report",
        blocks=[Section(text="Creating executive report... Success!")],
        close="Close",
    ).build()

    await client.views_update(
        view_id=body["view"]["id"],
        view=modal,
    )


app.view(
    ReportExecutiveActions.submit,
    middleware=[
        action_context_middleware,
        db_middleware,
        user_middleware,
        modal_submit_middleware,
        configuration_middleware,
    ],
)(ack=ack_report_executive_submission_event, lazy=[handle_report_executive_submission_event])


@handle_lazy_error
async def handle_update_incident_command(
    body: dict,
    client: AsyncWebClient,
    context: AsyncBoltContext,
) -> None:
    """Creates the incident update modal."""
    db_session = refetch_db_session(context["subject"].organization_slug)

    incident = incident_service.get(db_session=db_session, incident_id=context["subject"].id)

    blocks = [
        Context(elements=[MarkdownText(text="Use this form to update the incident's details.")]),
        title_input(initial_value=incident.title),
        description_input(initial_value=incident.description),
        resolution_input(initial_value=incident.resolution),
        incident_status_select(initial_option={"text": incident.status, "value": incident.status}),
        project_select(
            db_session=db_session,
            initial_option={"text": incident.project.name, "value": incident.project.id},
            action_id=IncidentUpdateActions.project_select,
            dispatch_action=True,
        ),
        incident_type_select(
            db_session=db_session,
            initial_option={
                "text": incident.incident_type.name,
                "value": incident.incident_type.id,
            },
            project_id=incident.project.id,
        ),
        incident_severity_select(
            db_session=db_session,
            initial_option={
                "text": incident.incident_severity.name,
                "value": incident.incident_severity.id,
            },
            project_id=incident.project.id,
        ),
        incident_priority_select(
            db_session=db_session,
            initial_option={
                "text": incident.incident_priority.name,
                "value": incident.incident_priority.id,
            },
            project_id=incident.project.id,
        ),
        tag_multi_select(
            optional=True,
            initial_options=[{"text": t.name, "value": t.name} for t in incident.tags],
        ),
    ]

    modal = Modal(
        title="Update Incident",
        blocks=blocks,
        submit="Update",
        close="Cancel",
        callback_id=IncidentUpdateActions.submit,
        private_metadata=context["subject"].json(),
    ).build()

    await client.views_open(trigger_id=body["trigger_id"], view=modal)


async def ack_incident_update_submission_event(ack: AsyncAck) -> None:
    """Handles incident update submission event."""
    modal = Modal(
        title="Incident Update",
        close="Close",
        blocks=[Section(text="Updating incident...")],
    ).build()
    await ack(response_action="update", view=modal)


@handle_lazy_error
async def handle_update_incident_submission_event(
    body: dict,
    client: AsyncWebClient,
    user: DispatchUser,
    context: AsyncBoltContext,
    form_data: dict,
) -> None:
    """Handles the update incident submission"""
    # refetch session as we can't pass a db_session lazily, these could be moved to @background_task functions
    # in the future
    db_session = refetch_db_session(context["subject"].organization_slug)

    incident = incident_service.get(db_session=db_session, incident_id=context["subject"].id)

    tags = []
    for t in form_data.get(IncidentUpdateBlockIds.tags_multi_select, []):
        # we have to fetch as only the IDs are embedded in slack
        tag = tag_service.get(db_session=db_session, tag_id=int(t["value"]))
        tags.append(tag)

    incident_in = IncidentUpdate(
        title=form_data[DefaultBlockIds.title_input],
        description=form_data[DefaultBlockIds.description_input],
        resolution=form_data[DefaultBlockIds.resolution_input],
        incident_type={"name": form_data[DefaultBlockIds.incident_type_select]["name"]},
        incident_severity={"name": form_data[DefaultBlockIds.incident_severity_select]["name"]},
        incident_priority={"name": form_data[DefaultBlockIds.incident_priority_select]["name"]},
        status=form_data[DefaultBlockIds.incident_status_select]["name"],
        tags=tags,
    )

    previous_incident = IncidentRead.from_orm(incident)

    # we currently don't allow users to update the incident's visibility,
    # costs, terms, or duplicates via Slack, so we copy them over
    incident_in.visibility = incident.visibility
    incident_in.incident_costs = incident.incident_costs
    incident_in.terms = incident.terms
    incident_in.duplicates = incident.duplicates

    updated_incident = incident_service.update(
        db_session=db_session, incident=incident, incident_in=incident_in
    )

    commander_email = updated_incident.commander.individual.email
    reporter_email = updated_incident.reporter.individual.email

    incident_flows.incident_update_flow(
        user.email,
        commander_email,
        reporter_email,
        context["subject"].id,
        previous_incident,
        db_session=db_session,
    )
    modal = Modal(
        title="Incident Update",
        close="Close",
        blocks=[Section(text="Updating incident... Success!")],
    ).build()

    await client.views_update(
        view_id=body["view"]["id"],
        view=modal,
    )


app.view(
    IncidentUpdateActions.submit,
    middleware=[action_context_middleware, db_middleware, user_middleware, modal_submit_middleware],
)(ack=ack_incident_update_submission_event, lazy=[handle_update_incident_submission_event])


@handle_lazy_error
async def handle_report_incident_command(
    body: dict,
    context: AsyncBoltContext,
    client: AsyncWebClient,
) -> None:
    """Handles the report incident command."""
    db_session = refetch_db_session(context["subject"].organization_slug)

    blocks = [
        Context(
            elements=[
                MarkdownText(
                    text="If you suspect an incident and need help, please fill out this form to the best of your abilities."
                )
            ]
        ),
        title_input(),
        description_input(),
        project_select(
            db_session=db_session,
            action_id=IncidentReportActions.project_select,
            dispatch_action=True,
        ),
    ]

    modal = Modal(
        title="Report Incident",
        blocks=blocks,
        submit="Report",
        close="Cancel",
        callback_id=IncidentReportActions.submit,
        private_metadata=context["subject"].json(),
    ).build()

    await client.views_open(trigger_id=body["trigger_id"], view=modal)


async def ack_report_incident_submission_event(ack: AsyncAck) -> None:
    """Handles the report incident submission event acknowledgment."""
    modal = Modal(
        title="Report Incident",
        close="Close",
        blocks=[Section(text="Creating incident resources...")],
    ).build()
    await ack(response_action="update", view=modal)


@handle_lazy_error
async def handle_report_incident_submission_event(
    user: DispatchUser,
    context: AsyncBoltContext,
    client: AsyncWebClient,
    body: dict,
    form_data: dict,
) -> None:
    """Handles the report incident submission"""
    # refetch session as we can't pass a db_session lazily, these could be moved to @background_task functions
    # in the future

    # TODO: handle multiple organizations during submission
    db_session = refetch_db_session(context["subject"].organization_slug)

    tags = []
    for t in form_data.get(DefaultBlockIds.tags_multi_select, []):
        # we have to fetch as only the IDs are embedded in Slack
        tag = tag_service.get(db_session=db_session, tag_id=int(t["value"]))
        tags.append(tag)

    project = {"name": form_data[DefaultBlockIds.project_select]["name"]}

    incident_type = None
    if form_data.get(DefaultBlockIds.incident_type_select):
        incident_type = {"name": form_data[DefaultBlockIds.incident_type_select]["name"]}

    incident_priority = None
    if form_data.get(DefaultBlockIds.incident_priority_select):
        incident_priority = {"name": form_data[DefaultBlockIds.incident_priority_select]["name"]}

    incident_severity = None
    if form_data.get(DefaultBlockIds.incident_severity_select):
        incident_severity = {"name": form_data[DefaultBlockIds.incident_severity_select]["name"]}

    incident_in = IncidentCreate(
        title=form_data[DefaultBlockIds.title_input],
        description=form_data[DefaultBlockIds.description_input],
        incident_type=incident_type,
        incident_priority=incident_priority,
        incident_severity=incident_severity,
        project=project,
        reporter=ParticipantUpdate(individual=IndividualContactRead(email=user.email)),
        tags=tags,
    )

    blocks = [
        Section(text="Creating your incident..."),
    ]

    modal = Modal(title="Incident Report", blocks=blocks, close="Close").build()

    result = await client.views_update(
        view_id=body["view"]["id"],
        trigger_id=body["trigger_id"],
        view=modal,
    )

    # Create the incident
    incident = incident_service.create(db_session=db_session, incident_in=incident_in)

    blocks = [
        Section(
            text="This is a confirmation that you have reported an incident with the following information. You will be invited to an incident Slack conversation shortly."
        ),
        Section(text=f"*Title*\n {incident.title}"),
        Section(text=f"*Description*\n {incident.description}"),
        Section(
            fields=[
                MarkdownText(
                    text=f"*Commander*\n<{incident.commander.individual.weblink}|{incident.commander.individual.name}>"
                ),
                MarkdownText(text=f"*Type*\n {incident.incident_type.name}"),
                MarkdownText(text=f"*Severity*\n {incident.incident_severity.name}"),
                MarkdownText(text=f"*Priority*\n {incident.incident_priority.name}"),
            ]
        ),
    ]
    modal = Modal(title="Incident Report", blocks=blocks, close="Close").build()

    result = await client.views_update(
        view_id=result["view"]["id"],
        hash=body["view"]["hash"],
        trigger_id=result["trigger_id"],
        view=modal,
    )

    incident_flows.incident_create_flow(
        incident_id=incident.id,
        db_session=db_session,
        organization_slug=incident.project.organization.slug,
    )


app.view(
    IncidentReportActions.submit,
    middleware=[action_context_middleware, db_middleware, user_middleware, modal_submit_middleware],
)(ack=ack_report_incident_submission_event, lazy=[handle_report_incident_submission_event])


@app.action(
    IncidentReportActions.project_select, middleware=[action_context_middleware, db_middleware]
)
async def handle_report_incident_project_select_action(
    ack: AsyncAck,
    body: dict,
    client: AsyncWebClient,
    context: AsyncBoltContext,
    db_session: Session,
) -> None:
    await ack()
    values = body["view"]["state"]["values"]

    project_id = values[DefaultBlockIds.project_select][IncidentReportActions.project_select][
        "selected_option"
    ]["value"]

    project = project_service.get(db_session=db_session, project_id=project_id)

    blocks = [
        Context(elements=[MarkdownText(text="Use this form to update the incident's details.")]),
        title_input(),
        description_input(),
        project_select(
            db_session=db_session,
            action_id=IncidentReportActions.project_select,
            dispatch_action=True,
        ),
        incident_type_select(db_session=db_session, project_id=project.id, optional=True),
        incident_severity_select(db_session=db_session, project_id=project.id, optional=True),
        incident_priority_select(db_session=db_session, project_id=project.id, optional=True),
        tag_multi_select(optional=True),
    ]

    modal = Modal(
        title="Report Incident",
        blocks=blocks,
        submit="Report",
        close="Cancel",
        callback_id=IncidentReportActions.submit,
        private_metadata=context["subject"].json(),
    ).build()

    await client.views_update(
        view_id=body["view"]["id"],
        hash=body["view"]["hash"],
        trigger_id=body["trigger_id"],
        view=modal,
    )<|MERGE_RESOLUTION|>--- conflicted
+++ resolved
@@ -203,17 +203,6 @@
     )(handle_timeline_added_event)
 
 
-<<<<<<< HEAD
-def refetch_db_session(organization_slug: str) -> Session:
-    schema_engine = engine.execution_options(
-        schema_translate_map={
-            None: f"dispatch_organization_{organization_slug}",
-        }
-    )
-    db_session = sessionmaker(bind=schema_engine)()
-    return db_session
-
-
 async def ack_command(ack: AsyncAck, context: AsyncBoltContext, payload: dict) -> None:
     """Handles request acknowledgement for slash commands."""
     message = get_incident_conversation_command_message(
@@ -224,8 +213,6 @@
     await ack(text=text, response_type=response_type)
 
 
-=======
->>>>>>> 8668f437
 @app.options(
     DefaultActionIds.tags_multi_select, middleware=[action_context_middleware, db_middleware]
 )
