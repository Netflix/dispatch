import logging
from datetime import datetime
from typing import Any

import pytz
from blockkit import (
    Actions,
    Button,
    Checkboxes,
    Context,
    Divider,
    Image,
    Input,
    MarkdownText,
    Message,
    Modal,
    PlainOption,
    PlainTextInput,
    Section,
    UsersSelect,
)
from slack_bolt import Ack, BoltContext, BoltRequest, Respond
from slack_sdk.errors import SlackApiError
from slack_sdk.web.client import WebClient
from sqlalchemy import func
from sqlalchemy.orm import Session

from dispatch.auth import service as user_service
from dispatch.auth.models import DispatchUser, UserRegister
from dispatch.config import DISPATCH_UI_URL
from dispatch.database.core import resolve_attr
from dispatch.database.service import search_filter_sort_paginate
from dispatch.document import service as document_service
from dispatch.enums import Visibility
from dispatch.event import service as event_service
from dispatch.incident import flows as incident_flows
from dispatch.incident import service as incident_service
from dispatch.incident.enums import IncidentStatus
from dispatch.incident.models import IncidentCreate, IncidentRead, IncidentUpdate
from dispatch.individual import service as individual_service
from dispatch.individual.models import IndividualContactRead
from dispatch.messaging.strings import INCIDENT_RESOURCES_MESSAGE, MessageType
from dispatch.monitor import service as monitor_service
from dispatch.monitor.models import MonitorCreate
from dispatch.nlp import build_phrase_matcher, build_term_vocab, extract_terms_from_text
from dispatch.participant import service as participant_service
from dispatch.participant.models import ParticipantUpdate
from dispatch.participant_role import service as participant_role_service
from dispatch.participant_role.enums import ParticipantRoleType
from dispatch.plugin import service as plugin_service
from dispatch.plugins.dispatch_slack import service as dispatch_slack_service
from dispatch.plugins.dispatch_slack.bolt import app
from dispatch.plugins.dispatch_slack.decorators import message_dispatcher
from dispatch.plugins.dispatch_slack.exceptions import CommandError
from dispatch.plugins.dispatch_slack.fields import (
    DefaultActionIds,
    DefaultBlockIds,
    TimezoneOptions,
    datetime_picker_block,
    description_input,
    incident_priority_select,
    incident_severity_select,
    incident_status_select,
    incident_type_select,
    participant_select,
    project_select,
    resolution_input,
    static_select_block,
    tag_multi_select,
    title_input,
)
from dispatch.plugins.dispatch_slack.incident.enums import (
    AddTimelineEventActions,
    AssignRoleActions,
    AssignRoleBlockIds,
    EngageOncallActionIds,
    EngageOncallActions,
    EngageOncallBlockIds,
    IncidentNotificationActions,
    IncidentReportActions,
    IncidentUpdateActions,
    IncidentUpdateBlockIds,
    LinkMonitorActionIds,
    LinkMonitorBlockIds,
    ReportExecutiveActions,
    ReportExecutiveBlockIds,
    ReportTacticalActions,
    ReportTacticalBlockIds,
    TaskNotificationActionIds,
    UpdateNotificationGroupActionIds,
    UpdateNotificationGroupActions,
    UpdateNotificationGroupBlockIds,
    UpdateParticipantActions,
    UpdateParticipantBlockIds,
)
from dispatch.plugins.dispatch_slack.messaging import create_message_blocks
from dispatch.plugins.dispatch_slack.middleware import (
    action_context_middleware,
    button_context_middleware,
    command_acknowledge_middleware,
    command_context_middleware,
    configuration_middleware,
    db_middleware,
    is_bot,
    message_context_middleware,
    modal_submit_middleware,
    restricted_command_middleware,
    subject_middleware,
    user_middleware,
)
from dispatch.plugins.dispatch_slack.models import TaskMetadata, MonitorMetadata
from dispatch.plugins.dispatch_slack.service import get_user_email, get_user_profile_by_email
from dispatch.project import service as project_service
from dispatch.report import flows as report_flows
from dispatch.report import service as report_service
from dispatch.report.enums import ReportTypes
from dispatch.report.models import ExecutiveReportCreate, TacticalReportCreate
from dispatch.service import service as service_service
from dispatch.tag import service as tag_service
from dispatch.tag.models import Tag
from dispatch.task import service as task_service
from dispatch.task.enums import TaskStatus
from dispatch.task.models import Task

log = logging.getLogger(__file__)


def configure(config):
    """Maps commands/events to their functions."""
    middleware = [
        command_acknowledge_middleware,
        subject_middleware,
        configuration_middleware,
    ]

    # don't need an incident context
    app.command(config.slack_command_report_incident, middleware=middleware)(
        handle_report_incident_command
    )
    app.command(config.slack_command_list_incidents, middleware=middleware)(
        handle_list_incidents_command
    )

    # non-sensitive-commands
    middleware = [
        subject_middleware,
        configuration_middleware,
        command_context_middleware,
    ]

    app.command(config.slack_command_list_resources, middleware=middleware)(
        handle_list_resources_command
    )

    middleware = [
        command_acknowledge_middleware,
        subject_middleware,
        configuration_middleware,
        command_context_middleware,
    ]

    app.command(config.slack_command_list_tasks, middleware=middleware)(handle_list_tasks_command)
    app.command(config.slack_command_list_my_tasks, middleware=middleware)(
        handle_list_tasks_command
    )
    app.command(config.slack_command_list_participants, middleware=middleware)(
        handle_list_participants_command
    )
    app.command(config.slack_command_update_participant, middleware=middleware)(
        handle_update_participant_command
    )
    app.command(config.slack_command_engage_oncall, middleware=middleware)(
        handle_engage_oncall_command
    )

    # sensitive commands
    middleware = [
        command_acknowledge_middleware,
        subject_middleware,
        configuration_middleware,
        command_context_middleware,
        user_middleware,
        restricted_command_middleware,
    ]

    app.command(config.slack_command_assign_role, middleware=middleware)(handle_assign_role_command)
    app.command(config.slack_command_update_incident, middleware=middleware)(
        handle_update_incident_command
    )
    app.command(config.slack_command_update_notifications_group, middleware=middleware)(
        handle_update_notifications_group_command
    )
    app.command(config.slack_command_report_tactical, middleware=middleware)(
        handle_report_tactical_command
    )
    app.command(config.slack_command_report_executive, middleware=middleware)(
        handle_report_executive_command
    )
    app.command(config.slack_command_add_timeline_event, middleware=middleware)(
        handle_add_timeline_event_command
    )

    # required to allow the user to change the reaction string
    app.event(
        {"type": "reaction_added", "reaction": config.timeline_event_reaction},
        middleware=[db_middleware],
    )(handle_timeline_added_event)


@app.options(
    DefaultActionIds.tags_multi_select, middleware=[action_context_middleware, db_middleware]
)
def handle_tag_search_action(
    ack: Ack, payload: dict, context: BoltContext, db_session: Session
) -> None:
    """Handles tag lookup actions."""
    query_str = payload["value"]

    filter_spec = {
        "and": [
            {"model": "Project", "op": "==", "field": "id", "value": context["subject"].project_id}
        ]
    }

    if "/" in query_str:
        tag_type, query_str = query_str.split("/")
        filter_spec["and"].append(
            {"model": "TagType", "op": "==", "field": "name", "value": tag_type}
        )

    tags = search_filter_sort_paginate(
        db_session=db_session, model="Tag", query_str=query_str, filter_spec=filter_spec
    )

    options = []
    for t in tags["items"]:
        options.append(
            {
                "text": {"type": "plain_text", "text": f"{t.tag_type.name}/{t.name}"},
                "value": str(t.id),  # NOTE: slack doesn't accept int's as values (fails silently)
            }
        )

    ack(options=options)


@app.action(
    IncidentUpdateActions.project_select, middleware=[action_context_middleware, db_middleware]
)
def handle_update_incident_project_select_action(
    ack: Ack,
    body: dict,
    client: WebClient,
    context: BoltContext,
    db_session: Session,
) -> None:
    ack()
    values = body["view"]["state"]["values"]

    project_id = values[DefaultBlockIds.project_select][IncidentUpdateActions.project_select][
        "selected_option"
    ]["value"]

    project = project_service.get(
        db_session=db_session,
        project_id=project_id,
    )

    incident = incident_service.get(db_session=db_session, incident_id=context["subject"].id)

    blocks = [
        Context(elements=[MarkdownText(text="Use this form to update the incident's details.")]),
        title_input(initial_value=incident.title),
        description_input(initial_value=incident.description),
        resolution_input(initial_value=incident.resolution),
        incident_status_select(initial_option={"text": incident.status, "value": incident.status}),
        project_select(
            db_session=db_session,
            initial_option={"text": project.name, "value": project.id},
            action_id=IncidentUpdateActions.project_select,
            dispatch_action=True,
        ),
        incident_type_select(
            db_session=db_session,
            initial_option={
                "text": incident.incident_type.name,
                "value": incident.incident_type.id,
            },
            project_id=project.id,
        ),
        incident_severity_select(
            db_session=db_session,
            initial_option={
                "text": incident.incident_severity.name,
                "value": incident.incident_severity.id,
            },
            project_id=project.id,
        ),
        incident_priority_select(
            db_session=db_session,
            initial_option={
                "text": incident.incident_priority.name,
                "value": incident.incident_priority.id,
            },
            project_id=project.id,
        ),
        tag_multi_select(
            optional=True,
            initial_options=[t.name for t in incident.tags],
        ),
    ]

    modal = Modal(
        title="Update Incident",
        blocks=blocks,
        submit="Update",
        close="Cancel",
        callback_id=IncidentUpdateActions.submit,
        private_metadata=context["subject"].json(),
    ).build()

    client.views_update(
        view_id=body["view"]["id"],
        hash=body["view"]["hash"],
        trigger_id=body["trigger_id"],
        view=modal,
    )


# COMMANDS
def handle_list_incidents_command(
    payload: dict, db_session: Session, context: BoltContext, client: WebClient
) -> None:
    """Handles the list incidents command."""
    projects = []

    if context["subject"].type == "incident":
        # command was run in an incident conversation
        incident = incident_service.get(db_session=db_session, incident_id=context["subject"].id)
        projects.append(incident.project)
    else:
        # command was run in a non-incident conversation
        args = payload["command"].split(" ")

        if len(args) == 2:
            project = project_service.get_by_name(db_session=db_session, name=args[1])

            if project:
                projects.append(project)
            else:
                raise CommandError(
                    f"Project name '{args[1]}' in organization '{args[0]}' not found. Check your spelling.",
                )
        else:
            projects = project_service.get_all(db_session=db_session)

    incidents = []
    for project in projects:
        # We fetch active incidents
        incidents.extend(
            incident_service.get_all_by_status(
                db_session=db_session, project_id=project.id, status=IncidentStatus.active
            )
        )
        # We fetch stable incidents
        incidents.extend(
            incident_service.get_all_by_status(
                db_session=db_session,
                project_id=project.id,
                status=IncidentStatus.stable,
            )
        )
        # We fetch closed incidents in the last 24 hours
        incidents.extend(
            incident_service.get_all_last_x_hours_by_status(
                db_session=db_session,
                project_id=project.id,
                status=IncidentStatus.closed,
                hours=24,
            )
        )

    blocks = []

    if incidents:
        for incident in incidents:
            if incident.visibility == Visibility.open:
                incident_weblink = f"{DISPATCH_UI_URL}/{incident.project.organization.name}/incidents/{incident.name}?project={incident.project.name}"
                blocks.append(
                    Section(
                        fields=[
                            f"*<{incident_weblink}|{incident.name}>*\n {incident.title}",
                            f"*Commander*\n<{incident.commander.individual.weblink}|{incident.commander.individual.name}>",
                            f"*Project*\n{incident.project.name}",
                            f"*Status*\n{incident.status}",
                            f"*Type*\n {incident.incident_type.name}",
                            f"*Severity*\n {incident.incident_severity.name}",
                            f"*Priority*\n {incident.incident_priority.name}",
                        ]
                    )
                )
                blocks.append(Divider())

    modal = Modal(
        title="Incident List",
        blocks=blocks,
        close="Close",
    ).build()

    client.views_update(view_id=context["parentView"]["id"], view=modal)


def handle_list_participants_command(
    client: WebClient,
    context: BoltContext,
    db_session: Session,
) -> None:
    """Handles list participants command."""
    blocks = []

    participants = participant_service.get_all_by_incident_id(
        db_session=db_session, incident_id=context["subject"].id
    ).all()

    incident = incident_service.get(db_session=db_session, incident_id=context["subject"].id)

    contact_plugin = plugin_service.get_active_instance(
        db_session=db_session, project_id=incident.project.id, plugin_type="contact"
    )
    if not contact_plugin:
        raise CommandError(
            "Contact plugin is not enabled. Unable to list participants.",
        )

    for participant in participants:
        if participant.active_roles:
            participant_email = participant.individual.email
            participant_info = contact_plugin.instance.get(participant_email, db_session=db_session)
            participant_name = participant_info.get("fullname", participant.individual.email)
            participant_team = participant_info.get("team", "Unknown")
            participant_department = participant_info.get("department", "Unknown")
            participant_location = participant_info.get("location", "Unknown")
            participant_weblink = participant_info.get("weblink")

            participant_active_roles = participant_role_service.get_all_active_roles(
                db_session=db_session, participant_id=participant.id
            )
            participant_roles = []
            for role in participant_active_roles:
                participant_roles.append(role.role)

            accessory = None
            # don't load avatars for large incidents
            if len(participants) < 20:
                participant_avatar_url = dispatch_slack_service.get_user_avatar_url(
                    client, participant_email
                )
                accessory = Image(image_url=participant_avatar_url, alt_text=participant_name)

            blocks.extend(
                [
                    Section(
                        fields=[
                            f"*Name* \n<{participant_weblink}|{participant_name} ({participant_email})>",
                            f"*Team*\n {participant_team}, {participant_department}",
                            f"*Location* \n{participant_location}",
                            f"*Incident Role(s)* \n{(', ').join(participant_roles)}",
                        ],
                        accessory=accessory,
                    ),
                    Divider(),
                ]
            )

    modal = Modal(
        title="Incident Participants",
        blocks=blocks,
        close="Close",
    ).build()

    client.views_update(view_id=context["parentView"]["id"], view=modal)


def filter_tasks_by_assignee_and_creator(
    tasks: list[Task], by_assignee: str, by_creator: str
) -> list[Task]:
    """Filters a list of tasks looking for a given creator or assignee."""
    filtered_tasks = []
    for t in tasks:
        if by_creator:
            creator_email = t.creator.individual.email
            if creator_email == by_creator:
                filtered_tasks.append(t)
                # lets avoid duplication if creator is also assignee
                continue

        if by_assignee:
            assignee_emails = [a.individual.email for a in t.assignees]
            if by_assignee in assignee_emails:
                filtered_tasks.append(t)

    return filtered_tasks


def handle_list_tasks_command(
    body: dict,
    payload: dict,
    client: WebClient,
    context: BoltContext,
    db_session: Session,
) -> None:
    """Handles the list tasks command."""
    blocks = []

    caller_only = False
    if body["command"] == context["config"].slack_command_list_my_tasks:
        caller_only = True

    for status in TaskStatus:
        blocks.append(Section(text=f"*{status} Incident Tasks*"))
        button_text = "Resolve" if status == TaskStatus.open else "Re-open"
        action_type = "resolve" if status == TaskStatus.open else "reopen"

        tasks = task_service.get_all_by_incident_id_and_status(
            db_session=db_session, incident_id=context["subject"].id, status=status
        )

        if caller_only:
            user_id = payload["user_id"]
            email = (client.users_info(user=user_id))["user"]["profile"]["email"]
            user = user_service.get_or_create(
                db_session=db_session,
                organization=context["subject"].organization_slug,
                user_in=UserRegister(email=email),
            )
            tasks = filter_tasks_by_assignee_and_creator(tasks, user.email, user.email)

        if not tasks:
            blocks.append(Section(text="No tasks."))

        for idx, task in enumerate(tasks):
            assignees = [f"<{a.individual.weblink}|{a.individual.name}>" for a in task.assignees]

            button_metadata = TaskMetadata(
                type="incident",
                action_type=action_type,
                organization_slug=task.project.organization.slug,
                id=task.incident.id,
                project_id=task.project.id,
                resource_id=task.resource_id,
                channel_id=context["channel_id"],
            ).json()

            blocks.append(
                Section(
                    fields=[
                        f"*Description:* \n <{task.weblink}|{task.description}>",
                        f"*Creator:* \n <{task.creator.individual.weblink}|{task.creator.individual.name}>",
                        f"*Assignees:* \n {', '.join(assignees)}",
                    ],
                    accessory=Button(
                        text=button_text,
                        value=button_metadata,
                        action_id=TaskNotificationActionIds.update_status,
                    ),
                )
            )
            blocks.append(Divider())

    modal = Modal(
        title="Incident Tasks",
        blocks=blocks,
        close="Close",
    ).build()

    client.views_update(view_id=context["parentView"]["id"], view=modal)


def handle_list_resources_command(
    db_session: Session, context: BoltContext, client: WebClient
) -> None:
    """Handles the list resources command."""
    incident = incident_service.get(db_session=db_session, incident_id=context["subject"].id)

    incident_description = (
        incident.description
        if len(incident.description) <= 500
        else f"{incident.description[:500]}..."
    )

    # we send the ephemeral message
    message_kwargs = {
        "title": incident.title,
        "description": incident_description,
        "commander_fullname": incident.commander.individual.name,
        "commander_team": incident.commander.team,
        "commander_weblink": incident.commander.individual.weblink,
        "reporter_fullname": incident.reporter.individual.name,
        "reporter_team": incident.reporter.team,
        "reporter_weblink": incident.reporter.individual.weblink,
        "document_weblink": resolve_attr(incident, "incident_document.weblink"),
        "storage_weblink": resolve_attr(incident, "storage.weblink"),
        "conference_weblink": resolve_attr(incident, "conference.weblink"),
        "conference_challenge": resolve_attr(incident, "conference.conference_challenge"),
    }

    faq_doc = document_service.get_incident_faq_document(
        db_session=db_session, project_id=incident.project_id
    )
    if faq_doc:
        message_kwargs.update({"faq_weblink": faq_doc.weblink})

    conversation_reference = document_service.get_conversation_reference_document(
        db_session=db_session, project_id=incident.project_id
    )
    if conversation_reference:
        message_kwargs.update(
            {"conversation_commands_reference_document_weblink": conversation_reference.weblink}
        )

    blocks = create_message_blocks(
        INCIDENT_RESOURCES_MESSAGE, MessageType.incident_resources_message, **message_kwargs
    )

    blocks = Message(blocks=blocks).build()["blocks"]
    respond(text="Incident Resources", blocks=blocks, response_type="ephemeral")

# EVENTS


def handle_timeline_added_event(
    client: Any, context: BoltContext, payload: Any, db_session: Session
) -> None:
    """Handles an event where a reaction is added to a message."""
    conversation_id = context["channel_id"]
    message_ts = payload["item"]["ts"]
    message_ts_utc = datetime.utcfromtimestamp(float(message_ts))

    # we fetch the message information
    response = dispatch_slack_service.list_conversation_messages(
        client, conversation_id, latest=message_ts, limit=1, inclusive=1
    )
    message_text = response["messages"][0]["text"]
    message_sender_id = response["messages"][0]["user"]

    # TODO: (wshel) handle case reactions
    if context["subject"].type == "incident":
        # we fetch the incident
        incident = incident_service.get(db_session=db_session, incident_id=context["subject"].id)

        # we fetch the individual who sent the message
        message_sender_email = get_user_email(client=client, user_id=message_sender_id)
        individual = individual_service.get_by_email_and_project(
            db_session=db_session, email=message_sender_email, project_id=incident.project.id
        )

        # we log the event
        event_service.log_incident_event(
            db_session=db_session,
            source="Slack Plugin - Conversation Management",
            description=f'"{message_text}," said {individual.name}',
            incident_id=context["subject"].id,
            individual_id=individual.id,
            started_at=message_ts_utc,
        )


@message_dispatcher.add(
    exclude={"subtype": ["channel_join", "channel_leave"]}
)  # we ignore channel join and leave messages
def handle_participant_role_activity(
    ack: Ack, db_session: Session, context: BoltContext, user: DispatchUser
) -> None:
    """
    Increments the participant role's activity counter and assesses the need of changing
    a participant's role based on its activity and changes it if needed.
    """
    ack()

    # TODO: add when case support when participants are added.
    if context["subject"].type == "incident":
        participant = participant_service.get_by_incident_id_and_email(
            db_session=db_session, incident_id=context["subject"].id, email=user.email
        )

        if participant:
            for participant_role in participant.active_roles:
                participant_role.activity += 1

                # re-assign role once threshold is reached
                if participant_role.role == ParticipantRoleType.observer:
                    if participant_role.activity >= 10:  # ten messages sent to the incident channel
                        # we change the participant's role to the participant one
                        participant_role_service.renounce_role(
                            db_session=db_session, participant_role=participant_role
                        )
                        participant_role_service.add_role(
                            db_session=db_session,
                            participant_id=participant.id,
                            participant_role=ParticipantRoleType.participant,
                        )

                        # we log the event
                        event_service.log_incident_event(
                            db_session=db_session,
                            source="Slack Plugin - Conversation Management",
                            description=(
                                f"{participant.individual.name}'s role changed from {participant_role.role} to "
                                f"{ParticipantRoleType.participant} due to activity in the incident channel"
                            ),
                            incident_id=context["subject"].id,
                        )

            db_session.commit()


@message_dispatcher.add(
    exclude={"subtype": ["channel_join", "group_join"]}
)  # we ignore user channel and group join messages
def handle_after_hours_message(
    ack: Ack,
    context: BoltContext,
    client: WebClient,
    db_session: Session,
    payload: dict,
    user: DispatchUser,
) -> None:
    """Notifies the user that this incident is currently in after hours mode."""
    ack()

    if context["subject"].type == "incident":
        incident = incident_service.get(db_session=db_session, incident_id=context["subject"].id)
        owner_email = incident.commander.individual.email
        participant = participant_service.get_by_incident_id_and_email(
            db_session=db_session, incident_id=context["subject"].id, email=user.email
        )
        # get their timezone from slack
        owner_tz = (dispatch_slack_service.get_user_info_by_email(client, email=owner_email))["tz"]
        message = f"Responses may be delayed. The current incident priority is *{incident.incident_priority.name}* and your message was sent outside of the Incident Commander's working hours (Weekdays, 9am-5pm, {owner_tz} timezone)."
    else:
        # TODO: add case support
        return

    now = datetime.now(pytz.timezone(owner_tz))
    is_business_hours = now.weekday() not in [5, 6] and 9 <= now.hour < 17

    if not is_business_hours:
        if not participant.after_hours_notification:
            participant.after_hours_notification = True
            db_session.add(participant)
            db_session.commit()
            client.chat_postEphemeral(
                text=message,
                channel=payload["channel"],
                user=payload["user"],
            )


@message_dispatcher.add()
def handle_thread_creation(
    client: WebClient, payload: dict, context: BoltContext, request: BoltRequest
) -> None:
    """Sends the user an ephemeral message if they use threads."""
    if not context["config"].ban_threads:
        return

    if context["subject"].type == "incident":
        if payload.get("thread_ts") and not is_bot(request):
            message = "Please refrain from using threads in incident channels. Threads make it harder for incident participants to maintain context."
            client.chat_postEphemeral(
                text=message,
                channel=payload["channel"],
                thread_ts=payload["thread_ts"],
                user=payload["user"],
            )


@message_dispatcher.add()
def handle_message_tagging(db_session: Session, payload: dict, context: BoltContext) -> None:
    """Looks for incident tags in incident messages."""
    # TODO: (wshel) handle case tagging
    if context["subject"].type == "incident":
        text = payload["text"]
        incident = incident_service.get(db_session=db_session, incident_id=context["subject"].id)
        tags = tag_service.get_all(db_session=db_session, project_id=incident.project.id).all()
        tag_strings = [t.name.lower() for t in tags if t.discoverable]
        phrases = build_term_vocab(tag_strings)
        matcher = build_phrase_matcher("dispatch-tag", phrases)
        extracted_tags = list(set(extract_terms_from_text(text, matcher)))

        matched_tags = (
            db_session.query(Tag)
            .filter(func.upper(Tag.name).in_([func.upper(t) for t in extracted_tags]))
            .all()
        )

        incident.tags.extend(matched_tags)
        db_session.commit()


@message_dispatcher.add()
def handle_message_monitor(
    ack: Ack,
    payload: dict,
    context: BoltContext,
    client: WebClient,
    db_session: Session,
) -> None:
    """Looks for strings that are available for monitoring (e.g. links)."""
    ack()

    if context["subject"].type == "incident":
        incident = incident_service.get(db_session=db_session, incident_id=context["subject"].id)
        project_id = incident.project.id
    else:
        raise CommandError("Command is not currently available for cases.")

    plugins = plugin_service.get_active_instances(
        db_session=db_session, project_id=project_id, plugin_type="monitor"
    )

    for p in plugins:
        for matcher in p.instance.get_matchers():
            for match in matcher.finditer(payload["text"]):
                match_data = match.groupdict()
                monitor = monitor_service.get_by_weblink(
                    db_session=db_session, weblink=match_data["weblink"]
                )

                # silence ignored matches
                if monitor:
                    continue

                current_status = p.instance.get_match_status(match_data)
                if current_status:
                    status_text = ""
                    for k, v in current_status.items():
                        status_text += f"*{k.title()}*:\n{v.title()}\n"

                    button_metadata = MonitorMetadata(
                        type="incident",
                        organization_slug=incident.project.organization.slug,
                        id=incident.id,
                        plugin_instance_id=p.id,
                        project_id=incident.project.id,
                        channel_id=context["channel_id"],
                        weblink=match_data["weblink"],
                    ).json()

                    blocks = [
                        Section(
                            text=f"Hi! Dispatch is able to monitor the status of the following resource: \n {match_data['weblink']} \n\n Would you like to be notified about changes in its status in the incident channel?"
                        ),
                        Section(text=status_text),
                        Actions(
                            block_id=LinkMonitorBlockIds.monitor,
                            elements=[
                                Button(
                                    text="Monitor",
                                    action_id=LinkMonitorActionIds.monitor,
                                    style="primary",
                                    value=button_metadata,
                                ),
                                Button(
                                    text="Ignore",
                                    action_id=LinkMonitorActionIds.ignore,
                                    style="primary",
                                    value=button_metadata,
                                ),
                            ],
                        ),
                    ]
                    blocks = Message(blocks=blocks).build()["blocks"]
                    client.chat_postEphemeral(
                        text="Link Monitor",
                        channel=payload["channel"],
                        thread_ts=payload.get("thread_ts"),
                        blocks=blocks,
                        user=payload["user"],
                    )


@app.event(
    "member_joined_channel",
    middleware=[
        message_context_middleware,
        user_middleware,
        db_middleware,
        configuration_middleware,
    ],
)
def handle_member_joined_channel(
    ack: Ack,
    user: DispatchUser,
    body: dict,
    client: WebClient,
    db_session: Session,
    context: BoltContext,
) -> None:
    """Handles the member_joined_channel Slack event."""
    ack()

    participant = incident_flows.incident_add_or_reactivate_participant_flow(
        user_email=user.email, incident_id=context["subject"].id, db_session=db_session
    )

    incident = incident_service.get(db_session=db_session, incident_id=context["subject"].id)

    # If the user was invited, the message will include an inviter property containing the user ID of the inviting user.
    # The property will be absent when a user manually joins a channel, or a user is added by default (e.g. #general channel).
    inviter = body.get("event", {}).get("inviter", None)
    inviter_is_user = (
        dispatch_slack_service.is_user(context["config"], inviter) if inviter else None
    )

    if inviter and inviter_is_user:
        # Participant is added into the incident channel using an @ message or /invite command.
        inviter_email = get_user_email(client=client, user_id=inviter)
        added_by_participant = participant_service.get_by_incident_id_and_email(
            db_session=db_session, incident_id=context["subject"].id, email=inviter_email
        )
        participant.added_by = added_by_participant

    else:
        # User joins via the `join` button on Web Application or Slack.
        # We default to the incident commander when we don't know who added the user or the user is the Dispatch bot.
        incident = incident_service.get(db_session=db_session, incident_id=context["subject"].id)
        participant.added_by = incident.commander

    # Message text when someone @'s a user is not available in body, use generic added by reason
    participant.added_reason = f"Participant added by {participant.added_by.individual.name}"

    db_session.add(participant)
    db_session.commit()


@app.event(
    "member_left_channel", middleware=[message_context_middleware, user_middleware, db_middleware]
)
def handle_member_left_channel(
    ack: Ack, context: BoltContext, db_session: Session, user: DispatchUser
) -> None:
    ack()

    incident_flows.incident_remove_participant_flow(
        user.email, context["subject"].id, db_session=db_session
    )


# MODALS


def handle_add_timeline_event_command(client: WebClient, context: BoltContext) -> None:
    """Handles the add timeline event command."""
    blocks = [
        Context(
            elements=[
                MarkdownText(text="Use this form to add an event to the incident's timeline.")
            ]
        ),
        description_input(),
    ]

    blocks.extend(datetime_picker_block())

    modal = Modal(
        title="Add Timeline Event",
        blocks=blocks,
        submit="Add",
        close="Close",
        callback_id=AddTimelineEventActions.submit,
        private_metadata=context["subject"].json(),
    ).build()

    client.views_update(view_id=context["parentView"]["id"], view=modal)


def ack_add_timeline_submission_event(ack: Ack) -> None:
    """Handles the add timeline submission event acknowledgement."""
    modal = Modal(
        title="Add Timeline Event", close="Close", blocks=[Section(text="Adding timeline event...")]
    ).build()
    ack(response_action="update", view=modal)


@app.view(
    AddTimelineEventActions.submit,
    middleware=[action_context_middleware, db_middleware, user_middleware, modal_submit_middleware],
)
def handle_add_timeline_submission_event(
    ack: Ack,
    body: dict,
    user: DispatchUser,
    client: WebClient,
    context: BoltContext,
    db_session: Session,
    form_data: dict,
):
    """Handles the add timeline submission event."""
    ack_add_timeline_submission_event(ack=ack)

    event_date = form_data.get(DefaultBlockIds.date_picker_input)
    event_hour = form_data.get(DefaultBlockIds.hour_picker_input)["value"]
    event_minute = form_data.get(DefaultBlockIds.minute_picker_input)["value"]
    event_timezone_selection = form_data.get(DefaultBlockIds.timezone_picker_input)["value"]
    event_description = form_data.get(DefaultBlockIds.description_input)

    participant = participant_service.get_by_incident_id_and_email(
        db_session=db_session, incident_id=context["subject"].id, email=user.email
    )

    event_timezone = event_timezone_selection
    if event_timezone_selection == TimezoneOptions.local:
        participant_profile = get_user_profile_by_email(client, user.email)
        if participant_profile.get("tz"):
            event_timezone = participant_profile.get("tz")

    event_dt = datetime.fromisoformat(f"{event_date}T{event_hour}:{event_minute}")
    event_dt_utc = pytz.timezone(event_timezone).localize(event_dt).astimezone(pytz.utc)

    event_service.log_incident_event(
        db_session=db_session,
        source="Slack Plugin - Conversation Management",
        started_at=event_dt_utc,
        description=f'"{event_description}," said {participant.individual.name}',
        incident_id=context["subject"].id,
        individual_id=participant.individual.id,
    )

    modal = Modal(
        title="Add Timeline Event",
        close="Close",
        blocks=[Section(text="Adding timeline event... Success!")],
    ).build()

    client.views_update(
        view_id=body["view"]["id"],
        view=modal,
    )


def handle_update_participant_command(
    context: BoltContext,
    client: WebClient,
) -> None:
    """Handles the update participant command."""

    if context["subject"].type == "case":
        raise CommandError("Command is not currently available for cases.")

    incident = incident_service.get(
        db_session=context["db_session"], incident_id=context["subject"].id
    )

    blocks = [
        Context(
            elements=[
                MarkdownText(
                    text="Use this form to update the reason why the participant was added to the incident."
                )
            ]
        ),
        participant_select(
            block_id=UpdateParticipantBlockIds.participant,
            participants=incident.participants,
        ),
        Input(
            element=PlainTextInput(placeholder="Reason for addition"),
            label="Reason added",
            block_id=UpdateParticipantBlockIds.reason,
        ),
    ]

    modal = Modal(
        title="Update Participant",
        blocks=blocks,
        submit="Update",
        close="Cancel",
        callback_id=UpdateParticipantActions.submit,
        private_metadata=context["subject"].json(),
    ).build()

    client.views_update(view_id=context["parentView"]["id"], view=modal)


def ack_update_participant_submission_event(ack: Ack):
    """Handles the update participant submission event."""
    modal = Modal(
        title="Update Participant", close="Close", blocks=[Section(text="Updating participant...")]
    ).build()
    ack(response_action="update", view=modal)


@app.view(
    UpdateParticipantActions.submit,
    middleware=[action_context_middleware, db_middleware, user_middleware, modal_submit_middleware],
)
def handle_update_participant_submission_event(
    body: dict,
    ack: Ack,
    client: WebClient,
    db_session: Session,
    form_data: dict,
) -> None:
    """Handles the update participant submission event."""
    ack_update_participant_submission_event(ack=ack)

    added_reason = form_data.get(UpdateParticipantBlockIds.reason)
    participant_id = int(form_data.get(UpdateParticipantBlockIds.participant)["value"])
    selected_participant = participant_service.get(
        db_session=db_session, participant_id=participant_id
    )
    participant_service.update(
        db_session=db_session,
        participant=selected_participant,
        participant_in=ParticipantUpdate(added_reason=added_reason),
    )

    modal = Modal(
        title="Update Participant",
        close="Close",
        blocks=[Section(text="Updating participant...Success!")],
    ).build()
    client.views_update(
        view_id=body["view"]["id"],
        view=modal,
    )


def handle_update_notifications_group_command(
    context: BoltContext, client: WebClient, db_session: Session
) -> None:
    """Handles the update notification group command."""

    # TODO handle cases
    if context["subject"].type == "case":
        raise CommandError("Command is not currently available for cases.")

    incident = incident_service.get(db_session=db_session, incident_id=context["subject"].id)

    group_plugin = plugin_service.get_active_instance(
        db_session=db_session, project_id=incident.project.id, plugin_type="participant-group"
    )
    if not group_plugin:
        raise CommandError(
            "Group plugin is not enabled. Unable to update notifications group.",
        )

    if not incident.notifications_group:
        raise CommandError("No notification group available for this incident.")

    members = group_plugin.instance.list(incident.notifications_group.email)

    blocks = [
        Context(
            elements=[
                MarkdownText(
                    text="Use this form to update the membership of the notifications group."
                )
            ]
        ),
        Input(
            label="Members",
            element=PlainTextInput(
                initial_value=", ".join(members),
                multiline=True,
                action_id=UpdateNotificationGroupActionIds.members,
            ),
            block_id=UpdateNotificationGroupBlockIds.members,
        ),
        Context(elements=[MarkdownText(text="Separate email addresses with commas")]),
    ]

    modal = Modal(
        title="Update Group Members",  # 24 Char Limit
        blocks=blocks,
        close="Cancel",
        submit="Update",
        callback_id=UpdateNotificationGroupActions.submit,
        private_metadata=context["subject"].json(),
    ).build()

    client.views_update(view_id=context["parentView"]["id"], view=modal)


def ack_update_notifications_group_submission_event(ack: Ack):
    """Handles the update notifications group submission acknowledgement."""
    modal = Modal(
        title="Update Group Members",
        close="Close",
        blocks=[Section(text="Updating notifications group...")],
    ).build()
    ack(response_action="update", view=modal)


@app.view(
    UpdateNotificationGroupActions.submit,
    middleware=[action_context_middleware, db_middleware, user_middleware, modal_submit_middleware],
)
def handle_update_notifications_group_submission_event(
    ack: Ack,
    body: dict,
    client: WebClient,
    context: BoltContext,
    db_session: Session,
    form_data: dict,
) -> None:
    """Handles the update notifications group submission event."""
    ack_update_notifications_group_submission_event(ack=ack)

    current_members = (
        body["view"]["blocks"][1]["element"]["initial_value"].replace(" ", "").split(",")
    )
    updated_members = (
        form_data.get(UpdateNotificationGroupBlockIds.members).replace(" ", "").split(",")
    )
    members_added = list(set(updated_members) - set(current_members))
    members_removed = list(set(current_members) - set(updated_members))

    incident = incident_service.get(db_session=db_session, incident_id=context["subject"].id)

    group_plugin = plugin_service.get_active_instance(
        db_session=db_session, project_id=incident.project.id, plugin_type="participant-group"
    )

    group_plugin.instance.add(incident.notifications_group.email, members_added)
    group_plugin.instance.remove(incident.notifications_group.email, members_removed)

    modal = Modal(
        title="Update Group Members",
        blocks=[Section(text="Updating notification group members... Success!")],
        close="Close",
    ).build()

    client.views_update(
        view_id=body["view"]["id"],
        view=modal,
    )


def handle_assign_role_command(context: BoltContext, client: WebClient) -> None:
    """Handles the assign role command."""
    roles = [
        {"text": r.value, "value": r.value}
        for r in ParticipantRoleType
        if r != ParticipantRoleType.participant
    ]

    blocks = [
        Context(
            elements=[
                MarkdownText(
                    text="Assign a role to a participant. Note: The participant will be invited to the incident channel if they are not yet a member."
                )
            ]
        ),
        Input(
            block_id=AssignRoleBlockIds.user,
            label="Participant",
            element=UsersSelect(placeholder="Participant"),
        ),
        static_select_block(
            placeholder="Select Role", label="Role", options=roles, block_id=AssignRoleBlockIds.role
        ),
    ]

    modal = Modal(
        title="Assign Role",
        submit="Assign",
        close="Cancel",
        blocks=blocks,
        callback_id=AssignRoleActions.submit,
        private_metadata=context["subject"].json(),
    ).build()
    client.views_update(view_id=context["parentView"]["id"], view=modal)


def ack_assign_role_submission_event(ack: Ack):
    """Handles the assign role submission acknowledgement."""
    modal = Modal(
        title="Assign Role", close="Close", blocks=[Section(text="Assigning role...")]
    ).build()
    ack(response_action="update", view=modal)


@app.view(
    AssignRoleActions.submit,
    middleware=[action_context_middleware, db_middleware, user_middleware, modal_submit_middleware],
)
def handle_assign_role_submission_event(
    ack: Ack,
    body: dict,
    client: WebClient,
    context: BoltContext,
    db_session: Session,
    user: DispatchUser,
    form_data: dict,
) -> None:
    """Handles the assign role submission."""
    ack_assign_role_submission_event(ack=ack)
    assignee_user_id = form_data[AssignRoleBlockIds.user]["value"]
    assignee_role = form_data[AssignRoleBlockIds.role]["value"]
    assignee_email = get_user_email(client=client, user_id=assignee_user_id)

    # we assign the role
    incident_flows.incident_assign_role_flow(
        incident_id=context["subject"].id,
        assigner_email=user.email,
        assignee_email=assignee_email,
        assignee_role=assignee_role,
        db_session=db_session,
    )

    if (
        assignee_role == ParticipantRoleType.reporter
        or assignee_role == ParticipantRoleType.incident_commander  # noqa
    ):
        # we update the external ticket
        incident_flows.update_external_incident_ticket(
            incident_id=context["subject"].id, db_session=db_session
        )

    modal = Modal(
        title="Assign Role", blocks=[Section(text="Assigning role... Success!")], close="Close"
    ).build()
    client.views_update(view_id=body["view"]["id"], view=modal)


def handle_engage_oncall_command(
    client: WebClient,
    context: BoltContext,
    db_session: Session,
) -> None:
    """Handles the engage oncall command."""
    # TODO: handle cases
    if context["subject"].type == "case":
        raise CommandError("Command is not currently available for cases.")

    incident = incident_service.get(db_session=db_session, incident_id=context["subject"].id)

    oncall_services = service_service.get_all_by_project_id_and_status(
        db_session=db_session, project_id=incident.project.id, is_active=True
    )

    if not oncall_services.count():
        raise CommandError(
            "No oncall services have been defined. You can define them in the Dispatch UI at /services."
        )

    services = [{"text": s.name, "value": s.external_id} for s in oncall_services]

    blocks = [
        static_select_block(
            label="Service",
            action_id=EngageOncallActionIds.service,
            block_id=EngageOncallBlockIds.service,
            placeholder="Select Service",
            options=services,
        ),
        Input(
            block_id=EngageOncallBlockIds.page,
            label="Page",
            element=Checkboxes(
                options=[PlainOption(text="Page", value="Yes")],
                action_id=EngageOncallActionIds.page,
            ),
            optional=True,
        ),
    ]

    modal = Modal(
        title="Engage Oncall",
        blocks=blocks,
        submit="Engage",
        close="Close",
        callback_id=EngageOncallActions.submit,
        private_metadata=context["subject"].json(),
    ).build()
    client.views_update(view_id=context["parentView"]["id"], view=modal)


def ack_engage_oncall_submission_event(ack: Ack) -> None:
    """Handles engage oncall acknowledgment."""
    modal = Modal(
        title="Engage Oncall", close="Close", blocks=[Section(text="Engaging oncall...")]
    ).build()
    ack(response_action="update", view=modal)


@app.view(
    EngageOncallActions.submit,
    middleware=[action_context_middleware, db_middleware, user_middleware, modal_submit_middleware],
)
def handle_engage_oncall_submission_event(
    ack: Ack,
    body: dict,
    client: WebClient,
    context: BoltContext,
    db_session: Session,
    form_data: dict,
    user: DispatchUser,
) -> None:
    """Handles the engage oncall submission"""
    ack_engage_oncall_submission_event(ack=ack)
    oncall_service_external_id = form_data[EngageOncallBlockIds.service]["value"]
    page = form_data.get(EngageOncallBlockIds.page, {"value": None})["value"]

    oncall_individual, oncall_service = incident_flows.incident_engage_oncall_flow(
        user.email,
        context["subject"].id,
        oncall_service_external_id,
        page=page,
        db_session=db_session,
    )

    if not oncall_individual and not oncall_service:
        message = "Could not engage oncall. Oncall service plugin not enabled."

    if not oncall_individual and oncall_service:
        message = f"A member of {oncall_service.name} is already in the conversation."

    if oncall_individual and oncall_service:
        message = f"You have successfully engaged {oncall_individual.name} from the {oncall_service.name} oncall rotation."

    modal = Modal(title="Engagement", blocks=[Section(text=message)], close="Close").build()
    client.views_update(
        view_id=body["view"]["id"],
        view=modal,
    )


def handle_report_tactical_command(
    client: WebClient,
    context: BoltContext,
    db_session: Session,
) -> None:
    """Handles the report tactical command."""
    if context["subject"].type == "case":
        raise CommandError("Command is not available outside of incident channels.")

    # we load the most recent tactical report
    tactical_report = report_service.get_most_recent_by_incident_id_and_type(
        db_session=db_session,
        incident_id=context["subject"].id,
        report_type=ReportTypes.tactical_report,
    )

    conditions = actions = needs = None
    if tactical_report:
        conditions = tactical_report.details.get("conditions")
        actions = tactical_report.details.get("actions")
        needs = tactical_report.details.get("needs")

    blocks = [
        Input(
            label="Conditions",
            element=PlainTextInput(
                placeholder="Current incident conditions", initial_value=conditions, multiline=True
            ),
            block_id=ReportTacticalBlockIds.conditions,
        ),
        Input(
            label="Actions",
            element=PlainTextInput(
                placeholder="Current incident actions", initial_value=actions, multiline=True
            ),
            block_id=ReportTacticalBlockIds.actions,
        ),
        Input(
            label="Needs",
            element=PlainTextInput(
                placeholder="Current incident needs", initial_value=needs, multiline=True
            ),
            block_id=ReportTacticalBlockIds.needs,
        ),
    ]

    modal = Modal(
        title="Tactical Report",
        blocks=blocks,
        submit="Create",
        close="Close",
        callback_id=ReportTacticalActions.submit,
        private_metadata=context["subject"].json(),
    ).build()

    client.views_update(view_id=context["parentView"]["id"], view=modal)


def ack_report_tactical_submission_event(ack: Ack) -> None:
    """Handles report tactical acknowledgment."""
    modal = Modal(
        title="Report Tactical", close="Close", blocks=[Section(text="Creating tactical report...")]
    ).build()
    ack(response_action="update", view=modal)


@app.view(
    ReportTacticalActions.submit,
    middleware=[action_context_middleware, db_middleware, user_middleware, modal_submit_middleware],
)
def handle_report_tactical_submission_event(
    ack: Ack,
    body: dict,
    client: WebClient,
    context: BoltContext,
    form_data: dict,
    user: DispatchUser,
) -> None:
    """Handles the report tactical submission"""
    ack_report_tactical_submission_event(ack=ack)
    tactical_report_in = TacticalReportCreate(
        conditions=form_data[ReportTacticalBlockIds.conditions],
        actions=form_data[ReportTacticalBlockIds.actions],
        needs=form_data[ReportTacticalBlockIds.needs],
    )

    report_flows.create_tactical_report(
        user_email=user.email,
        incident_id=context["subject"].id,
        tactical_report_in=tactical_report_in,
        organization_slug=context["subject"].organization_slug,
    )
    modal = Modal(
        title="Tactical Report",
        blocks=[Section(text="Creating tactical report... Success!")],
        close="Close",
    ).build()

    client.views_update(
        view_id=body["view"]["id"],
        view=modal,
    )


def handle_report_executive_command(
    client: WebClient,
    context: BoltContext,
    db_session: Session,
) -> None:
    """Handles executive report command."""

    if context["subject"].type == "case":
        raise CommandError("Command is not available outside of incident channels.")

    executive_report = report_service.get_most_recent_by_incident_id_and_type(
        db_session=db_session,
        incident_id=context["subject"].id,
        report_type=ReportTypes.executive_report,
    )

    current_status = overview = next_steps = None
    if executive_report:
        current_status = executive_report.details.get("current_status")
        overview = executive_report.details.get("overview")
        next_steps = executive_report.details.get("next_steps")

    blocks = [
        Input(
            label="Current Status",
            element=PlainTextInput(
                placeholder="Current status", initial_value=current_status, multiline=True
            ),
            block_id=ReportExecutiveBlockIds.current_status,
        ),
        Input(
            label="Overview",
            element=PlainTextInput(placeholder="Overview", initial_value=overview, multiline=True),
            block_id=ReportExecutiveBlockIds.overview,
        ),
        Input(
            label="Next Steps",
            element=PlainTextInput(
                placeholder="Next steps", initial_value=next_steps, multiline=True
            ),
            block_id=ReportExecutiveBlockIds.next_steps,
        ),
        Context(
            elements=[
                MarkdownText(
                    text=f"Use {context['config'].slack_command_update_notifications_group} to update the list of recipients of this report."
                )
            ]
        ),
    ]

    modal = Modal(
        title="Executive Report",
        blocks=blocks,
        submit="Create",
        close="Close",
        callback_id=ReportExecutiveActions.submit,
        private_metadata=context["subject"].json(),
    ).build()

    client.views_update(view_id=context["parentView"]["id"], view=modal)


def ack_report_executive_submission_event(ack: Ack) -> None:
    """Handles executive submission acknowledgement."""
    modal = Modal(
        title="Executive Report",
        close="Close",
        blocks=[Section(text="Creating executive report...")],
    ).build()
    ack(response_action="update", view=modal)


@app.view(
    ReportExecutiveActions.submit,
    middleware=[
        action_context_middleware,
        db_middleware,
        user_middleware,
        modal_submit_middleware,
        configuration_middleware,
    ],
)
def handle_report_executive_submission_event(
    ack: Ack,
    body: dict,
    client: WebClient,
    context: BoltContext,
    form_data: dict,
    user: DispatchUser,
) -> None:
    """Handles the report executive submission"""
    ack_report_executive_submission_event(ack=ack)
    executive_report_in = ExecutiveReportCreate(
        current_status=form_data[ReportExecutiveBlockIds.current_status],
        overview=form_data[ReportExecutiveBlockIds.overview],
        next_steps=form_data[ReportExecutiveBlockIds.next_steps],
    )

    report_flows.create_executive_report(
        user_email=user.email,
        incident_id=context["subject"].id,
        executive_report_in=executive_report_in,
        organization_slug=context["subject"].organization_slug,
    )
    modal = Modal(
        title="Executive Report",
        blocks=[Section(text="Creating executive report... Success!")],
        close="Close",
    ).build()

    client.views_update(
        view_id=body["view"]["id"],
        view=modal,
    )


def handle_update_incident_command(
    client: WebClient, context: BoltContext, db_session: Session
) -> None:
    """Creates the incident update modal."""
    incident = incident_service.get(db_session=db_session, incident_id=context["subject"].id)

    blocks = [
        Context(elements=[MarkdownText(text="Use this form to update the incident's details.")]),
        title_input(initial_value=incident.title),
        description_input(initial_value=incident.description),
        resolution_input(initial_value=incident.resolution),
        incident_status_select(initial_option={"text": incident.status, "value": incident.status}),
        project_select(
            db_session=db_session,
            initial_option={"text": incident.project.name, "value": incident.project.id},
            action_id=IncidentUpdateActions.project_select,
            dispatch_action=True,
        ),
        incident_type_select(
            db_session=db_session,
            initial_option={
                "text": incident.incident_type.name,
                "value": incident.incident_type.id,
            },
            project_id=incident.project.id,
        ),
        incident_severity_select(
            db_session=db_session,
            initial_option={
                "text": incident.incident_severity.name,
                "value": incident.incident_severity.id,
            },
            project_id=incident.project.id,
        ),
        incident_priority_select(
            db_session=db_session,
            initial_option={
                "text": incident.incident_priority.name,
                "value": incident.incident_priority.id,
            },
            project_id=incident.project.id,
        ),
        tag_multi_select(
            optional=True,
            initial_options=[{"text": t.name, "value": t.name} for t in incident.tags],
        ),
    ]

    modal = Modal(
        title="Update Incident",
        blocks=blocks,
        submit="Update",
        close="Cancel",
        callback_id=IncidentUpdateActions.submit,
        private_metadata=context["subject"].json(),
    ).build()

    client.views_update(view_id=context["parentView"]["id"], view=modal)


def ack_incident_update_submission_event(ack: Ack) -> None:
    """Handles incident update submission event."""
    modal = Modal(
        title="Incident Update",
        close="Close",
        blocks=[Section(text="Updating incident...")],
    ).build()
    ack(response_action="update", view=modal)


@app.view(
    IncidentUpdateActions.submit,
    middleware=[action_context_middleware, db_middleware, user_middleware, modal_submit_middleware],
)
def handle_update_incident_submission_event(
    ack: Ack,
    body: dict,
    client: WebClient,
    context: BoltContext,
    db_session: Session,
    form_data: dict,
    user: DispatchUser,
) -> None:
    """Handles the update incident submission"""
    ack_incident_update_submission_event(ack=ack)
    incident = incident_service.get(db_session=db_session, incident_id=context["subject"].id)

    tags = []
    for t in form_data.get(IncidentUpdateBlockIds.tags_multi_select, []):
        # we have to fetch as only the IDs are embedded in slack
        tag = tag_service.get(db_session=db_session, tag_id=int(t["value"]))
        tags.append(tag)

    incident_in = IncidentUpdate(
        title=form_data[DefaultBlockIds.title_input],
        description=form_data[DefaultBlockIds.description_input],
        resolution=form_data[DefaultBlockIds.resolution_input],
        incident_type={"name": form_data[DefaultBlockIds.incident_type_select]["name"]},
        incident_severity={"name": form_data[DefaultBlockIds.incident_severity_select]["name"]},
        incident_priority={"name": form_data[DefaultBlockIds.incident_priority_select]["name"]},
        status=form_data[DefaultBlockIds.incident_status_select]["name"],
        tags=tags,
    )

    previous_incident = IncidentRead.from_orm(incident)

    # we currently don't allow users to update the incident's visibility,
    # costs, terms, or duplicates via Slack, so we copy them over
    incident_in.visibility = incident.visibility
    incident_in.incident_costs = incident.incident_costs
    incident_in.terms = incident.terms
    incident_in.duplicates = incident.duplicates

    updated_incident = incident_service.update(
        db_session=db_session, incident=incident, incident_in=incident_in
    )

    commander_email = updated_incident.commander.individual.email
    reporter_email = updated_incident.reporter.individual.email

    incident_flows.incident_update_flow(
        user.email,
        commander_email,
        reporter_email,
        context["subject"].id,
        previous_incident,
        db_session=db_session,
    )
    modal = Modal(
        title="Incident Update",
        close="Close",
        blocks=[Section(text="Updating incident... Success!")],
    ).build()

    client.views_update(
        view_id=body["view"]["id"],
        view=modal,
    )


def handle_report_incident_command(
    context: BoltContext,
    client: WebClient,
    db_session: Session,
) -> None:
    """Handles the report incident command."""
    blocks = [
        Context(
            elements=[
                MarkdownText(
                    text="If you suspect an incident and need help, please fill out this form to the best of your abilities."
                )
            ]
        ),
        title_input(),
        description_input(),
        project_select(
            db_session=db_session,
            action_id=IncidentReportActions.project_select,
            dispatch_action=True,
        ),
    ]

    modal = Modal(
        title="Report Incident",
        blocks=blocks,
        submit="Report",
        close="Cancel",
        callback_id=IncidentReportActions.submit,
        private_metadata=context["subject"].json(),
    ).build()

    client.views_update(view_id=context["parentView"]["id"], view=modal)


def ack_report_incident_submission_event(ack: Ack) -> None:
    """Handles the report incident submission event acknowledgment."""
    modal = Modal(
        title="Report Incident",
        close="Close",
        blocks=[Section(text="Creating incident resources...")],
    ).build()
    ack(response_action="update", view=modal)


@app.view(
    IncidentReportActions.submit,
    middleware=[action_context_middleware, db_middleware, user_middleware, modal_submit_middleware],
)
def handle_report_incident_submission_event(
    ack: Ack,
    body: dict,
    client: WebClient,
    db_session: Session,
    form_data: dict,
    user: DispatchUser,
) -> None:
    """Handles the report incident submission"""
    ack_report_incident_submission_event(ack=ack)
    tags = []
    for t in form_data.get(DefaultBlockIds.tags_multi_select, []):
        # we have to fetch as only the IDs are embedded in Slack
        tag = tag_service.get(db_session=db_session, tag_id=int(t["value"]))
        tags.append(tag)

    project = {"name": form_data[DefaultBlockIds.project_select]["name"]}

    incident_type = None
    if form_data.get(DefaultBlockIds.incident_type_select):
        incident_type = {"name": form_data[DefaultBlockIds.incident_type_select]["name"]}

    incident_priority = None
    if form_data.get(DefaultBlockIds.incident_priority_select):
        incident_priority = {"name": form_data[DefaultBlockIds.incident_priority_select]["name"]}

    incident_severity = None
    if form_data.get(DefaultBlockIds.incident_severity_select):
        incident_severity = {"name": form_data[DefaultBlockIds.incident_severity_select]["name"]}

    incident_in = IncidentCreate(
        title=form_data[DefaultBlockIds.title_input],
        description=form_data[DefaultBlockIds.description_input],
        incident_type=incident_type,
        incident_priority=incident_priority,
        incident_severity=incident_severity,
        project=project,
        reporter=ParticipantUpdate(individual=IndividualContactRead(email=user.email)),
        tags=tags,
    )

    blocks = [
        Section(text="Creating your incident..."),
    ]

    modal = Modal(title="Incident Report", blocks=blocks, close="Close").build()

    result = client.views_update(
        view_id=body["view"]["id"],
        trigger_id=body["trigger_id"],
        view=modal,
    )

    # Create the incident
    incident = incident_service.create(db_session=db_session, incident_in=incident_in)

    blocks = [
        Section(
            text="This is a confirmation that you have reported an incident with the following information. You will be invited to an incident Slack conversation shortly."
        ),
        Section(text=f"*Title*\n {incident.title}"),
        Section(text=f"*Description*\n {incident.description}"),
        Section(
            fields=[
                MarkdownText(
                    text=f"*Commander*\n<{incident.commander.individual.weblink}|{incident.commander.individual.name}>"
                ),
                MarkdownText(text=f"*Type*\n {incident.incident_type.name}"),
                MarkdownText(text=f"*Severity*\n {incident.incident_severity.name}"),
                MarkdownText(text=f"*Priority*\n {incident.incident_priority.name}"),
            ]
        ),
    ]
    modal = Modal(title="Incident Report", blocks=blocks, close="Close").build()

    result = client.views_update(
        view_id=result["view"]["id"],
        trigger_id=result["trigger_id"],
        view=modal,
    )

    incident_flows.incident_create_flow(
        incident_id=incident.id,
        db_session=db_session,
        organization_slug=incident.project.organization.slug,
    )


@app.action(
    IncidentReportActions.project_select, middleware=[action_context_middleware, db_middleware]
)
def handle_report_incident_project_select_action(
    ack: Ack,
    body: dict,
    client: WebClient,
    context: BoltContext,
    db_session: Session,
) -> None:
    ack()
    values = body["view"]["state"]["values"]

    project_id = values[DefaultBlockIds.project_select][IncidentReportActions.project_select][
        "selected_option"
    ]["value"]

    project = project_service.get(db_session=db_session, project_id=project_id)

    blocks = [
        Context(elements=[MarkdownText(text="Use this form to update the incident's details.")]),
        title_input(),
        description_input(),
        project_select(
            db_session=db_session,
            action_id=IncidentReportActions.project_select,
            dispatch_action=True,
        ),
        incident_type_select(db_session=db_session, project_id=project.id, optional=True),
        incident_severity_select(db_session=db_session, project_id=project.id, optional=True),
        incident_priority_select(db_session=db_session, project_id=project.id, optional=True),
        tag_multi_select(optional=True),
    ]

    modal = Modal(
        title="Report Incident",
        blocks=blocks,
        submit="Report",
        close="Cancel",
        callback_id=IncidentReportActions.submit,
        private_metadata=context["subject"].json(),
    ).build()

    client.views_update(
        view_id=body["view"]["id"],
        hash=body["view"]["hash"],
        trigger_id=body["trigger_id"],
        view=modal,
    )


# BUTTONS
@app.action(
    IncidentNotificationActions.invite_user, middleware=[button_context_middleware, db_middleware]
)
def handle_incident_notification_join_button_click(
    ack: Ack,
    client: WebClient,
    respond: Respond,
    db_session: Session,
    context: BoltContext,
):
    """Handles the incident join button click event."""
    ack()
    incident = incident_service.get(db_session=db_session, incident_id=context["subject"].id)

    if not incident:
        message = "Sorry, we can't invite you to this incident. The incident does not exist."
    elif incident.visibility == Visibility.restricted:
        message = "Sorry, we can't invite you to this incident. The incident's visbility is restricted. Please, reach out to the incident commander if you have any questions."
    elif incident.status == IncidentStatus.closed:
        message = "Sorry, you can't join this incident. The incident has already been marked as closed. Please, reach out to the incident commander if you have any questions."
    else:
        user_id = context["user_id"]
        try:
            client.conversations_invite(channel=incident.conversation.channel_id, users=[user_id])
            message = f"Success! We've added you to incident {incident.name}. Please, check your Slack sidebar for the new incident channel."
        except SlackApiError as e:
            if e.response.get("error") == "already_in_channel":
                message = f"Sorry, we can't invite you to this incident - you're already a member. Search for a channel called {incident.name.lower()} in your Slack sidebar."

    respond(text=message, response_type="ephemeral", replace_original=False, delete_original=False)


@app.action(
    IncidentNotificationActions.subscribe_user,
    middleware=[button_context_middleware, db_middleware],
)
def handle_incident_notification_subscribe_button_click(
    ack: Ack,
    client: WebClient,
    respond: Respond,
    db_session: Session,
    context: BoltContext,
):
    """Handles the incident subscribe button click event."""
    ack()
    incident = incident_service.get(db_session=db_session, incident_id=context["subject"].id)

    if not incident:
        message = "Sorry, we can't invite you to this incident. The incident does not exist."
    elif incident.visibility == Visibility.restricted:
        message = "Sorry, we can't invite you to this incident. The incident's visbility is restricted. Please, reach out to the incident commander if you have any questions."
    elif incident.status == IncidentStatus.closed:
        message = "Sorry, you can't subscribe to this incident. The incident has already been marked as closed. Please, reach out to the incident commander if you have any questions."
    else:
        user_id = context["user_id"]
        user_email = get_user_email(client=client, user_id=user_id)
        incident_flows.add_participant_to_tactical_group(
            user_email=user_email, incident=incident, db_session=db_session
        )
        message = f"Success! We've subscribed you to incident {incident.name}. You will start receiving all tactical reports about this incident via email."

    respond(text=message, response_type="ephemeral", replace_original=False, delete_original=False)


@app.action(
    LinkMonitorActionIds.monitor,
    middleware=[button_context_middleware, db_middleware, user_middleware],
)
def handle_monitor_link_monitor_button_click(
    ack: Ack,
    body: dict,
    context: BoltContext,
    db_session: Session,
    respond: Respond,
    user: DispatchUser,
) -> None:
    """Handles the monitor button in the handle_message_monitor() event."""
    ack()

    message = monitor_link_button_click(
        body=body,
        context=context,
        db_session=db_session,
<<<<<<< HEAD
        enabled=True,
=======
        enabled=False,
>>>>>>> 16ef8d49
        email=user.email,
    )

    respond(
        text=message,
        response_type="ephemeral",
        delete_original=False,
        replace_original=False,
    )


@app.action(
    LinkMonitorActionIds.ignore,
    middleware=[button_context_middleware, db_middleware, user_middleware],
)
def handle_monitor_link_ignore_button_click(
    ack: Ack,
    body: dict,
    context: BoltContext,
    db_session: Session,
    respond: Respond,
    user: DispatchUser,
) -> None:
    """Handles the ignore button in the handle_message_monitor() event."""
    ack()

    message = monitor_link_button_click(
        body=body,
        context=context,
        db_session=db_session,
        enabled=False,
        email=user.email,
    )

    respond(
        text=message,
        response_type="ephemeral",
        delete_original=False,
        replace_original=False,
    )


def monitor_link_button_click(
    body: dict,
    context: BoltContext,
    db_session: Session,
    enabled: bool,
    email: str,
) -> str:
    """Core logic for handle_message_monitor() button click that builds MonitorCreate object and message."""

    button = MonitorMetadata.parse_raw((body["actions"][0]["value"]))
    incident = incident_service.get(db_session=db_session, incident_id=context["subject"].id)
    plugin_instance = plugin_service.get_instance(
        db_session=db_session, plugin_instance_id=button.plugin_instance_id
    )

    creator = participant_service.get_by_incident_id_and_email(
        db_session=db_session, incident_id=incident.id, email=email
    )

    monitor_in = MonitorCreate(
        incident=incident,
        enabled=enabled,
        plugin_instance=plugin_instance,
        creator=creator,
        weblink=button.weblink,
    )

    monitor_service.create_or_update(db_session=db_session, monitor_in=monitor_in)

    return (
        f"A new monitor instance has been created.\n\n *Weblink:* {button.weblink}"
        if enabled is True
        else f"This monitor is now ignored. Dispatch won't remind this incident channel about it again.\n\n *Weblink:* {button.weblink}"
    )<|MERGE_RESOLUTION|>--- conflicted
+++ resolved
@@ -2062,11 +2062,7 @@
         body=body,
         context=context,
         db_session=db_session,
-<<<<<<< HEAD
         enabled=True,
-=======
-        enabled=False,
->>>>>>> 16ef8d49
         email=user.email,
     )
 
