import logging
from datetime import datetime
from typing import Any

import pytz
from blockkit import (
    Actions,
    Button,
    Checkboxes,
    Context,
    Divider,
    Image,
    Input,
    MarkdownText,
    Message,
    Modal,
    PlainOption,
    PlainTextInput,
    Section,
    UsersSelect,
)
from slack_bolt import Ack, BoltContext, BoltRequest, Respond
from slack_sdk.errors import SlackApiError
from slack_sdk.web.client import WebClient
from sqlalchemy import func
from sqlalchemy.orm import Session

from dispatch.auth import service as user_service
from dispatch.auth.models import DispatchUser, UserRegister
from dispatch.config import DISPATCH_UI_URL
from dispatch.database.core import resolve_attr
from dispatch.database.service import search_filter_sort_paginate
from dispatch.document import service as document_service
from dispatch.enums import Visibility
from dispatch.event import service as event_service
from dispatch.incident import flows as incident_flows
from dispatch.incident import service as incident_service
from dispatch.incident.enums import IncidentStatus
from dispatch.incident.models import IncidentCreate, IncidentRead, IncidentUpdate
from dispatch.individual import service as individual_service
from dispatch.individual.models import IndividualContactRead
from dispatch.messaging.strings import INCIDENT_RESOURCES_MESSAGE, MessageType
from dispatch.monitor import service as monitor_service
from dispatch.monitor.models import MonitorCreate
from dispatch.nlp import build_phrase_matcher, build_term_vocab, extract_terms_from_text
from dispatch.participant import service as participant_service
from dispatch.participant.models import ParticipantUpdate
from dispatch.participant_role import service as participant_role_service
from dispatch.participant_role.enums import ParticipantRoleType
from dispatch.plugin import service as plugin_service
from dispatch.plugins.dispatch_slack import service as dispatch_slack_service
from dispatch.plugins.dispatch_slack.bolt import app
from dispatch.plugins.dispatch_slack.decorators import message_dispatcher
from dispatch.plugins.dispatch_slack.exceptions import CommandError
from dispatch.plugins.dispatch_slack.fields import (
    DefaultActionIds,
    DefaultBlockIds,
    TimezoneOptions,
    datetime_picker_block,
    description_input,
    incident_priority_select,
    incident_severity_select,
    incident_status_select,
    incident_type_select,
    participant_select,
    project_select,
    resolution_input,
    static_select_block,
    tag_multi_select,
    title_input,
)
from dispatch.plugins.dispatch_slack.incident.enums import (
    AddTimelineEventActions,
    AssignRoleActions,
    AssignRoleBlockIds,
    EngageOncallActionIds,
    EngageOncallActions,
    EngageOncallBlockIds,
    IncidentNotificationActions,
    IncidentReportActions,
    IncidentUpdateActions,
    IncidentUpdateBlockIds,
    LinkMonitorActionIds,
    LinkMonitorBlockIds,
    ReportExecutiveActions,
    ReportExecutiveBlockIds,
    ReportTacticalActions,
    ReportTacticalBlockIds,
    TaskNotificationActionIds,
    UpdateNotificationGroupActionIds,
    UpdateNotificationGroupActions,
    UpdateNotificationGroupBlockIds,
    UpdateParticipantActions,
    UpdateParticipantBlockIds,
)
from dispatch.plugins.dispatch_slack.messaging import create_message_blocks
from dispatch.plugins.dispatch_slack.middleware import (
    action_context_middleware,
    button_context_middleware,
    command_acknowledge_middleware,
    command_context_middleware,
    configuration_middleware,
    db_middleware,
    is_bot,
    message_context_middleware,
    modal_submit_middleware,
    restricted_command_middleware,
    subject_middleware,
    user_middleware,
)
from dispatch.plugins.dispatch_slack.models import TaskMetadata, MonitorMetadata
from dispatch.plugins.dispatch_slack.service import get_user_email, get_user_profile_by_email
from dispatch.project import service as project_service
from dispatch.report import flows as report_flows
from dispatch.report import service as report_service
from dispatch.report.enums import ReportTypes
from dispatch.report.models import ExecutiveReportCreate, TacticalReportCreate
from dispatch.service import service as service_service
from dispatch.tag import service as tag_service
from dispatch.tag.models import Tag
from dispatch.task import service as task_service
from dispatch.task.enums import TaskStatus
from dispatch.task.models import Task

log = logging.getLogger(__file__)


def configure(config):
    """Maps commands/events to their functions."""
    middleware = [
        command_acknowledge_middleware,
        subject_middleware,
        configuration_middleware,
    ]

    # don't need an incident context
    app.command(config.slack_command_report_incident, middleware=middleware)(
        handle_report_incident_command
    )
    app.command(config.slack_command_list_incidents, middleware=middleware)(
        handle_list_incidents_command
    )

    # non-sensitive-commands
    middleware = [
        subject_middleware,
        configuration_middleware,
        command_context_middleware,
    ]

    app.command(config.slack_command_list_resources, middleware=middleware)(
        handle_list_resources_command
    )

    middleware = [
        command_acknowledge_middleware,
        subject_middleware,
        configuration_middleware,
        command_context_middleware,
    ]

    app.command(config.slack_command_list_tasks, middleware=middleware)(handle_list_tasks_command)
    app.command(config.slack_command_list_my_tasks, middleware=middleware)(
        handle_list_tasks_command
    )
    app.command(config.slack_command_list_participants, middleware=middleware)(
        handle_list_participants_command
    )
    app.command(config.slack_command_update_participant, middleware=middleware)(
        handle_update_participant_command
    )
    app.command(config.slack_command_engage_oncall, middleware=middleware)(
        handle_engage_oncall_command
    )

    # sensitive commands
    middleware = [
        command_acknowledge_middleware,
        subject_middleware,
        configuration_middleware,
        command_context_middleware,
        user_middleware,
        restricted_command_middleware,
    ]

    app.command(config.slack_command_assign_role, middleware=middleware)(handle_assign_role_command)
    app.command(config.slack_command_update_incident, middleware=middleware)(
        handle_update_incident_command
    )
    app.command(config.slack_command_update_notifications_group, middleware=middleware)(
        handle_update_notifications_group_command
    )
    app.command(config.slack_command_report_tactical, middleware=middleware)(
        handle_report_tactical_command
    )
    app.command(config.slack_command_report_executive, middleware=middleware)(
        handle_report_executive_command
    )
    app.command(config.slack_command_add_timeline_event, middleware=middleware)(
        handle_add_timeline_event_command
    )

    # required to allow the user to change the reaction string
    app.event(
        {"type": "reaction_added", "reaction": config.timeline_event_reaction},
        middleware=[db_middleware],
    )(handle_timeline_added_event)


@app.options(
    DefaultActionIds.tags_multi_select, middleware=[action_context_middleware, db_middleware]
)
def handle_tag_search_action(
    ack: Ack, payload: dict, context: BoltContext, db_session: Session
) -> None:
    """Handles tag lookup actions."""
    query_str = payload["value"]

    filter_spec = {
        "and": [
            {"model": "Project", "op": "==", "field": "id", "value": context["subject"].project_id}
        ]
    }

    if "/" in query_str:
        tag_type, query_str = query_str.split("/")
        filter_spec["and"].append(
            {"model": "TagType", "op": "==", "field": "name", "value": tag_type}
        )

    tags = search_filter_sort_paginate(
        db_session=db_session, model="Tag", query_str=query_str, filter_spec=filter_spec
    )

    options = []
    for t in tags["items"]:
        options.append(
            {
                "text": {"type": "plain_text", "text": f"{t.tag_type.name}/{t.name}"},
                "value": str(t.id),  # NOTE: slack doesn't accept int's as values (fails silently)
            }
        )

    ack(options=options)


@app.action(
    IncidentUpdateActions.project_select, middleware=[action_context_middleware, db_middleware]
)
def handle_update_incident_project_select_action(
    ack: Ack,
    body: dict,
    client: WebClient,
    context: BoltContext,
    db_session: Session,
) -> None:
    ack()
    values = body["view"]["state"]["values"]

    project_id = values[DefaultBlockIds.project_select][IncidentUpdateActions.project_select][
        "selected_option"
    ]["value"]

    project = project_service.get(
        db_session=db_session,
        project_id=project_id,
    )

    incident = incident_service.get(db_session=db_session, incident_id=context["subject"].id)

    blocks = [
        Context(elements=[MarkdownText(text="Use this form to update the incident's details.")]),
        title_input(initial_value=incident.title),
        description_input(initial_value=incident.description),
        resolution_input(initial_value=incident.resolution),
        incident_status_select(initial_option={"text": incident.status, "value": incident.status}),
        project_select(
            db_session=db_session,
            initial_option={"text": project.name, "value": project.id},
            action_id=IncidentUpdateActions.project_select,
            dispatch_action=True,
        ),
        incident_type_select(
            db_session=db_session,
            initial_option={
                "text": incident.incident_type.name,
                "value": incident.incident_type.id,
            },
            project_id=project.id,
        ),
        incident_severity_select(
            db_session=db_session,
            initial_option={
                "text": incident.incident_severity.name,
                "value": incident.incident_severity.id,
            },
            project_id=project.id,
        ),
        incident_priority_select(
            db_session=db_session,
            initial_option={
                "text": incident.incident_priority.name,
                "value": incident.incident_priority.id,
            },
            project_id=project.id,
        ),
        tag_multi_select(
            optional=True,
            initial_options=[t.name for t in incident.tags],
        ),
    ]

    modal = Modal(
        title="Update Incident",
        blocks=blocks,
        submit="Update",
        close="Cancel",
        callback_id=IncidentUpdateActions.submit,
        private_metadata=context["subject"].json(),
    ).build()

    client.views_update(
        view_id=body["view"]["id"],
        hash=body["view"]["hash"],
        trigger_id=body["trigger_id"],
        view=modal,
    )


# COMMANDS
def handle_list_incidents_command(
    payload: dict, db_session: Session, context: BoltContext, client: WebClient
) -> None:
    """Handles the list incidents command."""
    projects = []

    if context["subject"].type == "incident":
        # command was run in an incident conversation
        incident = incident_service.get(db_session=db_session, incident_id=context["subject"].id)
        projects.append(incident.project)
    else:
        # command was run in a non-incident conversation
        args = payload["command"].split(" ")

        if len(args) == 2:
            project = project_service.get_by_name(db_session=db_session, name=args[1])

            if project:
                projects.append(project)
            else:
                raise CommandError(
                    f"Project name '{args[1]}' in organization '{args[0]}' not found. Check your spelling.",
                )
        else:
            projects = project_service.get_all(db_session=db_session)

    incidents = []
    for project in projects:
        # We fetch active incidents
        incidents.extend(
            incident_service.get_all_by_status(
                db_session=db_session, project_id=project.id, status=IncidentStatus.active
            )
        )
        # We fetch stable incidents
        incidents.extend(
            incident_service.get_all_by_status(
                db_session=db_session,
                project_id=project.id,
                status=IncidentStatus.stable,
            )
        )
        # We fetch closed incidents in the last 24 hours
        incidents.extend(
            incident_service.get_all_last_x_hours_by_status(
                db_session=db_session,
                project_id=project.id,
                status=IncidentStatus.closed,
                hours=24,
            )
        )

    blocks = []

    if incidents:
        for incident in incidents:
            if incident.visibility == Visibility.open:
                incident_weblink = f"{DISPATCH_UI_URL}/{incident.project.organization.name}/incidents/{incident.name}?project={incident.project.name}"
                blocks.append(
                    Section(
                        fields=[
                            f"*<{incident_weblink}|{incident.name}>*\n {incident.title}",
                            f"*Commander*\n<{incident.commander.individual.weblink}|{incident.commander.individual.name}>",
                            f"*Project*\n{incident.project.name}",
                            f"*Status*\n{incident.status}",
                            f"*Type*\n {incident.incident_type.name}",
                            f"*Severity*\n {incident.incident_severity.name}",
                            f"*Priority*\n {incident.incident_priority.name}",
                        ]
                    )
                )
                blocks.append(Divider())

    modal = Modal(
        title="Incident List",
        blocks=blocks,
        close="Close",
    ).build()

    client.views_update(view_id=context["parentView"]["id"], view=modal)


def handle_list_participants_command(
    client: WebClient,
    context: BoltContext,
    db_session: Session,
) -> None:
    """Handles list participants command."""
    blocks = []

    participants = participant_service.get_all_by_incident_id(
        db_session=db_session, incident_id=context["subject"].id
    ).all()

    incident = incident_service.get(db_session=db_session, incident_id=context["subject"].id)

    contact_plugin = plugin_service.get_active_instance(
        db_session=db_session, project_id=incident.project.id, plugin_type="contact"
    )
    if not contact_plugin:
        raise CommandError(
            "Contact plugin is not enabled. Unable to list participants.",
        )

    for participant in participants:
        if participant.active_roles:
            participant_email = participant.individual.email
            participant_info = contact_plugin.instance.get(participant_email, db_session=db_session)
            participant_name = participant_info.get("fullname", participant.individual.email)
            participant_team = participant_info.get("team", "Unknown")
            participant_department = participant_info.get("department", "Unknown")
            participant_location = participant_info.get("location", "Unknown")
            participant_weblink = participant_info.get("weblink")

            participant_active_roles = participant_role_service.get_all_active_roles(
                db_session=db_session, participant_id=participant.id
            )
            participant_roles = []
            for role in participant_active_roles:
                participant_roles.append(role.role)

            accessory = None
            # don't load avatars for large incidents
            if len(participants) < 20:
                participant_avatar_url = dispatch_slack_service.get_user_avatar_url(
                    client, participant_email
                )
                accessory = Image(image_url=participant_avatar_url, alt_text=participant_name)

            blocks.extend(
                [
                    Section(
                        fields=[
                            f"*Name* \n<{participant_weblink}|{participant_name} ({participant_email})>",
                            f"*Team*\n {participant_team}, {participant_department}",
                            f"*Location* \n{participant_location}",
                            f"*Incident Role(s)* \n{(', ').join(participant_roles)}",
                        ],
                        accessory=accessory,
                    ),
                    Divider(),
                ]
            )

    modal = Modal(
        title="Incident Participants",
        blocks=blocks,
        close="Close",
    ).build()

    client.views_update(view_id=context["parentView"]["id"], view=modal)


def filter_tasks_by_assignee_and_creator(
    tasks: list[Task], by_assignee: str, by_creator: str
) -> list[Task]:
    """Filters a list of tasks looking for a given creator or assignee."""
    filtered_tasks = []
    for t in tasks:
        if by_creator:
            creator_email = t.creator.individual.email
            if creator_email == by_creator:
                filtered_tasks.append(t)
                # lets avoid duplication if creator is also assignee
                continue

        if by_assignee:
            assignee_emails = [a.individual.email for a in t.assignees]
            if by_assignee in assignee_emails:
                filtered_tasks.append(t)

    return filtered_tasks


def handle_list_tasks_command(
    body: dict,
    payload: dict,
    client: WebClient,
    context: BoltContext,
    db_session: Session,
) -> None:
    """Handles the list tasks command."""
    blocks = []

    caller_only = False
    if body["command"] == context["config"].slack_command_list_my_tasks:
        caller_only = True

    for status in TaskStatus:
        blocks.append(Section(text=f"*{status} Incident Tasks*"))
        button_text = "Resolve" if status == TaskStatus.open else "Re-open"
        action_type = "resolve" if status == TaskStatus.open else "reopen"

        tasks = task_service.get_all_by_incident_id_and_status(
            db_session=db_session, incident_id=context["subject"].id, status=status
        )

        if caller_only:
            user_id = payload["user_id"]
            email = (client.users_info(user=user_id))["user"]["profile"]["email"]
            user = user_service.get_or_create(
                db_session=db_session,
                organization=context["subject"].organization_slug,
                user_in=UserRegister(email=email),
            )
            tasks = filter_tasks_by_assignee_and_creator(tasks, user.email, user.email)

        if not tasks:
            blocks.append(Section(text="No tasks."))

        for idx, task in enumerate(tasks):
            assignees = [f"<{a.individual.weblink}|{a.individual.name}>" for a in task.assignees]

            button_metadata = TaskMetadata(
                type="incident",
                action_type=action_type,
                organization_slug=task.project.organization.slug,
                id=task.incident.id,
                project_id=task.project.id,
                resource_id=task.resource_id,
                channel_id=context["channel_id"],
            ).json()

            blocks.append(
                Section(
                    fields=[
                        f"*Description:* \n <{task.weblink}|{task.description}>",
                        f"*Creator:* \n <{task.creator.individual.weblink}|{task.creator.individual.name}>",
                        f"*Assignees:* \n {', '.join(assignees)}",
                    ],
                    accessory=Button(
                        text=button_text,
                        value=button_metadata,
                        action_id=TaskNotificationActionIds.update_status,
                    ),
                )
            )
            blocks.append(Divider())

    modal = Modal(
        title="Incident Tasks",
        blocks=blocks,
        close="Close",
    ).build()

    client.views_update(view_id=context["parentView"]["id"], view=modal)


def handle_list_resources_command(
    db_session: Session, context: BoltContext, client: WebClient
) -> None:
    """Handles the list resources command."""
    incident = incident_service.get(db_session=db_session, incident_id=context["subject"].id)

    incident_description = (
        incident.description
        if len(incident.description) <= 500
        else f"{incident.description[:500]}..."
    )

    # we send the ephemeral message
    message_kwargs = {
        "title": incident.title,
        "description": incident_description,
        "commander_fullname": incident.commander.individual.name,
        "commander_team": incident.commander.team,
        "commander_weblink": incident.commander.individual.weblink,
        "reporter_fullname": incident.reporter.individual.name,
        "reporter_team": incident.reporter.team,
        "reporter_weblink": incident.reporter.individual.weblink,
        "document_weblink": resolve_attr(incident, "incident_document.weblink"),
        "storage_weblink": resolve_attr(incident, "storage.weblink"),
        "conference_weblink": resolve_attr(incident, "conference.weblink"),
        "conference_challenge": resolve_attr(incident, "conference.conference_challenge"),
    }

    faq_doc = document_service.get_incident_faq_document(
        db_session=db_session, project_id=incident.project_id
    )
    if faq_doc:
        message_kwargs.update({"faq_weblink": faq_doc.weblink})

    conversation_reference = document_service.get_conversation_reference_document(
        db_session=db_session, project_id=incident.project_id
    )
    if conversation_reference:
        message_kwargs.update(
            {"conversation_commands_reference_document_weblink": conversation_reference.weblink}
        )

    blocks = create_message_blocks(
        INCIDENT_RESOURCES_MESSAGE, MessageType.incident_resources_message, **message_kwargs
    )

<<<<<<< HEAD
    blocks = Message(blocks=blocks).build()["blocks"]
    respond(text="Incident Resources", blocks=blocks, response_type="ephemeral")
=======
    modal = Modal(
        title="Incident Resources",
        blocks=blocks,
        close="Close",
    ).build()

    client.views_update(view_id=context["parentView"]["id"], view=modal)
>>>>>>> f1ec42ea


# EVENTS


def handle_timeline_added_event(
    client: Any, context: BoltContext, payload: Any, db_session: Session
) -> None:
    """Handles an event where a reaction is added to a message."""
    conversation_id = context["channel_id"]
    message_ts = payload["item"]["ts"]
    message_ts_utc = datetime.utcfromtimestamp(float(message_ts))

    # we fetch the message information
    response = dispatch_slack_service.list_conversation_messages(
        client, conversation_id, latest=message_ts, limit=1, inclusive=1
    )
    message_text = response["messages"][0]["text"]
    message_sender_id = response["messages"][0]["user"]

    # TODO: (wshel) handle case reactions
    if context["subject"].type == "incident":
        # we fetch the incident
        incident = incident_service.get(db_session=db_session, incident_id=context["subject"].id)

        # we fetch the individual who sent the message
        message_sender_email = get_user_email(client=client, user_id=message_sender_id)
        individual = individual_service.get_by_email_and_project(
            db_session=db_session, email=message_sender_email, project_id=incident.project.id
        )

        # we log the event
        event_service.log_incident_event(
            db_session=db_session,
            source="Slack Plugin - Conversation Management",
            description=f'"{message_text}," said {individual.name}',
            incident_id=context["subject"].id,
            individual_id=individual.id,
            started_at=message_ts_utc,
        )


@message_dispatcher.add(
    exclude={"subtype": ["channel_join", "channel_leave"]}
)  # we ignore channel join and leave messages
def handle_participant_role_activity(
    ack: Ack, db_session: Session, context: BoltContext, user: DispatchUser
) -> None:
    """
    Increments the participant role's activity counter and assesses the need of changing
    a participant's role based on its activity and changes it if needed.
    """
    ack()

    # TODO: add when case support when participants are added.
    if context["subject"].type == "incident":
        participant = participant_service.get_by_incident_id_and_email(
            db_session=db_session, incident_id=context["subject"].id, email=user.email
        )

        if participant:
            for participant_role in participant.active_roles:
                participant_role.activity += 1

                # re-assign role once threshold is reached
                if participant_role.role == ParticipantRoleType.observer:
                    if participant_role.activity >= 10:  # ten messages sent to the incident channel
                        # we change the participant's role to the participant one
                        participant_role_service.renounce_role(
                            db_session=db_session, participant_role=participant_role
                        )
                        participant_role_service.add_role(
                            db_session=db_session,
                            participant_id=participant.id,
                            participant_role=ParticipantRoleType.participant,
                        )

                        # we log the event
                        event_service.log_incident_event(
                            db_session=db_session,
                            source="Slack Plugin - Conversation Management",
                            description=(
                                f"{participant.individual.name}'s role changed from {participant_role.role} to "
                                f"{ParticipantRoleType.participant} due to activity in the incident channel"
                            ),
                            incident_id=context["subject"].id,
                        )

            db_session.commit()


@message_dispatcher.add(
    exclude={"subtype": ["channel_join", "group_join"]}
)  # we ignore user channel and group join messages
def handle_after_hours_message(
    ack: Ack,
    context: BoltContext,
    client: WebClient,
    db_session: Session,
    payload: dict,
    user: DispatchUser,
) -> None:
    """Notifies the user that this incident is currently in after hours mode."""
    ack()

    if context["subject"].type == "incident":
        incident = incident_service.get(db_session=db_session, incident_id=context["subject"].id)
        owner_email = incident.commander.individual.email
        participant = participant_service.get_by_incident_id_and_email(
            db_session=db_session, incident_id=context["subject"].id, email=user.email
        )
        # get their timezone from slack
        owner_tz = (dispatch_slack_service.get_user_info_by_email(client, email=owner_email))["tz"]
        message = f"Responses may be delayed. The current incident priority is *{incident.incident_priority.name}* and your message was sent outside of the Incident Commander's working hours (Weekdays, 9am-5pm, {owner_tz} timezone)."
    else:
        # TODO: add case support
        return

    now = datetime.now(pytz.timezone(owner_tz))
    is_business_hours = now.weekday() not in [5, 6] and 9 <= now.hour < 17

    if not is_business_hours:
        if not participant.after_hours_notification:
            participant.after_hours_notification = True
            db_session.add(participant)
            db_session.commit()
            client.chat_postEphemeral(
                text=message,
                channel=payload["channel"],
                user=payload["user"],
            )


@message_dispatcher.add()
def handle_thread_creation(
    client: WebClient, payload: dict, context: BoltContext, request: BoltRequest
) -> None:
    """Sends the user an ephemeral message if they use threads."""
    if not context["config"].ban_threads:
        return

    if context["subject"].type == "incident":
        if payload.get("thread_ts") and not is_bot(request):
            message = "Please refrain from using threads in incident channels. Threads make it harder for incident participants to maintain context."
            client.chat_postEphemeral(
                text=message,
                channel=payload["channel"],
                thread_ts=payload["thread_ts"],
                user=payload["user"],
            )


@message_dispatcher.add()
def handle_message_tagging(db_session: Session, payload: dict, context: BoltContext) -> None:
    """Looks for incident tags in incident messages."""
    # TODO: (wshel) handle case tagging
    if context["subject"].type == "incident":
        text = payload["text"]
        incident = incident_service.get(db_session=db_session, incident_id=context["subject"].id)
        tags = tag_service.get_all(db_session=db_session, project_id=incident.project.id).all()
        tag_strings = [t.name.lower() for t in tags if t.discoverable]
        phrases = build_term_vocab(tag_strings)
        matcher = build_phrase_matcher("dispatch-tag", phrases)
        extracted_tags = list(set(extract_terms_from_text(text, matcher)))

        matched_tags = (
            db_session.query(Tag)
            .filter(func.upper(Tag.name).in_([func.upper(t) for t in extracted_tags]))
            .all()
        )

        incident.tags.extend(matched_tags)
        db_session.commit()


@message_dispatcher.add()
def handle_message_monitor(
    ack: Ack,
    payload: dict,
    context: BoltContext,
    client: WebClient,
    db_session: Session,
) -> None:
    """Looks for strings that are available for monitoring (e.g. links)."""
    ack()

    if context["subject"].type == "incident":
        incident = incident_service.get(db_session=db_session, incident_id=context["subject"].id)
        project_id = incident.project.id
    else:
        raise CommandError("Command is not currently available for cases.")

    plugins = plugin_service.get_active_instances(
        db_session=db_session, project_id=project_id, plugin_type="monitor"
    )

    for p in plugins:
        for matcher in p.instance.get_matchers():
            for match in matcher.finditer(payload["text"]):
                match_data = match.groupdict()
                monitor = monitor_service.get_by_weblink(
                    db_session=db_session, weblink=match_data["weblink"]
                )

                # silence ignored matches
                if monitor:
                    continue

                current_status = p.instance.get_match_status(match_data)
                if current_status:
                    status_text = ""
                    for k, v in current_status.items():
                        status_text += f"*{k.title()}*:\n{v.title()}\n"

                    button_metadata = MonitorMetadata(
                        type="incident",
                        organization_slug=incident.project.organization.slug,
                        id=incident.id,
                        plugin_instance_id=p.id,
                        project_id=incident.project.id,
                        channel_id=context["channel_id"],
                        weblink=match_data["weblink"],
                    ).json()

                    blocks = [
                        Section(
                            text=f"Hi! Dispatch is able to monitor the status of the following resource: \n {match_data['weblink']} \n\n Would you like to be notified about changes in its status in the incident channel?"
                        ),
                        Section(text=status_text),
                        Actions(
                            block_id=LinkMonitorBlockIds.monitor,
                            elements=[
                                Button(
                                    text="Monitor",
                                    action_id=LinkMonitorActionIds.monitor,
                                    style="primary",
                                    value=button_metadata,
                                ),
                                Button(
                                    text="Ignore",
                                    action_id=LinkMonitorActionIds.ignore,
                                    style="primary",
                                    value=button_metadata,
                                ),
                            ],
                        ),
                    ]
                    blocks = Message(blocks=blocks).build()["blocks"]
                    client.chat_postEphemeral(
                        text="Link Monitor",
                        channel=payload["channel"],
                        thread_ts=payload.get("thread_ts"),
                        blocks=blocks,
                        user=payload["user"],
                    )


@app.event(
    "member_joined_channel",
    middleware=[
        message_context_middleware,
        user_middleware,
        db_middleware,
        configuration_middleware,
    ],
)
def handle_member_joined_channel(
    ack: Ack,
    user: DispatchUser,
    body: dict,
    client: WebClient,
    db_session: Session,
    context: BoltContext,
) -> None:
    """Handles the member_joined_channel Slack event."""
    ack()

    participant = incident_flows.incident_add_or_reactivate_participant_flow(
        user_email=user.email, incident_id=context["subject"].id, db_session=db_session
    )

    # If the user was invited, the message will include an inviter property containing the user ID of the inviting user.
    # The property will be absent when a user manually joins a channel, or a user is added by default (e.g. #general channel).
    inviter = body.get("event", {}).get("inviter", None)
    inviter_is_user = (
        dispatch_slack_service.is_user(context["config"], inviter) if inviter else None
    )

    if inviter and inviter_is_user:
        # Participant is added into the incident channel using an @ message or /invite command.
        inviter_email = get_user_email(client=client, user_id=inviter)
        added_by_participant = participant_service.get_by_incident_id_and_email(
            db_session=db_session, incident_id=context["subject"].id, email=inviter_email
        )
        participant.added_by = added_by_participant
    else:
        # User joins via the `join` button on Web Application or Slack.
        # We default to the incident commander when we don't know who added the user or the user is the Dispatch bot.
        incident = incident_service.get(db_session=db_session, incident_id=context["subject"].id)
        participant.added_by = incident.commander

    # Message text when someone @'s a user is not available in body, use generic added by reason
    participant.added_reason = f"Participant added by {participant.added_by.individual.name}"

    db_session.add(participant)
    db_session.commit()


@app.event(
    "member_left_channel", middleware=[message_context_middleware, user_middleware, db_middleware]
)
def handle_member_left_channel(
    ack: Ack, context: BoltContext, db_session: Session, user: DispatchUser
) -> None:
    ack()

    incident_flows.incident_remove_participant_flow(
        user.email, context["subject"].id, db_session=db_session
    )


# MODALS


def handle_add_timeline_event_command(client: WebClient, context: BoltContext) -> None:
    """Handles the add timeline event command."""
    blocks = [
        Context(
            elements=[
                MarkdownText(text="Use this form to add an event to the incident's timeline.")
            ]
        ),
        description_input(),
    ]

    blocks.extend(datetime_picker_block())

    modal = Modal(
        title="Add Timeline Event",
        blocks=blocks,
        submit="Add",
        close="Close",
        callback_id=AddTimelineEventActions.submit,
        private_metadata=context["subject"].json(),
    ).build()

    client.views_update(view_id=context["parentView"]["id"], view=modal)


def ack_add_timeline_submission_event(ack: Ack) -> None:
    """Handles the add timeline submission event acknowledgement."""
    modal = Modal(
        title="Add Timeline Event", close="Close", blocks=[Section(text="Adding timeline event...")]
    ).build()
    ack(response_action="update", view=modal)


@app.view(
    AddTimelineEventActions.submit,
    middleware=[action_context_middleware, db_middleware, user_middleware, modal_submit_middleware],
)
def handle_add_timeline_submission_event(
    ack: Ack,
    body: dict,
    user: DispatchUser,
    client: WebClient,
    context: BoltContext,
    db_session: Session,
    form_data: dict,
):
    """Handles the add timeline submission event."""
    ack_add_timeline_submission_event(ack=ack)

    event_date = form_data.get(DefaultBlockIds.date_picker_input)
    event_hour = form_data.get(DefaultBlockIds.hour_picker_input)["value"]
    event_minute = form_data.get(DefaultBlockIds.minute_picker_input)["value"]
    event_timezone_selection = form_data.get(DefaultBlockIds.timezone_picker_input)["value"]
    event_description = form_data.get(DefaultBlockIds.description_input)

    participant = participant_service.get_by_incident_id_and_email(
        db_session=db_session, incident_id=context["subject"].id, email=user.email
    )

    event_timezone = event_timezone_selection
    if event_timezone_selection == TimezoneOptions.local:
        participant_profile = get_user_profile_by_email(client, user.email)
        if participant_profile.get("tz"):
            event_timezone = participant_profile.get("tz")

    event_dt = datetime.fromisoformat(f"{event_date}T{event_hour}:{event_minute}")
    event_dt_utc = pytz.timezone(event_timezone).localize(event_dt).astimezone(pytz.utc)

    event_service.log_incident_event(
        db_session=db_session,
        source="Slack Plugin - Conversation Management",
        started_at=event_dt_utc,
        description=f'"{event_description}," said {participant.individual.name}',
        incident_id=context["subject"].id,
        individual_id=participant.individual.id,
    )

    modal = Modal(
        title="Add Timeline Event",
        close="Close",
        blocks=[Section(text="Adding timeline event... Success!")],
    ).build()

    client.views_update(
        view_id=body["view"]["id"],
        view=modal,
    )


def handle_update_participant_command(
    context: BoltContext,
    client: WebClient,
) -> None:
    """Handles the update participant command."""

    if context["subject"].type == "case":
        raise CommandError("Command is not currently available for cases.")

    incident = incident_service.get(
        db_session=context["db_session"], incident_id=context["subject"].id
    )

    blocks = [
        Context(
            elements=[
                MarkdownText(
                    text="Use this form to update the reason why the participant was added to the incident."
                )
            ]
        ),
        participant_select(
            block_id=UpdateParticipantBlockIds.participant,
            participants=incident.participants,
        ),
        Input(
            element=PlainTextInput(placeholder="Reason for addition"),
            label="Reason added",
            block_id=UpdateParticipantBlockIds.reason,
        ),
    ]

    modal = Modal(
        title="Update Participant",
        blocks=blocks,
        submit="Update",
        close="Cancel",
        callback_id=UpdateParticipantActions.submit,
        private_metadata=context["subject"].json(),
    ).build()

    client.views_update(view_id=context["parentView"]["id"], view=modal)


def ack_update_participant_submission_event(ack: Ack):
    """Handles the update participant submission event."""
    modal = Modal(
        title="Update Participant", close="Close", blocks=[Section(text="Updating participant...")]
    ).build()
    ack(response_action="update", view=modal)


@app.view(
    UpdateParticipantActions.submit,
    middleware=[action_context_middleware, db_middleware, user_middleware, modal_submit_middleware],
)
def handle_update_participant_submission_event(
    body: dict,
    ack: Ack,
    client: WebClient,
    db_session: Session,
    form_data: dict,
) -> None:
    """Handles the update participant submission event."""
    ack_update_participant_submission_event(ack=ack)

    added_reason = form_data.get(UpdateParticipantBlockIds.reason)
    participant_id = int(form_data.get(UpdateParticipantBlockIds.participant)["value"])
    selected_participant = participant_service.get(
        db_session=db_session, participant_id=participant_id
    )
    participant_service.update(
        db_session=db_session,
        participant=selected_participant,
        participant_in=ParticipantUpdate(added_reason=added_reason),
    )

    modal = Modal(
        title="Update Participant",
        close="Close",
        blocks=[Section(text="Updating participant...Success!")],
    ).build()
    client.views_update(
        view_id=body["view"]["id"],
        view=modal,
    )


def handle_update_notifications_group_command(
    context: BoltContext, client: WebClient, db_session: Session
) -> None:
    """Handles the update notification group command."""

    # TODO handle cases
    if context["subject"].type == "case":
        raise CommandError("Command is not currently available for cases.")

    incident = incident_service.get(db_session=db_session, incident_id=context["subject"].id)

    group_plugin = plugin_service.get_active_instance(
        db_session=db_session, project_id=incident.project.id, plugin_type="participant-group"
    )
    if not group_plugin:
        raise CommandError(
            "Group plugin is not enabled. Unable to update notifications group.",
        )

    if not incident.notifications_group:
        raise CommandError("No notification group available for this incident.")

    members = group_plugin.instance.list(incident.notifications_group.email)

    blocks = [
        Context(
            elements=[
                MarkdownText(
                    text="Use this form to update the membership of the notifications group."
                )
            ]
        ),
        Input(
            label="Members",
            element=PlainTextInput(
                initial_value=", ".join(members),
                multiline=True,
                action_id=UpdateNotificationGroupActionIds.members,
            ),
            block_id=UpdateNotificationGroupBlockIds.members,
        ),
        Context(elements=[MarkdownText(text="Separate email addresses with commas")]),
    ]

    modal = Modal(
        title="Update Group Members",  # 24 Char Limit
        blocks=blocks,
        close="Cancel",
        submit="Update",
        callback_id=UpdateNotificationGroupActions.submit,
        private_metadata=context["subject"].json(),
    ).build()

    client.views_update(view_id=context["parentView"]["id"], view=modal)


def ack_update_notifications_group_submission_event(ack: Ack):
    """Handles the update notifications group submission acknowledgement."""
    modal = Modal(
        title="Update Group Members",
        close="Close",
        blocks=[Section(text="Updating notifications group...")],
    ).build()
    ack(response_action="update", view=modal)


@app.view(
    UpdateNotificationGroupActions.submit,
    middleware=[action_context_middleware, db_middleware, user_middleware, modal_submit_middleware],
)
def handle_update_notifications_group_submission_event(
    ack: Ack,
    body: dict,
    client: WebClient,
    context: BoltContext,
    db_session: Session,
    form_data: dict,
) -> None:
    """Handles the update notifications group submission event."""
    ack_update_notifications_group_submission_event(ack=ack)

    current_members = (
        body["view"]["blocks"][1]["element"]["initial_value"].replace(" ", "").split(",")
    )
    updated_members = (
        form_data.get(UpdateNotificationGroupBlockIds.members).replace(" ", "").split(",")
    )
    members_added = list(set(updated_members) - set(current_members))
    members_removed = list(set(current_members) - set(updated_members))

    incident = incident_service.get(db_session=db_session, incident_id=context["subject"].id)

    group_plugin = plugin_service.get_active_instance(
        db_session=db_session, project_id=incident.project.id, plugin_type="participant-group"
    )

    group_plugin.instance.add(incident.notifications_group.email, members_added)
    group_plugin.instance.remove(incident.notifications_group.email, members_removed)

    modal = Modal(
        title="Update Group Members",
        blocks=[Section(text="Updating notification group members... Success!")],
        close="Close",
    ).build()

    client.views_update(
        view_id=body["view"]["id"],
        view=modal,
    )


def handle_assign_role_command(context: BoltContext, client: WebClient) -> None:
    """Handles the assign role command."""
    roles = [
        {"text": r.value, "value": r.value}
        for r in ParticipantRoleType
        if r != ParticipantRoleType.participant
    ]

    blocks = [
        Context(
            elements=[
                MarkdownText(
                    text="Assign a role to a participant. Note: The participant will be invited to the incident channel if they are not yet a member."
                )
            ]
        ),
        Input(
            block_id=AssignRoleBlockIds.user,
            label="Participant",
            element=UsersSelect(placeholder="Participant"),
        ),
        static_select_block(
            placeholder="Select Role", label="Role", options=roles, block_id=AssignRoleBlockIds.role
        ),
    ]

    modal = Modal(
        title="Assign Role",
        submit="Assign",
        close="Cancel",
        blocks=blocks,
        callback_id=AssignRoleActions.submit,
        private_metadata=context["subject"].json(),
    ).build()
    client.views_update(view_id=context["parentView"]["id"], view=modal)


def ack_assign_role_submission_event(ack: Ack):
    """Handles the assign role submission acknowledgement."""
    modal = Modal(
        title="Assign Role", close="Close", blocks=[Section(text="Assigning role...")]
    ).build()
    ack(response_action="update", view=modal)


@app.view(
    AssignRoleActions.submit,
    middleware=[action_context_middleware, db_middleware, user_middleware, modal_submit_middleware],
)
def handle_assign_role_submission_event(
    ack: Ack,
    body: dict,
    client: WebClient,
    context: BoltContext,
    db_session: Session,
    user: DispatchUser,
    form_data: dict,
) -> None:
    """Handles the assign role submission."""
    ack_assign_role_submission_event(ack=ack)
    assignee_user_id = form_data[AssignRoleBlockIds.user]["value"]
    assignee_role = form_data[AssignRoleBlockIds.role]["value"]
    assignee_email = get_user_email(client=client, user_id=assignee_user_id)

    # we assign the role
    incident_flows.incident_assign_role_flow(
        incident_id=context["subject"].id,
        assigner_email=user.email,
        assignee_email=assignee_email,
        assignee_role=assignee_role,
        db_session=db_session,
    )

    if (
        assignee_role == ParticipantRoleType.reporter
        or assignee_role == ParticipantRoleType.incident_commander  # noqa
    ):
        # we update the external ticket
        incident_flows.update_external_incident_ticket(
            incident_id=context["subject"].id, db_session=db_session
        )

    modal = Modal(
        title="Assign Role", blocks=[Section(text="Assigning role... Success!")], close="Close"
    ).build()
    client.views_update(view_id=body["view"]["id"], view=modal)


def handle_engage_oncall_command(
    client: WebClient,
    context: BoltContext,
    db_session: Session,
) -> None:
    """Handles the engage oncall command."""
    # TODO: handle cases
    if context["subject"].type == "case":
        raise CommandError("Command is not currently available for cases.")

    incident = incident_service.get(db_session=db_session, incident_id=context["subject"].id)

    oncall_services = service_service.get_all_by_project_id_and_status(
        db_session=db_session, project_id=incident.project.id, is_active=True
    )

    if not oncall_services.count():
        raise CommandError(
            "No oncall services have been defined. You can define them in the Dispatch UI at /services."
        )

    services = [{"text": s.name, "value": s.external_id} for s in oncall_services]

    blocks = [
        static_select_block(
            label="Service",
            action_id=EngageOncallActionIds.service,
            block_id=EngageOncallBlockIds.service,
            placeholder="Select Service",
            options=services,
        ),
        Input(
            block_id=EngageOncallBlockIds.page,
            label="Page",
            element=Checkboxes(
                options=[PlainOption(text="Page", value="Yes")],
                action_id=EngageOncallActionIds.page,
            ),
            optional=True,
        ),
    ]

    modal = Modal(
        title="Engage Oncall",
        blocks=blocks,
        submit="Engage",
        close="Close",
        callback_id=EngageOncallActions.submit,
        private_metadata=context["subject"].json(),
    ).build()
    client.views_update(view_id=context["parentView"]["id"], view=modal)


def ack_engage_oncall_submission_event(ack: Ack) -> None:
    """Handles engage oncall acknowledgment."""
    modal = Modal(
        title="Engage Oncall", close="Close", blocks=[Section(text="Engaging oncall...")]
    ).build()
    ack(response_action="update", view=modal)


@app.view(
    EngageOncallActions.submit,
    middleware=[action_context_middleware, db_middleware, user_middleware, modal_submit_middleware],
)
def handle_engage_oncall_submission_event(
    ack: Ack,
    body: dict,
    client: WebClient,
    context: BoltContext,
    db_session: Session,
    form_data: dict,
    user: DispatchUser,
) -> None:
    """Handles the engage oncall submission"""
    ack_engage_oncall_submission_event(ack=ack)
    oncall_service_external_id = form_data[EngageOncallBlockIds.service]["value"]
    page = form_data.get(EngageOncallBlockIds.page, {"value": None})["value"]

    oncall_individual, oncall_service = incident_flows.incident_engage_oncall_flow(
        user.email,
        context["subject"].id,
        oncall_service_external_id,
        page=page,
        db_session=db_session,
    )

    if not oncall_individual and not oncall_service:
        message = "Could not engage oncall. Oncall service plugin not enabled."

    if not oncall_individual and oncall_service:
        message = f"A member of {oncall_service.name} is already in the conversation."

    if oncall_individual and oncall_service:
        message = f"You have successfully engaged {oncall_individual.name} from the {oncall_service.name} oncall rotation."

    modal = Modal(title="Engagement", blocks=[Section(text=message)], close="Close").build()
    client.views_update(
        view_id=body["view"]["id"],
        view=modal,
    )


def handle_report_tactical_command(
    client: WebClient,
    context: BoltContext,
    db_session: Session,
) -> None:
    """Handles the report tactical command."""
    if context["subject"].type == "case":
        raise CommandError("Command is not available outside of incident channels.")

    # we load the most recent tactical report
    tactical_report = report_service.get_most_recent_by_incident_id_and_type(
        db_session=db_session,
        incident_id=context["subject"].id,
        report_type=ReportTypes.tactical_report,
    )

    conditions = actions = needs = None
    if tactical_report:
        conditions = tactical_report.details.get("conditions")
        actions = tactical_report.details.get("actions")
        needs = tactical_report.details.get("needs")

    blocks = [
        Input(
            label="Conditions",
            element=PlainTextInput(
                placeholder="Current incident conditions", initial_value=conditions, multiline=True
            ),
            block_id=ReportTacticalBlockIds.conditions,
        ),
        Input(
            label="Actions",
            element=PlainTextInput(
                placeholder="Current incident actions", initial_value=actions, multiline=True
            ),
            block_id=ReportTacticalBlockIds.actions,
        ),
        Input(
            label="Needs",
            element=PlainTextInput(
                placeholder="Current incident needs", initial_value=needs, multiline=True
            ),
            block_id=ReportTacticalBlockIds.needs,
        ),
    ]

    modal = Modal(
        title="Tactical Report",
        blocks=blocks,
        submit="Create",
        close="Close",
        callback_id=ReportTacticalActions.submit,
        private_metadata=context["subject"].json(),
    ).build()

    client.views_update(view_id=context["parentView"]["id"], view=modal)


def ack_report_tactical_submission_event(ack: Ack) -> None:
    """Handles report tactical acknowledgment."""
    modal = Modal(
        title="Report Tactical", close="Close", blocks=[Section(text="Creating tactical report...")]
    ).build()
    ack(response_action="update", view=modal)


@app.view(
    ReportTacticalActions.submit,
    middleware=[action_context_middleware, db_middleware, user_middleware, modal_submit_middleware],
)
def handle_report_tactical_submission_event(
    ack: Ack,
    body: dict,
    client: WebClient,
    context: BoltContext,
    form_data: dict,
    user: DispatchUser,
) -> None:
    """Handles the report tactical submission"""
    ack_report_tactical_submission_event(ack=ack)
    tactical_report_in = TacticalReportCreate(
        conditions=form_data[ReportTacticalBlockIds.conditions],
        actions=form_data[ReportTacticalBlockIds.actions],
        needs=form_data[ReportTacticalBlockIds.needs],
    )

    report_flows.create_tactical_report(
        user_email=user.email,
        incident_id=context["subject"].id,
        tactical_report_in=tactical_report_in,
        organization_slug=context["subject"].organization_slug,
    )
    modal = Modal(
        title="Tactical Report",
        blocks=[Section(text="Creating tactical report... Success!")],
        close="Close",
    ).build()

    client.views_update(
        view_id=body["view"]["id"],
        view=modal,
    )


def handle_report_executive_command(
    client: WebClient,
    context: BoltContext,
    db_session: Session,
) -> None:
    """Handles executive report command."""

    if context["subject"].type == "case":
        raise CommandError("Command is not available outside of incident channels.")

    executive_report = report_service.get_most_recent_by_incident_id_and_type(
        db_session=db_session,
        incident_id=context["subject"].id,
        report_type=ReportTypes.executive_report,
    )

    current_status = overview = next_steps = None
    if executive_report:
        current_status = executive_report.details.get("current_status")
        overview = executive_report.details.get("overview")
        next_steps = executive_report.details.get("next_steps")

    blocks = [
        Input(
            label="Current Status",
            element=PlainTextInput(
                placeholder="Current status", initial_value=current_status, multiline=True
            ),
            block_id=ReportExecutiveBlockIds.current_status,
        ),
        Input(
            label="Overview",
            element=PlainTextInput(placeholder="Overview", initial_value=overview, multiline=True),
            block_id=ReportExecutiveBlockIds.overview,
        ),
        Input(
            label="Next Steps",
            element=PlainTextInput(
                placeholder="Next steps", initial_value=next_steps, multiline=True
            ),
            block_id=ReportExecutiveBlockIds.next_steps,
        ),
        Context(
            elements=[
                MarkdownText(
                    text=f"Use {context['config'].slack_command_update_notifications_group} to update the list of recipients of this report."
                )
            ]
        ),
    ]

    modal = Modal(
        title="Executive Report",
        blocks=blocks,
        submit="Create",
        close="Close",
        callback_id=ReportExecutiveActions.submit,
        private_metadata=context["subject"].json(),
    ).build()

    client.views_update(view_id=context["parentView"]["id"], view=modal)


def ack_report_executive_submission_event(ack: Ack) -> None:
    """Handles executive submission acknowledgement."""
    modal = Modal(
        title="Executive Report",
        close="Close",
        blocks=[Section(text="Creating executive report...")],
    ).build()
    ack(response_action="update", view=modal)


@app.view(
    ReportExecutiveActions.submit,
    middleware=[
        action_context_middleware,
        db_middleware,
        user_middleware,
        modal_submit_middleware,
        configuration_middleware,
    ],
)
def handle_report_executive_submission_event(
    ack: Ack,
    body: dict,
    client: WebClient,
    context: BoltContext,
    form_data: dict,
    user: DispatchUser,
) -> None:
    """Handles the report executive submission"""
    ack_report_executive_submission_event(ack=ack)
    executive_report_in = ExecutiveReportCreate(
        current_status=form_data[ReportExecutiveBlockIds.current_status],
        overview=form_data[ReportExecutiveBlockIds.overview],
        next_steps=form_data[ReportExecutiveBlockIds.next_steps],
    )

    report_flows.create_executive_report(
        user_email=user.email,
        incident_id=context["subject"].id,
        executive_report_in=executive_report_in,
        organization_slug=context["subject"].organization_slug,
    )
    modal = Modal(
        title="Executive Report",
        blocks=[Section(text="Creating executive report... Success!")],
        close="Close",
    ).build()

    client.views_update(
        view_id=body["view"]["id"],
        view=modal,
    )


def handle_update_incident_command(
    client: WebClient, context: BoltContext, db_session: Session
) -> None:
    """Creates the incident update modal."""
    incident = incident_service.get(db_session=db_session, incident_id=context["subject"].id)

    blocks = [
        Context(elements=[MarkdownText(text="Use this form to update the incident's details.")]),
        title_input(initial_value=incident.title),
        description_input(initial_value=incident.description),
        resolution_input(initial_value=incident.resolution),
        incident_status_select(initial_option={"text": incident.status, "value": incident.status}),
        project_select(
            db_session=db_session,
            initial_option={"text": incident.project.name, "value": incident.project.id},
            action_id=IncidentUpdateActions.project_select,
            dispatch_action=True,
        ),
        incident_type_select(
            db_session=db_session,
            initial_option={
                "text": incident.incident_type.name,
                "value": incident.incident_type.id,
            },
            project_id=incident.project.id,
        ),
        incident_severity_select(
            db_session=db_session,
            initial_option={
                "text": incident.incident_severity.name,
                "value": incident.incident_severity.id,
            },
            project_id=incident.project.id,
        ),
        incident_priority_select(
            db_session=db_session,
            initial_option={
                "text": incident.incident_priority.name,
                "value": incident.incident_priority.id,
            },
            project_id=incident.project.id,
        ),
        tag_multi_select(
            optional=True,
            initial_options=[{"text": t.name, "value": t.name} for t in incident.tags],
        ),
    ]

    modal = Modal(
        title="Update Incident",
        blocks=blocks,
        submit="Update",
        close="Cancel",
        callback_id=IncidentUpdateActions.submit,
        private_metadata=context["subject"].json(),
    ).build()

    client.views_update(view_id=context["parentView"]["id"], view=modal)


def ack_incident_update_submission_event(ack: Ack) -> None:
    """Handles incident update submission event."""
    modal = Modal(
        title="Incident Update",
        close="Close",
        blocks=[Section(text="Updating incident...")],
    ).build()
    ack(response_action="update", view=modal)


@app.view(
    IncidentUpdateActions.submit,
    middleware=[action_context_middleware, db_middleware, user_middleware, modal_submit_middleware],
)
def handle_update_incident_submission_event(
    ack: Ack,
    body: dict,
    client: WebClient,
    context: BoltContext,
    db_session: Session,
    form_data: dict,
    user: DispatchUser,
) -> None:
    """Handles the update incident submission"""
    ack_incident_update_submission_event(ack=ack)
    incident = incident_service.get(db_session=db_session, incident_id=context["subject"].id)

    tags = []
    for t in form_data.get(IncidentUpdateBlockIds.tags_multi_select, []):
        # we have to fetch as only the IDs are embedded in slack
        tag = tag_service.get(db_session=db_session, tag_id=int(t["value"]))
        tags.append(tag)

    incident_in = IncidentUpdate(
        title=form_data[DefaultBlockIds.title_input],
        description=form_data[DefaultBlockIds.description_input],
        resolution=form_data[DefaultBlockIds.resolution_input],
        incident_type={"name": form_data[DefaultBlockIds.incident_type_select]["name"]},
        incident_severity={"name": form_data[DefaultBlockIds.incident_severity_select]["name"]},
        incident_priority={"name": form_data[DefaultBlockIds.incident_priority_select]["name"]},
        status=form_data[DefaultBlockIds.incident_status_select]["name"],
        tags=tags,
    )

    previous_incident = IncidentRead.from_orm(incident)

    # we currently don't allow users to update the incident's visibility,
    # costs, terms, or duplicates via Slack, so we copy them over
    incident_in.visibility = incident.visibility
    incident_in.incident_costs = incident.incident_costs
    incident_in.terms = incident.terms
    incident_in.duplicates = incident.duplicates

    updated_incident = incident_service.update(
        db_session=db_session, incident=incident, incident_in=incident_in
    )

    commander_email = updated_incident.commander.individual.email
    reporter_email = updated_incident.reporter.individual.email

    incident_flows.incident_update_flow(
        user.email,
        commander_email,
        reporter_email,
        context["subject"].id,
        previous_incident,
        db_session=db_session,
    )
    modal = Modal(
        title="Incident Update",
        close="Close",
        blocks=[Section(text="Updating incident... Success!")],
    ).build()

    client.views_update(
        view_id=body["view"]["id"],
        view=modal,
    )


def handle_report_incident_command(
    context: BoltContext,
    client: WebClient,
    db_session: Session,
) -> None:
    """Handles the report incident command."""
    blocks = [
        Context(
            elements=[
                MarkdownText(
                    text="If you suspect an incident and need help, please fill out this form to the best of your abilities."
                )
            ]
        ),
        title_input(),
        description_input(),
        project_select(
            db_session=db_session,
            action_id=IncidentReportActions.project_select,
            dispatch_action=True,
        ),
    ]

    modal = Modal(
        title="Report Incident",
        blocks=blocks,
        submit="Report",
        close="Cancel",
        callback_id=IncidentReportActions.submit,
        private_metadata=context["subject"].json(),
    ).build()

    client.views_update(view_id=context["parentView"]["id"], view=modal)


def ack_report_incident_submission_event(ack: Ack) -> None:
    """Handles the report incident submission event acknowledgment."""
    modal = Modal(
        title="Report Incident",
        close="Close",
        blocks=[Section(text="Creating incident resources...")],
    ).build()
    ack(response_action="update", view=modal)


@app.view(
    IncidentReportActions.submit,
    middleware=[action_context_middleware, db_middleware, user_middleware, modal_submit_middleware],
)
def handle_report_incident_submission_event(
    ack: Ack,
    body: dict,
    client: WebClient,
    db_session: Session,
    form_data: dict,
    user: DispatchUser,
) -> None:
    """Handles the report incident submission"""
    ack_report_incident_submission_event(ack=ack)
    tags = []
    for t in form_data.get(DefaultBlockIds.tags_multi_select, []):
        # we have to fetch as only the IDs are embedded in Slack
        tag = tag_service.get(db_session=db_session, tag_id=int(t["value"]))
        tags.append(tag)

    project = {"name": form_data[DefaultBlockIds.project_select]["name"]}

    incident_type = None
    if form_data.get(DefaultBlockIds.incident_type_select):
        incident_type = {"name": form_data[DefaultBlockIds.incident_type_select]["name"]}

    incident_priority = None
    if form_data.get(DefaultBlockIds.incident_priority_select):
        incident_priority = {"name": form_data[DefaultBlockIds.incident_priority_select]["name"]}

    incident_severity = None
    if form_data.get(DefaultBlockIds.incident_severity_select):
        incident_severity = {"name": form_data[DefaultBlockIds.incident_severity_select]["name"]}

    incident_in = IncidentCreate(
        title=form_data[DefaultBlockIds.title_input],
        description=form_data[DefaultBlockIds.description_input],
        incident_type=incident_type,
        incident_priority=incident_priority,
        incident_severity=incident_severity,
        project=project,
        reporter=ParticipantUpdate(individual=IndividualContactRead(email=user.email)),
        tags=tags,
    )

    blocks = [
        Section(text="Creating your incident..."),
    ]

    modal = Modal(title="Incident Report", blocks=blocks, close="Close").build()

    result = client.views_update(
        view_id=body["view"]["id"],
        trigger_id=body["trigger_id"],
        view=modal,
    )

    # Create the incident
    incident = incident_service.create(db_session=db_session, incident_in=incident_in)

    blocks = [
        Section(
            text="This is a confirmation that you have reported an incident with the following information. You will be invited to an incident Slack conversation shortly."
        ),
        Section(text=f"*Title*\n {incident.title}"),
        Section(text=f"*Description*\n {incident.description}"),
        Section(
            fields=[
                MarkdownText(
                    text=f"*Commander*\n<{incident.commander.individual.weblink}|{incident.commander.individual.name}>"
                ),
                MarkdownText(text=f"*Type*\n {incident.incident_type.name}"),
                MarkdownText(text=f"*Severity*\n {incident.incident_severity.name}"),
                MarkdownText(text=f"*Priority*\n {incident.incident_priority.name}"),
            ]
        ),
    ]
    modal = Modal(title="Incident Report", blocks=blocks, close="Close").build()

    result = client.views_update(
        view_id=result["view"]["id"],
        trigger_id=result["trigger_id"],
        view=modal,
    )

    incident_flows.incident_create_flow(
        incident_id=incident.id,
        db_session=db_session,
        organization_slug=incident.project.organization.slug,
    )


@app.action(
    IncidentReportActions.project_select, middleware=[action_context_middleware, db_middleware]
)
def handle_report_incident_project_select_action(
    ack: Ack,
    body: dict,
    client: WebClient,
    context: BoltContext,
    db_session: Session,
) -> None:
    ack()
    values = body["view"]["state"]["values"]

    project_id = values[DefaultBlockIds.project_select][IncidentReportActions.project_select][
        "selected_option"
    ]["value"]

    project = project_service.get(db_session=db_session, project_id=project_id)

    blocks = [
        Context(elements=[MarkdownText(text="Use this form to update the incident's details.")]),
        title_input(),
        description_input(),
        project_select(
            db_session=db_session,
            action_id=IncidentReportActions.project_select,
            dispatch_action=True,
        ),
        incident_type_select(db_session=db_session, project_id=project.id, optional=True),
        incident_severity_select(db_session=db_session, project_id=project.id, optional=True),
        incident_priority_select(db_session=db_session, project_id=project.id, optional=True),
        tag_multi_select(optional=True),
    ]

    modal = Modal(
        title="Report Incident",
        blocks=blocks,
        submit="Report",
        close="Cancel",
        callback_id=IncidentReportActions.submit,
        private_metadata=context["subject"].json(),
    ).build()

    client.views_update(
        view_id=body["view"]["id"],
        hash=body["view"]["hash"],
        trigger_id=body["trigger_id"],
        view=modal,
    )


# BUTTONS
@app.action(
    IncidentNotificationActions.invite_user, middleware=[button_context_middleware, db_middleware]
)
def handle_incident_notification_join_button_click(
    ack: Ack,
    client: WebClient,
    respond: Respond,
    db_session: Session,
    context: BoltContext,
):
    """Handles the incident join button click event."""
    ack()
    incident = incident_service.get(db_session=db_session, incident_id=context["subject"].id)

    if not incident:
        message = "Sorry, we can't invite you to this incident. The incident does not exist."
    elif incident.visibility == Visibility.restricted:
        message = "Sorry, we can't invite you to this incident. The incident's visbility is restricted. Please, reach out to the incident commander if you have any questions."
    elif incident.status == IncidentStatus.closed:
        message = "Sorry, you can't join this incident. The incident has already been marked as closed. Please, reach out to the incident commander if you have any questions."
    else:
        user_id = context["user_id"]
        try:
            client.conversations_invite(channel=incident.conversation.channel_id, users=[user_id])
            message = f"Success! We've added you to incident {incident.name}. Please, check your Slack sidebar for the new incident channel."
        except SlackApiError as e:
            if e.response.get("error") == "already_in_channel":
                message = f"Sorry, we can't invite you to this incident - you're already a member. Search for a channel called {incident.name.lower()} in your Slack sidebar."

    respond(text=message, response_type="ephemeral", replace_original=False, delete_original=False)


@app.action(
    IncidentNotificationActions.subscribe_user,
    middleware=[button_context_middleware, db_middleware],
)
def handle_incident_notification_subscribe_button_click(
    ack: Ack,
    client: WebClient,
    respond: Respond,
    db_session: Session,
    context: BoltContext,
):
    """Handles the incident subscribe button click event."""
    ack()
    incident = incident_service.get(db_session=db_session, incident_id=context["subject"].id)

    if not incident:
        message = "Sorry, we can't invite you to this incident. The incident does not exist."
    elif incident.visibility == Visibility.restricted:
        message = "Sorry, we can't invite you to this incident. The incident's visbility is restricted. Please, reach out to the incident commander if you have any questions."
    elif incident.status == IncidentStatus.closed:
        message = "Sorry, you can't subscribe to this incident. The incident has already been marked as closed. Please, reach out to the incident commander if you have any questions."
    else:
        user_id = context["user_id"]
        user_email = get_user_email(client=client, user_id=user_id)
        incident_flows.add_participant_to_tactical_group(
            user_email=user_email, incident=incident, db_session=db_session
        )
        message = f"Success! We've subscribed you to incident {incident.name}. You will start receiving all tactical reports about this incident via email."

    respond(text=message, response_type="ephemeral", replace_original=False, delete_original=False)


@app.action(
    LinkMonitorActionIds.monitor,
    middleware=[button_context_middleware, db_middleware, user_middleware],
)
def handle_monitor_link_monitor_button_click(
    ack: Ack,
    body: dict,
    context: BoltContext,
    db_session: Session,
    respond: Respond,
    user: DispatchUser,
) -> None:
    """Handles the monitor button in the handle_message_monitor() event."""
    ack()

    message = monitor_link_button_click(
        body=body,
        context=context,
        db_session=db_session,
        enabled=False,
        email=user.email,
    )

    respond(
        text=message,
        response_type="ephemeral",
        delete_original=False,
        replace_original=False,
    )


@app.action(
    LinkMonitorActionIds.ignore,
    middleware=[button_context_middleware, db_middleware, user_middleware],
)
def handle_monitor_link_ignore_button_click(
    ack: Ack,
    body: dict,
    context: BoltContext,
    db_session: Session,
    respond: Respond,
    user: DispatchUser,
) -> None:
    """Handles the ignore button in the handle_message_monitor() event."""
    ack()

    message = monitor_link_button_click(
        body=body,
        context=context,
        db_session=db_session,
        enabled=False,
        email=user.email,
    )

    respond(
        text=message,
        response_type="ephemeral",
        delete_original=False,
        replace_original=False,
    )


def monitor_link_button_click(
    body: dict,
    context: BoltContext,
    db_session: Session,
    enabled: bool,
    email: str,
) -> str:
    """Core logic for handle_message_monitor() button click that builds MonitorCreate object and message."""

    button = MonitorMetadata.parse_raw((body["actions"][0]["value"]))
    incident = incident_service.get(db_session=db_session, incident_id=context["subject"].id)
    plugin_instance = plugin_service.get_instance(
        db_session=db_session, plugin_instance_id=button.plugin_instance_id
    )

    creator = participant_service.get_by_incident_id_and_email(
        db_session=db_session, incident_id=incident.id, email=email
    )

    monitor_in = MonitorCreate(
        incident=incident,
        enabled=enabled,
        plugin_instance=plugin_instance,
        creator=creator,
        weblink=button.weblink,
    )

    monitor_service.create_or_update(db_session=db_session, monitor_in=monitor_in)

    return (
        f"A new monitor instance has been created.\n\n *Weblink:* {button.weblink}"
        if enabled is True
        else f"This monitor is now ignored. Dispatch won't remind this incident channel about it again.\n\n *Weblink:* {button.weblink}"
    )<|MERGE_RESOLUTION|>--- conflicted
+++ resolved
@@ -622,19 +622,8 @@
         INCIDENT_RESOURCES_MESSAGE, MessageType.incident_resources_message, **message_kwargs
     )
 
-<<<<<<< HEAD
     blocks = Message(blocks=blocks).build()["blocks"]
     respond(text="Incident Resources", blocks=blocks, response_type="ephemeral")
-=======
-    modal = Modal(
-        title="Incident Resources",
-        blocks=blocks,
-        close="Close",
-    ).build()
-
-    client.views_update(view_id=context["parentView"]["id"], view=modal)
->>>>>>> f1ec42ea
-
 
 # EVENTS
 
