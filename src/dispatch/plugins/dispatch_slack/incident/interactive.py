import logging
import re
import uuid
from datetime import datetime, timedelta
from typing import Any

import pytz
from blockkit import (
    Actions,
    Button,
    Checkboxes,
    Context,
    Divider,
    Image,
    Input,
    MarkdownText,
    Message,
    Modal,
    PlainOption,
    PlainTextInput,
    Section,
    UsersSelect,
)
from slack_bolt import Ack, BoltContext, BoltRequest, Respond
from slack_sdk.errors import SlackApiError
from slack_sdk.web.client import WebClient
from sqlalchemy.orm import Session

from dispatch.auth.models import DispatchUser
from dispatch.config import DISPATCH_UI_URL
from dispatch.cost_model import service as cost_model_service
from dispatch.database.service import search_filter_sort_paginate
from dispatch.enums import Visibility, EventType
from dispatch.event import service as event_service
from dispatch.exceptions import DispatchException
from dispatch.group import flows as group_flows
from dispatch.group.enums import GroupAction
from dispatch.incident import flows as incident_flows
from dispatch.incident import service as incident_service
from dispatch.incident.enums import IncidentStatus
from dispatch.incident.models import IncidentCreate, IncidentRead, IncidentUpdate
from dispatch.individual import service as individual_service
from dispatch.individual.models import IndividualContactRead
from dispatch.monitor import service as monitor_service
from dispatch.monitor.models import MonitorCreate
from dispatch.participant import service as participant_service
from dispatch.participant.models import ParticipantUpdate
from dispatch.participant_role import service as participant_role_service
from dispatch.participant_role.enums import ParticipantRoleType
from dispatch.plugin import service as plugin_service
from dispatch.plugins.dispatch_slack import service as dispatch_slack_service
from dispatch.plugins.dispatch_slack.bolt import app
from dispatch.plugins.dispatch_slack.decorators import message_dispatcher
from dispatch.plugins.dispatch_slack.enums import SlackAPIErrorCode
from dispatch.plugins.dispatch_slack.exceptions import CommandError, EventError
from dispatch.plugins.dispatch_slack.fields import (
    DefaultActionIds,
    DefaultBlockIds,
    TimezoneOptions,
    cost_model_select,
    datetime_picker_block,
    description_input,
    incident_priority_select,
    incident_severity_select,
    incident_status_select,
    incident_type_select,
    participant_select,
    project_select,
    resolution_input,
    static_select_block,
    tag_multi_select,
    title_input,
)
from dispatch.plugins.dispatch_slack.incident.enums import (
    AddTimelineEventActions,
    AssignRoleActions,
    AssignRoleBlockIds,
    EngageOncallActionIds,
    EngageOncallActions,
    EngageOncallBlockIds,
    IncidentNotificationActions,
    IncidentReportActions,
    IncidentUpdateActions,
    IncidentShortcutCallbacks,
    LinkMonitorActionIds,
    LinkMonitorBlockIds,
    RemindAgainActions,
    ReportExecutiveActions,
    ReportExecutiveBlockIds,
    ReportTacticalActions,
    ReportTacticalBlockIds,
    TaskNotificationActionIds,
    UpdateNotificationGroupActionIds,
    UpdateNotificationGroupActions,
    UpdateNotificationGroupBlockIds,
    UpdateParticipantActions,
    UpdateParticipantBlockIds,
)
from dispatch.plugins.dispatch_slack.middleware import (
    action_context_middleware,
    button_context_middleware,
    command_context_middleware,
    configuration_middleware,
    db_middleware,
    is_bot,
    message_context_middleware,
    modal_submit_middleware,
    reaction_context_middleware,
    restricted_command_middleware,
    subject_middleware,
    user_middleware,
    select_context_middleware,
    shortcut_context_middleware,
)
from dispatch.plugins.dispatch_slack.modals.common import send_success_modal
from dispatch.plugins.dispatch_slack.models import MonitorMetadata, TaskMetadata
from dispatch.plugins.dispatch_slack.service import (
    get_user_email,
    get_user_profile_by_email,
)
from dispatch.project import service as project_service
from dispatch.report import flows as report_flows
from dispatch.report import service as report_service
from dispatch.report.enums import ReportTypes
from dispatch.report.models import ExecutiveReportCreate, TacticalReportCreate
from dispatch.service import service as service_service
from dispatch.tag import service as tag_service
from dispatch.task import service as task_service
from dispatch.task.enums import TaskStatus
from dispatch.task.models import Task
from dispatch.ticket import flows as ticket_flows
from dispatch.messaging.strings import reminder_select_values
from dispatch.plugins.dispatch_slack.messaging import build_unexpected_error_message

log = logging.getLogger(__file__)


def is_target_reaction(reaction: str) -> bool:
    """Returns True if given reaction matches the events' reaction."""

    def is_target(event) -> bool:
        return event["reaction"] == reaction

    return is_target


def configure(config):
    """Maps commands/events to their functions."""
    middleware = [
        subject_middleware,
        configuration_middleware,
    ]

    # don't need an incident context
    app.command(config.slack_command_report_incident, middleware=middleware)(
        handle_report_incident_command
    )
    app.command(config.slack_command_list_incidents, middleware=middleware)(
        handle_list_incidents_command
    )

    # non-sensitive-commands
    middleware = [
        subject_middleware,
        configuration_middleware,
        command_context_middleware,
    ]

    app.command(config.slack_command_list_tasks, middleware=middleware)(handle_list_tasks_command)
    app.command(config.slack_command_list_my_tasks, middleware=middleware)(
        handle_list_tasks_command
    )
    app.command(config.slack_command_list_participants, middleware=middleware)(
        handle_list_participants_command
    )
    app.command(config.slack_command_update_participant, middleware=middleware)(
        handle_update_participant_command
    )
    app.command(config.slack_command_engage_oncall, middleware=middleware)(
        handle_engage_oncall_command
    )

    # sensitive commands
    middleware = [
        subject_middleware,
        configuration_middleware,
        command_context_middleware,
        user_middleware,
        restricted_command_middleware,
    ]

    app.command(config.slack_command_assign_role, middleware=middleware)(handle_assign_role_command)
    app.command(config.slack_command_update_incident, middleware=middleware)(
        handle_update_incident_command
    )
    app.command(config.slack_command_update_notifications_group, middleware=middleware)(
        handle_update_notifications_group_command
    )
    app.command(config.slack_command_report_tactical, middleware=middleware)(
        handle_report_tactical_command
    )
    app.command(config.slack_command_report_executive, middleware=middleware)(
        handle_report_executive_command
    )
    app.command(config.slack_command_add_timeline_event, middleware=middleware)(
        handle_add_timeline_event_command
    )

    app.event(
        event="reaction_added",
        matchers=[is_target_reaction(config.timeline_event_reaction)],
        middleware=[reaction_context_middleware],
    )(handle_timeline_added_event)

    app.event(
        event="reaction_added",
        middleware=[reaction_context_middleware],
    )(handle_not_configured_reaction_event)


@app.options(
    DefaultActionIds.tags_multi_select, middleware=[action_context_middleware, db_middleware]
)
def handle_tag_search_action(
    ack: Ack, payload: dict, context: BoltContext, db_session: Session
) -> None:
    """Handles tag lookup actions."""
    query_str = payload["value"]

    filter_spec = {
        "and": [
            {"model": "Project", "op": "==", "field": "id", "value": context["subject"].project_id}
        ]
    }

    if "/" in query_str:
        tag_type, query_str = query_str.split("/")
        filter_spec["and"].append(
            {"model": "TagType", "op": "==", "field": "name", "value": tag_type}
        )

    tags = search_filter_sort_paginate(
        db_session=db_session, model="Tag", query_str=query_str, filter_spec=filter_spec
    )

    options = []
    for t in tags["items"]:
        options.append(
            {
                "text": {"type": "plain_text", "text": f"{t.tag_type.name}/{t.name}"},
                "value": str(t.id),  # NOTE: slack doesn't accept int's as values (fails silently)
            }
        )

    ack(options=options)


@app.action(
    IncidentUpdateActions.project_select, middleware=[action_context_middleware, db_middleware]
)
def handle_update_incident_project_select_action(
    ack: Ack,
    body: dict,
    client: WebClient,
    context: BoltContext,
    db_session: Session,
) -> None:
    ack()
    values = body["view"]["state"]["values"]

    project_id = values[DefaultBlockIds.project_select][IncidentUpdateActions.project_select][
        "selected_option"
    ]["value"]

    project = project_service.get(
        db_session=db_session,
        project_id=project_id,
    )

    incident = incident_service.get(db_session=db_session, incident_id=context["subject"].id)

    blocks = [
        Context(elements=[MarkdownText(text="Use this form to update the incident's details.")]),
        title_input(initial_value=incident.title),
        description_input(initial_value=incident.description),
        resolution_input(initial_value=incident.resolution),
        incident_status_select(initial_option={"text": incident.status, "value": incident.status}),
        project_select(
            db_session=db_session,
            initial_option={"text": project.name, "value": project.id},
            action_id=IncidentUpdateActions.project_select,
            dispatch_action=True,
        ),
        incident_type_select(
            db_session=db_session,
            initial_option={
                "text": incident.incident_type.name,
                "value": incident.incident_type.id,
            },
            project_id=project.id,
        ),
        incident_severity_select(
            db_session=db_session,
            initial_option={
                "text": incident.incident_severity.name,
                "value": incident.incident_severity.id,
            },
            project_id=project.id,
        ),
        incident_priority_select(
            db_session=db_session,
            initial_option={
                "text": incident.incident_priority.name,
                "value": incident.incident_priority.id,
            },
            project_id=project.id,
        ),
        tag_multi_select(
            optional=True,
            initial_options=[t.name for t in incident.tags],
        ),
<<<<<<< HEAD
=======
        cost_model_select(
            db_session=db_session,
            initial_option={"text": incident.cost_model.name, "value": incident.cost_model.id}
            if incident.cost_model
            else None,
            project_id=incident.project.id,
            optional=True,
        ),
>>>>>>> 52979491
    ]
    cost_model_block = cost_model_select(
        db_session=db_session,
        initial_option={"text": incident.cost_model.name, "value": incident.cost_model.id}
        if incident.cost_model
        else None,
        project_id=incident.project.id,
        optional=True,
    )

    if cost_model_block:
        blocks.append(cost_model_block)
    modal = Modal(
        title="Update Incident",
        blocks=blocks,
        submit="Update",
        close="Cancel",
        callback_id=IncidentUpdateActions.submit,
        private_metadata=context["subject"].json(),
    ).build()

    client.views_update(
        view_id=body["view"]["id"],
        hash=body["view"]["hash"],
        trigger_id=body["trigger_id"],
        view=modal,
    )


# COMMANDS
def handle_list_incidents_command(
    ack: Ack,
    body: dict,
    payload: dict,
    db_session: Session,
    context: BoltContext,
    client: WebClient,
) -> None:
    """Handles the list incidents command."""
    ack()

    projects = []

    if context["subject"].type == "incident":
        # command was run in an incident conversation
        incident = incident_service.get(db_session=db_session, incident_id=context["subject"].id)
        projects.append(incident.project)
    else:
        # command was run in a non-incident conversation
        args = payload["command"].split(" ")

        if len(args) == 2:
            project = project_service.get_by_name(db_session=db_session, name=args[1])

            if project:
                projects.append(project)
            else:
                raise CommandError(
                    f"Project name '{args[1]}' in organization '{args[0]}' not found. Check your spelling.",
                )
        else:
            projects = project_service.get_all(db_session=db_session)

    incidents = []
    for project in projects:
        # We fetch active incidents
        incidents.extend(
            incident_service.get_all_by_status(
                db_session=db_session, project_id=project.id, status=IncidentStatus.active
            )
        )
        # We fetch stable incidents
        incidents.extend(
            incident_service.get_all_by_status(
                db_session=db_session,
                project_id=project.id,
                status=IncidentStatus.stable,
            )
        )
        # We fetch closed incidents in the last 24 hours
        incidents.extend(
            incident_service.get_all_last_x_hours_by_status(
                db_session=db_session,
                project_id=project.id,
                status=IncidentStatus.closed,
                hours=24,
            )
        )

    blocks = []

    if incidents:
        open_incidents = [i for i in incidents if i.visibility == Visibility.open]
        if len(open_incidents) > 50:
            blocks.extend(
                [
                    Context(
                        elements=[
                            "💡 There are more than 50 open incidents, which is the max we can display."
                        ]
                    ),
                    Divider(),
                ]
            )

        for idx, incident in enumerate(open_incidents[0:49], 1):
            incident_weblink = f"{DISPATCH_UI_URL}/{incident.project.organization.name}/incidents/{incident.name}?project={incident.project.name}"
            blocks.extend(
                [
                    Section(
                        fields=[
                            f"*<{incident_weblink}|{incident.name}>*\n {incident.title}",
                            f"*Commander*\n<{incident.commander.individual.weblink}|{incident.commander.individual.name}>",
                            f"*Project*\n{incident.project.name}",
                            f"*Status*\n{incident.status}",
                            f"*Type*\n {incident.incident_type.name}",
                            f"*Severity*\n {incident.incident_severity.name}",
                            f"*Priority*\n {incident.incident_priority.name}",
                        ]
                    )
                ]
            )
            # Don't add a divider if we are at the last incident
            if idx != len(open_incidents):
                blocks.extend([Divider()])

    modal = Modal(
        title="Incident List",
        blocks=blocks,
        close="Close",
    ).build()

    client.views_open(trigger_id=body["trigger_id"], view=modal)


def handle_list_participants_command(
    ack: Ack,
    body: dict,
    client: WebClient,
    context: BoltContext,
    db_session: Session,
) -> None:
    """Handles list participants command."""
    ack()
    blocks = []

    participants = participant_service.get_all_by_incident_id(
        db_session=db_session, incident_id=context["subject"].id
    ).all()

    incident = incident_service.get(db_session=db_session, incident_id=context["subject"].id)

    contact_plugin = plugin_service.get_active_instance(
        db_session=db_session, project_id=incident.project.id, plugin_type="contact"
    )
    if not contact_plugin:
        raise CommandError(
            "Contact plugin is not enabled. Unable to list participants.",
        )

    active_participants = [p for p in participants if p.active_roles]
    for idx, participant in enumerate(active_participants, 1):
        participant_email = participant.individual.email
        participant_info = contact_plugin.instance.get(participant_email, db_session=db_session)
        participant_name = participant_info.get("fullname", participant.individual.email)
        participant_team = participant_info.get("team", "Unknown")
        participant_department = participant_info.get("department", "Unknown")
        participant_location = participant_info.get("location", "Unknown")
        participant_weblink = participant_info.get("weblink")

        participant_active_roles = participant_role_service.get_all_active_roles(
            db_session=db_session, participant_id=participant.id
        )
        participant_roles = []
        for role in participant_active_roles:
            participant_roles.append(role.role)

        accessory = None
        # don't load avatars for large incidents
        if len(participants) < 20:
            participant_avatar_url = dispatch_slack_service.get_user_avatar_url(
                client, participant_email
            )
            accessory = Image(image_url=participant_avatar_url, alt_text=participant_name)

        blocks.extend(
            [
                Section(
                    fields=[
                        f"*Name* \n<{participant_weblink}|{participant_name}>",
                        f"*Team*\n {participant_team}, {participant_department}",
                        f"*Location* \n{participant_location}",
                        f"*Incident Role(s)* \n{(', ').join(participant_roles)}",
                        f"*Added By* \n{participant.added_by.individual.name}"
                        if participant.added_by
                        else "*Added By* \nUnknown",
                        f"*Added Reason* \n{participant.added_reason}"
                        if participant.added_reason
                        else "*Added Reason* \nUnknown",
                    ],
                    accessory=accessory,
                ),
            ]
        )

        # Don't add a divider if we are at the last participant
        if idx != len(active_participants):
            blocks.extend([Divider()])

    modal = Modal(
        title="Incident Participants",
        blocks=blocks,
        close="Close",
    ).build()

    client.views_open(trigger_id=body["trigger_id"], view=modal)


def filter_tasks_by_assignee_and_creator(
    tasks: list[Task], by_assignee: str, by_creator: str
) -> list[Task]:
    """Filters a list of tasks looking for a given creator or assignee."""
    filtered_tasks = []
    for t in tasks:
        if by_creator:
            creator_email = t.creator.individual.email
            if creator_email == by_creator:
                filtered_tasks.append(t)
                # lets avoid duplication if creator is also assignee
                continue

        if by_assignee:
            assignee_emails = [a.individual.email for a in t.assignees]
            if by_assignee in assignee_emails:
                filtered_tasks.append(t)

    return filtered_tasks


def handle_list_tasks_command(
    ack: Ack,
    body: dict,
    payload: dict,
    client: WebClient,
    context: BoltContext,
    db_session: Session,
) -> None:
    """Handles the list tasks command."""
    ack()

    tasks = task_service.get_all_by_incident_id(
        db_session=db_session,
        incident_id=context["subject"].id,
    )

    caller_only = False
    email = None
    if body["command"] == context["config"].slack_command_list_my_tasks:
        caller_only = True

    if caller_only:
        email = (client.users_info(user=payload["user_id"]))["user"]["profile"]["email"]
        tasks = filter_tasks_by_assignee_and_creator(tasks, email, email)

    draw_task_modal(
        channel_id=context.channel_id,
        client=client,
        first_open=True,
        tasks=tasks,
        view_id=body["trigger_id"],
    )


def draw_task_modal(
    channel_id: str,
    client: WebClient,
    first_open: bool,
    tasks: list[Task],
    view_id: str,
) -> None:
    """Builds and draws the list tasks modal on first open and after each button click."""
    blocks = []

    for status in TaskStatus:
        blocks.append(Section(text=f"*{status} Incident Tasks*"))
        button_text = "Resolve" if status == TaskStatus.open else "Re-open"
        action_type = "resolve" if status == TaskStatus.open else "reopen"

        tasks_for_status = [task for task in tasks if task.status == status]

        if not tasks_for_status:
            blocks.append(Section(text="No tasks."))

        for idx, task in enumerate(tasks_for_status, 1):
            assignees = [f"<{a.individual.weblink}|{a.individual.name}>" for a in task.assignees]

            button_metadata = TaskMetadata(
                type="incident",
                action_type=action_type,
                organization_slug=task.project.organization.slug,
                id=task.incident.id,
                task_id=task.id,
                project_id=task.project.id,
                resource_id=task.resource_id,
                channel_id=channel_id,
            ).json()

            blocks.append(
                Section(
                    fields=[
                        f"*Description:* \n <{task.weblink}|{task.description}>"
                        if task.weblink
                        else f"*Description:* \n {task.description}",
                        f"*Creator:* \n <{task.creator.individual.weblink}|{task.creator.individual.name}>",
                        f"*Assignees:* \n {', '.join(assignees)}",
                    ],
                    accessory=Button(
                        text=button_text,
                        value=button_metadata,
                        action_id=TaskNotificationActionIds.update_status,
                    ),
                )
            )
            # Don't add a divider if we are at the last task
            if idx != len(tasks_for_status):
                blocks.extend([Divider()])

    modal = Modal(
        title="Incident Tasks",
        blocks=blocks,
        close="Close",
    ).build()

    if first_open is True:
        client.views_open(trigger_id=view_id, view=modal)
    else:
        client.views_update(view_id=view_id, view=modal)


# EVENTS


def handle_not_configured_reaction_event(
    ack: Ack, client: Any, context: BoltContext, payload: Any, db_session: Session
) -> None:
    """Ignores reaction_added events for reactions that are not configured and mapped to a handler function."""
    ack()


def handle_timeline_added_event(
    ack: Ack, client: Any, context: BoltContext, payload: Any, db_session: Session
) -> None:
    """Handles an event where the configured timeline reaction is added to a message."""
    ack()

    conversation_id = context["channel_id"]
    message_ts = payload["item"]["ts"]
    message_ts_utc = datetime.utcfromtimestamp(float(message_ts))

    # we fetch the message information
    response = dispatch_slack_service.list_conversation_messages(
        client, conversation_id, latest=message_ts, limit=1, inclusive=1
    )
    message_text = response["messages"][0]["text"]
    message_sender_id = response["messages"][0]["user"]

    # TODO: (wshel) handle case reactions
    if context["subject"].type == "incident":
        # we fetch the incident
        incident = incident_service.get(db_session=db_session, incident_id=context["subject"].id)

        # we fetch the individual who sent the message
        # if user is not found, we default to "Unknown"
        try:
            message_sender_email = get_user_email(client=client, user_id=message_sender_id)
            individual = individual_service.get_by_email_and_project(
                db_session=db_session, email=message_sender_email, project_id=incident.project.id
            )
        except Exception:
            individual = None

        # we log the event
        event_service.log_incident_event(
            db_session=db_session,
            source=f"Slack message from {individual.name}",
            description=message_text,
            incident_id=context["subject"].id,
            individual_id=individual.id if individual else None,
            started_at=message_ts_utc,
            type=EventType.imported_message,
            owner=individual.name if individual else None,
        )


@message_dispatcher.add(
    subject="incident", exclude={"subtype": ["channel_join", "channel_leave"]}
)  # we ignore channel join and leave messages
def handle_participant_role_activity(
    ack: Ack, db_session: Session, context: BoltContext, user: DispatchUser
) -> None:
    """
    Increments the participant role's activity counter and assesses the need of changing
    a participant's role based on its activity and changes it if needed.
    """
    ack()
    participant = participant_service.get_by_incident_id_and_email(
        db_session=db_session, incident_id=context["subject"].id, email=user.email
    )

    if participant:
        for participant_role in participant.active_roles:
            participant_role.activity += 1

            # re-assign role once threshold is reached
            if participant_role.role == ParticipantRoleType.observer:
                if participant_role.activity >= 10:  # ten messages sent to the incident channel
                    # we change the participant's role to the participant one
                    participant_role_service.renounce_role(
                        db_session=db_session, participant_role=participant_role
                    )
                    participant_role_service.add_role(
                        db_session=db_session,
                        participant_id=participant.id,
                        participant_role=ParticipantRoleType.participant,
                    )

                    # we log the event
                    event_service.log_incident_event(
                        db_session=db_session,
                        source="Slack Plugin - Conversation Management",
                        description=(
                            f"{participant.individual.name}'s role changed from {participant_role.role} to "
                            f"{ParticipantRoleType.participant} due to activity in the incident channel"
                        ),
                        incident_id=context["subject"].id,
                        type=EventType.participant_updated,
                    )

            db_session.commit()


@message_dispatcher.add(
    subject="incident", exclude={"subtype": ["channel_join", "group_join"]}
)  # we ignore user channel and group join messages
def handle_after_hours_message(
    ack: Ack,
    context: BoltContext,
    client: WebClient,
    db_session: Session,
    payload: dict,
    user: DispatchUser,
) -> None:
    """Notifies the user that this incident is currently in after hours mode."""
    ack()

    incident = incident_service.get(db_session=db_session, incident_id=context["subject"].id)
    owner_email = incident.commander.individual.email
    participant = participant_service.get_by_incident_id_and_email(
        db_session=db_session, incident_id=context["subject"].id, email=user.email
    )
    # get their timezone from slack
    try:
        owner_tz = (dispatch_slack_service.get_user_info_by_email(client, email=owner_email))["tz"]
    except SlackApiError as e:
        if e.response["error"] == SlackAPIErrorCode.USERS_NOT_FOUND:
            e.add_note(
                "This error usually indiciates that the incident commanders Slack account is deactivated."
            )

        log.warning(f"Failed to fetch timezone from Slack API: {e}")
        owner_tz = (
            "UTC"  # set a default timezone value (change this to your preferred default timezone)
        )

    message = f"Responses may be delayed. The current incident priority is *{incident.incident_priority.name}* and your message was sent outside of the Incident Commander's working hours (Weekdays, 9am-5pm, {owner_tz} timezone)."

    now = datetime.now(pytz.timezone(owner_tz))
    is_business_hours = now.weekday() not in [5, 6] and 9 <= now.hour < 17

    if not is_business_hours:
        if not participant.after_hours_notification:
            participant.after_hours_notification = True
            db_session.add(participant)
            db_session.commit()
            client.chat_postEphemeral(
                text=message,
                channel=payload["channel"],
                user=payload["user"],
            )


@message_dispatcher.add(subject="incident")
def handle_thread_creation(
    ack: Ack, client: WebClient, payload: dict, context: BoltContext, request: BoltRequest
) -> None:
    """Sends the user an ephemeral message if they use threads."""
    ack()

    if not context["config"].ban_threads:
        return

    if payload.get("thread_ts") and not is_bot(request):
        message = "Please refrain from using threads in incident channels. Threads make it harder for incident participants to maintain context."
        client.chat_postEphemeral(
            text=message,
            channel=payload["channel"],
            thread_ts=payload["thread_ts"],
            user=payload["user"],
        )


@message_dispatcher.add(subject="incident")
def handle_message_monitor(
    ack: Ack,
    payload: dict,
    context: BoltContext,
    client: WebClient,
    db_session: Session,
) -> None:
    """Looks for strings that are available for monitoring (e.g. links)."""
    ack()

    incident = incident_service.get(db_session=db_session, incident_id=context["subject"].id)
    project_id = incident.project.id

    plugins = plugin_service.get_active_instances(
        db_session=db_session, project_id=project_id, plugin_type="monitor"
    )

    for p in plugins:
        for matcher in p.instance.get_matchers():
            for match in matcher.finditer(payload["text"]):
                match_data = match.groupdict()
                monitor = monitor_service.get_by_weblink(
                    db_session=db_session, weblink=match_data["weblink"]
                )

                # silence ignored matches
                if monitor:
                    continue

                current_status = p.instance.get_match_status(match_data)
                if current_status:
                    status_text = ""
                    for k, v in current_status.items():
                        status_text += f"*{k.title()}*:\n{v.title()}\n"

                    button_metadata = MonitorMetadata(
                        type="incident",
                        organization_slug=incident.project.organization.slug,
                        id=incident.id,
                        plugin_instance_id=p.id,
                        project_id=incident.project.id,
                        channel_id=context["channel_id"],
                        weblink=match_data["weblink"],
                    ).json()

                    blocks = [
                        Section(
                            text=f"Hi! Dispatch is able to monitor the status of the following resource: \n {match_data['weblink']} \n\n Would you like to be notified about changes in its status in the incident channel?"
                        ),
                        Section(text=status_text),
                        Actions(
                            block_id=LinkMonitorBlockIds.monitor,
                            elements=[
                                Button(
                                    text="Monitor",
                                    action_id=LinkMonitorActionIds.monitor,
                                    style="primary",
                                    value=button_metadata,
                                ),
                                Button(
                                    text="Ignore",
                                    action_id=LinkMonitorActionIds.ignore,
                                    style="primary",
                                    value=button_metadata,
                                ),
                            ],
                        ),
                    ]
                    blocks = Message(blocks=blocks).build()["blocks"]
                    client.chat_postEphemeral(
                        text="Link Monitor",
                        channel=payload["channel"],
                        thread_ts=payload.get("thread_ts"),
                        blocks=blocks,
                        user=payload["user"],
                    )


@app.event(
    "member_joined_channel",
    middleware=[
        message_context_middleware,
        user_middleware,
        configuration_middleware,
    ],
)
def handle_member_joined_channel(
    ack: Ack,
    user: DispatchUser,
    body: dict,
    client: WebClient,
    db_session: Session,
    context: BoltContext,
) -> None:
    """Handles the member_joined_channel Slack event."""
    ack()

    if not user:
        raise EventError(
            "Unable to handle member_joined_channel Slack event. Dispatch user unknown."
        )

    participant = incident_flows.incident_add_or_reactivate_participant_flow(
        user_email=user.email, incident_id=context["subject"].id, db_session=db_session
    )

    if not participant:
        # Participant is already in the incident channel.
        return

    participant.user_conversation_id = context["user_id"]

    incident = incident_service.get(db_session=db_session, incident_id=context["subject"].id)

    # If the user was invited, the message will include an inviter property containing the user ID of the inviting user.
    # The property will be absent when a user manually joins a channel, or a user is added by default (e.g. #general channel).
    inviter = body.get("event", {}).get("inviter", None)
    inviter_is_user = (
        dispatch_slack_service.is_user(context["config"], inviter) if inviter else None
    )

    if inviter and inviter_is_user:
        # Participant is added into the incident channel using an @ message or /invite command.
        inviter_email = get_user_email(client=client, user_id=inviter)
        added_by_participant = participant_service.get_by_incident_id_and_email(
            db_session=db_session, incident_id=context["subject"].id, email=inviter_email
        )
        participant.added_by = added_by_participant

    else:
        # User joins via the `join` button on Web Application or Slack.
        # We default to the incident commander when we don't know who added the user or the user is the Dispatch bot.
        incident = incident_service.get(db_session=db_session, incident_id=context["subject"].id)
        participant.added_by = incident.commander

    # Message text when someone @'s a user is not available in body, use generic added by reason
    participant.added_reason = f"Participant added by {participant.added_by.individual.name}"

    db_session.add(participant)
    db_session.commit()


@app.event("member_left_channel", middleware=[message_context_middleware, user_middleware])
def handle_member_left_channel(
    ack: Ack, context: BoltContext, db_session: Session, user: DispatchUser
) -> None:
    ack()

    incident_flows.incident_remove_participant_flow(
        user.email, context["subject"].id, db_session=db_session
    )


# MODALS


def handle_add_timeline_event_command(
    ack: Ack, body: dict, client: WebClient, context: BoltContext
) -> None:
    """Handles the add timeline event command."""
    ack()
    description = None
    date = ""
    time = ""
    if re.match(".*DESC\\s*(.+?)(?: DATE|$|TIME)", body["text"], re.IGNORECASE):
        description = (
            re.match("DESC\\s*(.+?)(?: DATE|$|TIME)", body["text"], re.IGNORECASE).group(1)
        ).strip()
    if re.match(
        ".*DATE\\s*(\\d{4}\\-\\d{2}\\-\\d{2})(?: TIME|$|DESC)", body["text"], re.IGNORECASE
    ):
        date = (
            re.match(
                ".*DATE\\s*(\\d{4}\\-\\d{2}\\-\\d{2})(?: TIME|$|DESC)", body["text"], re.IGNORECASE
            ).group(1)
        ).strip()
    if re.match(
        ".*TIME\\s*(([01]?[0-9]|2[0-3]):[0-5][0-9])(?: |DATE|$|DESC)", body["text"], re.IGNORECASE
    ):
        time = (
            re.match(
                ".*TIME\\s*(([01]?[0-9]|2[0-3]):[0-5][0-9])(?: |DATE|$|DESC)",
                body["text"],
                re.IGNORECASE,
            ).group(1)
        ).strip()

    blocks = [
        Context(
            elements=[
                MarkdownText(text="Use this form to add an event to the incident's timeline.")
            ]
        ),
        description_input(initial_value=description),
    ]

    blocks.extend(datetime_picker_block(initial_option=date + "|" + time))

    modal = Modal(
        title="Add Timeline Event",
        blocks=blocks,
        submit="Add",
        close="Close",
        callback_id=AddTimelineEventActions.submit,
        private_metadata=context["subject"].json(),
    ).build()

    client.views_open(trigger_id=body["trigger_id"], view=modal)


def ack_add_timeline_submission_event(ack: Ack) -> None:
    """Handles the add timeline submission event acknowledgement."""
    modal = Modal(
        title="Add Timeline Event", close="Close", blocks=[Section(text="Adding timeline event...")]
    ).build()
    ack(response_action="update", view=modal)


@app.view(
    AddTimelineEventActions.submit,
    middleware=[action_context_middleware, db_middleware, user_middleware, modal_submit_middleware],
)
def handle_add_timeline_submission_event(
    ack: Ack,
    body: dict,
    user: DispatchUser,
    client: WebClient,
    context: BoltContext,
    db_session: Session,
    form_data: dict,
):
    """Handles the add timeline submission event."""
    ack_add_timeline_submission_event(ack=ack)

    event_date = form_data.get(DefaultBlockIds.date_picker_input)
    event_hour = form_data.get(DefaultBlockIds.hour_picker_input)["value"]
    event_minute = form_data.get(DefaultBlockIds.minute_picker_input)["value"]
    event_timezone_selection = form_data.get(DefaultBlockIds.timezone_picker_input)["value"]
    event_description = form_data.get(DefaultBlockIds.description_input)

    participant = participant_service.get_by_incident_id_and_email(
        db_session=db_session, incident_id=context["subject"].id, email=user.email
    )

    event_timezone = event_timezone_selection
    if event_timezone_selection == TimezoneOptions.local:
        participant_profile = get_user_profile_by_email(client, user.email)
        if participant_profile.get("tz"):
            event_timezone = participant_profile.get("tz")

    event_dt = datetime.fromisoformat(f"{event_date}T{event_hour}:{event_minute}")
    event_dt_utc = pytz.timezone(event_timezone).localize(event_dt).astimezone(pytz.utc)

    event_service.log_incident_event(
        db_session=db_session,
        source=f"Slack message from {participant.individual.name}",
        started_at=event_dt_utc,
        description=event_description,
        incident_id=context["subject"].id,
        individual_id=participant.individual.id,
        type=EventType.imported_message,
        owner=participant.individual.name,
    )

    send_success_modal(
        client=client,
        view_id=body["view"]["id"],
        title="Add Timeline Event",
        message="Timeline event added successfully.",
    )


def handle_update_participant_command(
    ack: Ack,
    body: dict,
    context: BoltContext,
    client: WebClient,
) -> None:
    """Handles the update participant command."""
    ack()

    if context["subject"].type == "case":
        raise CommandError("Command is not currently available for cases.")

    incident = incident_service.get(
        db_session=context["db_session"], incident_id=context["subject"].id
    )

    blocks = [
        Context(
            elements=[
                MarkdownText(
                    text="Use this form to update the reason why the participant was added to the incident."
                )
            ]
        ),
        participant_select(
            block_id=UpdateParticipantBlockIds.participant,
            participants=incident.participants,
        ),
        Input(
            element=PlainTextInput(placeholder="Reason for addition"),
            label="Reason added",
            block_id=UpdateParticipantBlockIds.reason,
        ),
    ]

    modal = Modal(
        title="Update Participant",
        blocks=blocks,
        submit="Update",
        close="Cancel",
        callback_id=UpdateParticipantActions.submit,
        private_metadata=context["subject"].json(),
    ).build()

    client.views_open(trigger_id=body["trigger_id"], view=modal)


def ack_update_participant_submission_event(ack: Ack):
    """Handles the update participant submission event."""
    modal = Modal(
        title="Update Participant", close="Close", blocks=[Section(text="Updating participant...")]
    ).build()
    ack(response_action="update", view=modal)


@app.view(
    UpdateParticipantActions.submit,
    middleware=[action_context_middleware, db_middleware, user_middleware, modal_submit_middleware],
)
def handle_update_participant_submission_event(
    body: dict,
    ack: Ack,
    client: WebClient,
    db_session: Session,
    form_data: dict,
) -> None:
    """Handles the update participant submission event."""
    ack_update_participant_submission_event(ack=ack)

    added_reason = form_data.get(UpdateParticipantBlockIds.reason)
    participant_id = int(form_data.get(UpdateParticipantBlockIds.participant)["value"])
    selected_participant = participant_service.get(
        db_session=db_session, participant_id=participant_id
    )
    participant_service.update(
        db_session=db_session,
        participant=selected_participant,
        participant_in=ParticipantUpdate(added_reason=added_reason),
    )

    send_success_modal(
        client=client,
        view_id=body["view"]["id"],
        title="Update Participant",
        message="Participant added successfully.",
    )


def handle_update_notifications_group_command(
    ack: Ack, body: dict, context: BoltContext, client: WebClient, db_session: Session
) -> None:
    """Handles the update notification group command."""
    ack()

    # TODO handle cases
    if context["subject"].type == "case":
        raise CommandError("Command is not currently available for cases.")

    incident = incident_service.get(db_session=db_session, incident_id=context["subject"].id)

    group_plugin = plugin_service.get_active_instance(
        db_session=db_session, project_id=incident.project.id, plugin_type="participant-group"
    )
    if not group_plugin:
        raise CommandError(
            "Group plugin is not enabled. Unable to update notifications group.",
        )

    if not incident.notifications_group:
        raise CommandError("No notification group available for this incident.")

    members = group_plugin.instance.list(incident.notifications_group.email)

    blocks = [
        Context(
            elements=[
                MarkdownText(
                    text="Use this form to update the membership of the notifications group."
                )
            ]
        ),
        Input(
            label="Members",
            element=PlainTextInput(
                initial_value=", ".join(members),
                multiline=True,
                action_id=UpdateNotificationGroupActionIds.members,
            ),
            block_id=UpdateNotificationGroupBlockIds.members,
        ),
        Context(elements=[MarkdownText(text="Separate email addresses with commas")]),
    ]

    modal = Modal(
        title="Update Group Members",  # 24 Char Limit
        blocks=blocks,
        close="Cancel",
        submit="Update",
        callback_id=UpdateNotificationGroupActions.submit,
        private_metadata=context["subject"].json(),
    ).build()

    client.views_open(trigger_id=body["trigger_id"], view=modal)


def ack_update_notifications_group_submission_event(ack: Ack):
    """Handles the update notifications group submission acknowledgement."""
    modal = Modal(
        title="Update Group Members",
        close="Close",
        blocks=[Section(text="Updating notifications group...")],
    ).build()
    ack(response_action="update", view=modal)


@app.view(
    UpdateNotificationGroupActions.submit,
    middleware=[action_context_middleware, db_middleware, user_middleware, modal_submit_middleware],
)
def handle_update_notifications_group_submission_event(
    ack: Ack,
    body: dict,
    client: WebClient,
    context: BoltContext,
    db_session: Session,
    form_data: dict,
) -> None:
    """Handles the update notifications group submission event."""
    ack_update_notifications_group_submission_event(ack=ack)

    current_members = (
        body["view"]["blocks"][1]["element"]["initial_value"].replace(" ", "").split(",")
    )
    updated_members = (
        form_data.get(UpdateNotificationGroupBlockIds.members).replace(" ", "").split(",")
    )
    members_added = list(set(updated_members) - set(current_members))
    members_removed = list(set(current_members) - set(updated_members))

    incident = incident_service.get(db_session=db_session, incident_id=context["subject"].id)

    group_plugin = plugin_service.get_active_instance(
        db_session=db_session, project_id=incident.project.id, plugin_type="participant-group"
    )

    group_plugin.instance.add(incident.notifications_group.email, members_added)
    group_plugin.instance.remove(incident.notifications_group.email, members_removed)

    send_success_modal(
        client=client,
        view_id=body["view"]["id"],
        title="Update Group Members",
        message="Notification group members added successfully.",
    )


def handle_assign_role_command(
    ack: Ack, body: dict, context: BoltContext, client: WebClient
) -> None:
    """Handles the assign role command."""
    ack()

    roles = [
        {"text": r.value, "value": r.value}
        for r in ParticipantRoleType
        if r != ParticipantRoleType.participant
    ]

    blocks = [
        Context(
            elements=[
                MarkdownText(
                    text="Assign a role to a participant. Note: The participant will be invited to the incident channel if they are not yet a member."
                )
            ]
        ),
        Input(
            block_id=AssignRoleBlockIds.user,
            label="Participant",
            element=UsersSelect(placeholder="Participant"),
        ),
        static_select_block(
            placeholder="Select Role", label="Role", options=roles, block_id=AssignRoleBlockIds.role
        ),
    ]

    modal = Modal(
        title="Assign Role",
        submit="Assign",
        close="Cancel",
        blocks=blocks,
        callback_id=AssignRoleActions.submit,
        private_metadata=context["subject"].json(),
    ).build()
    client.views_open(trigger_id=body["trigger_id"], view=modal)


def ack_assign_role_submission_event(ack: Ack):
    """Handles the assign role submission acknowledgement."""
    modal = Modal(
        title="Assign Role", close="Close", blocks=[Section(text="Assigning role...")]
    ).build()
    ack(response_action="update", view=modal)


@app.view(
    AssignRoleActions.submit,
    middleware=[action_context_middleware, db_middleware, user_middleware, modal_submit_middleware],
)
def handle_assign_role_submission_event(
    ack: Ack,
    body: dict,
    client: WebClient,
    context: BoltContext,
    db_session: Session,
    user: DispatchUser,
    form_data: dict,
) -> None:
    """Handles the assign role submission."""
    ack_assign_role_submission_event(ack=ack)
    assignee_user_id = form_data[AssignRoleBlockIds.user]["value"]
    assignee_role = form_data[AssignRoleBlockIds.role]["value"]
    assignee_email = get_user_email(client=client, user_id=assignee_user_id)

    # we assign the role
    incident_flows.incident_assign_role_flow(
        incident_id=context["subject"].id,
        assigner_email=user.email,
        assignee_email=assignee_email,
        assignee_role=assignee_role,
        db_session=db_session,
    )

    if (
        assignee_role == ParticipantRoleType.reporter
        or assignee_role == ParticipantRoleType.incident_commander  # noqa
    ):
        # we update the external ticket
        ticket_flows.update_incident_ticket(
            incident_id=context["subject"].id, db_session=db_session
        )

    send_success_modal(
        client=client,
        view_id=body["view"]["id"],
        title="Assign Role",
        message="Role assigned successfully.",
    )


def handle_engage_oncall_command(
    ack: Ack,
    body: dict,
    client: WebClient,
    context: BoltContext,
    db_session: Session,
) -> None:
    """Handles the engage oncall command."""
    ack()

    # TODO: handle cases
    if context["subject"].type == "case":
        raise CommandError("Command is not currently available for cases.")

    incident = incident_service.get(db_session=db_session, incident_id=context["subject"].id)

    oncall_services = service_service.get_all_by_project_id_and_status(
        db_session=db_session, project_id=incident.project.id, is_active=True
    )

    if not oncall_services.count():
        raise CommandError(
            "No oncall services have been defined. You can define them in the Dispatch UI at /services."
        )

    services = [{"text": s.name, "value": s.external_id} for s in oncall_services]

    blocks = [
        static_select_block(
            label="Service",
            action_id=EngageOncallActionIds.service,
            block_id=EngageOncallBlockIds.service,
            placeholder="Select Service",
            options=services,
        ),
        Input(
            block_id=EngageOncallBlockIds.page,
            label="Page",
            element=Checkboxes(
                options=[PlainOption(text="Page", value="Yes")],
                action_id=EngageOncallActionIds.page,
            ),
            optional=True,
        ),
    ]

    modal = Modal(
        title="Engage Oncall",
        blocks=blocks,
        submit="Engage",
        close="Close",
        callback_id=EngageOncallActions.submit,
        private_metadata=context["subject"].json(),
    ).build()
    client.views_open(trigger_id=body["trigger_id"], view=modal)


def ack_engage_oncall_submission_event(ack: Ack) -> None:
    """Handles engage oncall acknowledgment."""
    modal = Modal(
        title="Engage Oncall", close="Close", blocks=[Section(text="Engaging oncall...")]
    ).build()
    ack(response_action="update", view=modal)


@app.view(
    EngageOncallActions.submit,
    middleware=[action_context_middleware, db_middleware, user_middleware, modal_submit_middleware],
)
def handle_engage_oncall_submission_event(
    ack: Ack,
    body: dict,
    client: WebClient,
    context: BoltContext,
    db_session: Session,
    form_data: dict,
    user: DispatchUser,
) -> None:
    """Handles the engage oncall submission.

    Notes:
        If the page checkbox is checked, form_data will contain the `engage-oncall-page` key. For example:

        "engage-oncall-service": {
            "name": "Security Incident Response Team (SIRT) - TEST",
            "value": "1337WOW",
        },
        "engage-oncall-page": [{"name": "Page", "value": "Yes"}],

        Otherwise, the `engage-oncall-page` key is omitted. For example:

        "engage-oncall-service": {
            "name": "Security Incident Response Team (SIRT)",
            "value": "1337WOW",
        }
    """
    ack_engage_oncall_submission_event(ack=ack)
    oncall_service_external_id = form_data[EngageOncallBlockIds.service]["value"]
    page_block = form_data.get(EngageOncallBlockIds.page)
    page = page_block[0]["value"] if page_block else None  # page_block[0]["value"] == "Yes"

    oncall_individual, oncall_service = incident_flows.incident_engage_oncall_flow(
        user.email,
        context["subject"].id,
        oncall_service_external_id,
        page=page,
        db_session=db_session,
    )

    if not oncall_individual and not oncall_service:
        message = "Could not engage oncall. Oncall service plugin not enabled."

    if not oncall_individual and oncall_service:
        message = f"A member of {oncall_service.name} is already in the conversation."

    if oncall_individual and oncall_service:
        message = f"You have successfully engaged {oncall_individual.name} from the {oncall_service.name} oncall rotation."

    send_success_modal(
        client=client,
        view_id=body["view"]["id"],
        title="Engagement",
        message=message,
    )


def handle_report_tactical_command(
    ack: Ack,
    body: dict,
    client: WebClient,
    context: BoltContext,
    db_session: Session,
) -> None:
    """Handles the report tactical command."""
    ack()

    if context["subject"].type == "case":
        raise CommandError("Command is not available outside of incident channels.")

    # we load the most recent tactical report
    tactical_report = report_service.get_most_recent_by_incident_id_and_type(
        db_session=db_session,
        incident_id=context["subject"].id,
        report_type=ReportTypes.tactical_report,
    )

    conditions = actions = needs = None
    if tactical_report:
        conditions = tactical_report.details.get("conditions")
        actions = tactical_report.details.get("actions")
        needs = tactical_report.details.get("needs")

    incident = incident_service.get(db_session=db_session, incident_id=context["subject"].id)
    if incident.tasks:
        actions = "" if actions is None else actions
        actions += "\n\nOutstanding Incident Tasks:\n".join(
            [
                "-" + task.description
                for task in incident.tasks
                if task.status != TaskStatus.resolved
            ]
        )

    blocks = [
        Input(
            label="Conditions",
            element=PlainTextInput(
                placeholder="Current incident conditions", initial_value=conditions, multiline=True
            ),
            block_id=ReportTacticalBlockIds.conditions,
        ),
        Input(
            label="Actions",
            element=PlainTextInput(
                placeholder="Current incident actions", initial_value=actions, multiline=True
            ),
            block_id=ReportTacticalBlockIds.actions,
        ),
        Input(
            label="Needs",
            element=PlainTextInput(
                placeholder="Current incident needs", initial_value=needs, multiline=True
            ),
            block_id=ReportTacticalBlockIds.needs,
        ),
    ]

    modal = Modal(
        title="Tactical Report",
        blocks=blocks,
        submit="Create",
        close="Close",
        callback_id=ReportTacticalActions.submit,
        private_metadata=context["subject"].json(),
    ).build()

    client.views_open(trigger_id=body["trigger_id"], view=modal)


def ack_report_tactical_submission_event(ack: Ack) -> None:
    """Handles report tactical acknowledgment."""
    modal = Modal(
        title="Report Tactical", close="Close", blocks=[Section(text="Creating tactical report...")]
    ).build()
    ack(response_action="update", view=modal)


@app.view(
    ReportTacticalActions.submit,
    middleware=[action_context_middleware, db_middleware, user_middleware, modal_submit_middleware],
)
def handle_report_tactical_submission_event(
    ack: Ack,
    body: dict,
    client: WebClient,
    context: BoltContext,
    form_data: dict,
    user: DispatchUser,
) -> None:
    """Handles the report tactical submission"""
    ack_report_tactical_submission_event(ack=ack)
    tactical_report_in = TacticalReportCreate(
        conditions=form_data[ReportTacticalBlockIds.conditions],
        actions=form_data[ReportTacticalBlockIds.actions],
        needs=form_data[ReportTacticalBlockIds.needs],
    )

    report_flows.create_tactical_report(
        user_email=user.email,
        incident_id=context["subject"].id,
        tactical_report_in=tactical_report_in,
        organization_slug=context["subject"].organization_slug,
    )

    send_success_modal(
        client=client,
        view_id=body["view"]["id"],
        title="Tactical Report",
        message="Tactical report successfully created.",
    )


def handle_report_executive_command(
    ack: Ack,
    body: dict,
    client: WebClient,
    context: BoltContext,
    db_session: Session,
) -> None:
    """Handles executive report command."""
    ack()

    if context["subject"].type == "case":
        raise CommandError("Command is not available outside of incident channels.")

    executive_report = report_service.get_most_recent_by_incident_id_and_type(
        db_session=db_session,
        incident_id=context["subject"].id,
        report_type=ReportTypes.executive_report,
    )

    current_status = overview = next_steps = None
    if executive_report:
        current_status = executive_report.details.get("current_status")
        overview = executive_report.details.get("overview")
        next_steps = executive_report.details.get("next_steps")

    blocks = [
        Input(
            label="Current Status",
            element=PlainTextInput(
                placeholder="Current status", initial_value=current_status, multiline=True
            ),
            block_id=ReportExecutiveBlockIds.current_status,
        ),
        Input(
            label="Overview",
            element=PlainTextInput(placeholder="Overview", initial_value=overview, multiline=True),
            block_id=ReportExecutiveBlockIds.overview,
        ),
        Input(
            label="Next Steps",
            element=PlainTextInput(
                placeholder="Next steps", initial_value=next_steps, multiline=True
            ),
            block_id=ReportExecutiveBlockIds.next_steps,
        ),
        Context(
            elements=[
                MarkdownText(
                    text=f"Use {context['config'].slack_command_update_notifications_group} to update the list of recipients of this report."
                )
            ]
        ),
    ]

    modal = Modal(
        title="Executive Report",
        blocks=blocks,
        submit="Create",
        close="Close",
        callback_id=ReportExecutiveActions.submit,
        private_metadata=context["subject"].json(),
    ).build()

    client.views_open(trigger_id=body["trigger_id"], view=modal)


def ack_report_executive_submission_event(ack: Ack) -> None:
    """Handles executive submission acknowledgement."""
    modal = Modal(
        title="Executive Report",
        close="Close",
        blocks=[Section(text="Creating executive report...")],
    ).build()
    ack(response_action="update", view=modal)


@app.view(
    ReportExecutiveActions.submit,
    middleware=[
        action_context_middleware,
        db_middleware,
        user_middleware,
        modal_submit_middleware,
        configuration_middleware,
    ],
)
def handle_report_executive_submission_event(
    ack: Ack,
    body: dict,
    client: WebClient,
    context: BoltContext,
    db_session: Session,
    form_data: dict,
    user: DispatchUser,
) -> None:
    """Handles the report executive submission."""
    ack_report_executive_submission_event(ack=ack)

    incident = incident_service.get(db_session=db_session, incident_id=context["subject"].id)

    executive_report_in = ExecutiveReportCreate(
        current_status=form_data[ReportExecutiveBlockIds.current_status],
        overview=form_data[ReportExecutiveBlockIds.overview],
        next_steps=form_data[ReportExecutiveBlockIds.next_steps],
    )

    executive_report = report_flows.create_executive_report(
        user_email=user.email,
        incident_id=incident.id,
        executive_report_in=executive_report_in,
        organization_slug=context["subject"].organization_slug,
    )

    blocks = []
    if executive_report and incident.notifications_group:
        blocks = [
            Section(text="Creating executive report... Success!"),
            Section(
                text=f"The executive report document has been created and can be found in the incident storage here: {executive_report.document.weblink}"
            ),
            Section(
                text=f"The executive report has been emailed to the incident notifications group: {incident.notifications_group.email}",
            ),
        ]
    else:
        blocks = [
            Section(text="Creating executive report... Failed!"),
            Section(
                text="The executive report document was not created successfully or the incident notifications group does not exist."
            ),
        ]

    send_success_modal(
        client=client,
        view_id=body["view"]["id"],
        title="Executive Report",
        blocks=blocks,
    )


def handle_update_incident_command(
    ack: Ack, body: dict, client: WebClient, context: BoltContext, db_session: Session
) -> None:
    """Creates the incident update modal."""
    ack()

    incident = incident_service.get(db_session=db_session, incident_id=context["subject"].id)

    blocks = [
        Context(elements=[MarkdownText(text="Use this form to update the incident's details.")]),
        title_input(initial_value=incident.title),
        description_input(initial_value=incident.description),
        resolution_input(initial_value=incident.resolution),
        incident_status_select(initial_option={"text": incident.status, "value": incident.status}),
        project_select(
            db_session=db_session,
            initial_option={"text": incident.project.name, "value": incident.project.id},
            action_id=IncidentUpdateActions.project_select,
            dispatch_action=True,
        ),
        incident_type_select(
            db_session=db_session,
            initial_option={
                "text": incident.incident_type.name,
                "value": incident.incident_type.id,
            },
            project_id=incident.project.id,
        ),
        incident_severity_select(
            db_session=db_session,
            initial_option={
                "text": incident.incident_severity.name,
                "value": incident.incident_severity.id,
            },
            project_id=incident.project.id,
        ),
        incident_priority_select(
            db_session=db_session,
            initial_option={
                "text": incident.incident_priority.name,
                "value": incident.incident_priority.id,
            },
            project_id=incident.project.id,
        ),
        tag_multi_select(
            optional=True,
            initial_options=[{"text": t.name, "value": t.id} for t in incident.tags],
        ),
    ]

    cost_model_block = cost_model_select(
        db_session=db_session,
        initial_option={"text": incident.cost_model.name, "value": incident.cost_model.id}
        if incident.cost_model
        else None,
        project_id=incident.project.id,
        optional=True,
    )

    if cost_model_block:
        blocks.append(cost_model_block)

    modal = Modal(
        title="Update Incident",
        blocks=blocks,
        submit="Update",
        close="Cancel",
        callback_id=IncidentUpdateActions.submit,
        private_metadata=context["subject"].json(),
    ).build()

    client.views_open(trigger_id=body["trigger_id"], view=modal)


def ack_incident_update_submission_event(ack: Ack) -> None:
    """Handles incident update submission event."""
    modal = Modal(
        title="Incident Update",
        close="Close",
        blocks=[Section(text="Updating incident...")],
    ).build()
    ack(response_action="update", view=modal)


@app.view(
    IncidentUpdateActions.submit,
    middleware=[action_context_middleware, db_middleware, user_middleware, modal_submit_middleware],
)
def handle_update_incident_submission_event(
    ack: Ack,
    body: dict,
    client: WebClient,
    context: BoltContext,
    db_session: Session,
    form_data: dict,
    user: DispatchUser,
) -> None:
    """Handles the update incident submission"""
    ack_incident_update_submission_event(ack=ack)
    incident = incident_service.get(db_session=db_session, incident_id=context["subject"].id)

    tags = []
    for t in form_data.get(DefaultBlockIds.tags_multi_select, []):
        # we have to fetch as only the IDs are embedded in slack
        tag = tag_service.get(db_session=db_session, tag_id=int(t["value"]))
        tags.append(tag)

    cost_model = None
    if form_data.get(DefaultBlockIds.cost_model_select):
        cost_model = cost_model_service.get_cost_model_by_id(
            db_session=db_session,
            cost_model_id=int(form_data[DefaultBlockIds.cost_model_select]["value"]),
        )
    incident_in = IncidentUpdate(
        title=form_data[DefaultBlockIds.title_input],
        description=form_data[DefaultBlockIds.description_input],
        resolution=form_data[DefaultBlockIds.resolution_input],
        incident_type={"name": form_data[DefaultBlockIds.incident_type_select]["name"]},
        incident_severity={"name": form_data[DefaultBlockIds.incident_severity_select]["name"]},
        incident_priority={"name": form_data[DefaultBlockIds.incident_priority_select]["name"]},
        status=form_data[DefaultBlockIds.incident_status_select]["name"],
        tags=tags,
        cost_model=cost_model,
    )

    previous_incident = IncidentRead.from_orm(incident)

    # we currently don't allow users to update the incident's visibility,
    # costs, terms, or duplicates via Slack, so we copy them over
    incident_in.visibility = incident.visibility
    incident_in.incident_costs = incident.incident_costs
    incident_in.terms = incident.terms
    incident_in.duplicates = incident.duplicates

    updated_incident = incident_service.update(
        db_session=db_session, incident=incident, incident_in=incident_in
    )

    commander_email = updated_incident.commander.individual.email
    reporter_email = updated_incident.reporter.individual.email

    incident_flows.incident_update_flow(
        user.email,
        commander_email,
        reporter_email,
        context["subject"].id,
        previous_incident,
        db_session=db_session,
    )

    send_success_modal(
        client=client,
        view_id=body["view"]["id"],
        title="Update Incident",
        message="Incident updated successfully.",
    )


@app.shortcut(
    IncidentShortcutCallbacks.report, middleware=[db_middleware, shortcut_context_middleware]
)
def report_incident(
    ack: Ack,
    body: dict,
    client: WebClient,
    context: BoltContext,
    db_session: Session,
    shortcut: dict,
):
    ack()
    initial_description = None
    if body.get("message"):
        permalink = (
            client.chat_getPermalink(
                channel=context["subject"].channel_id, message_ts=body["message"]["ts"]
            )
        )["permalink"]
        initial_description = f"{body['message']['text']}\n\n{permalink}"

    blocks = [
        Context(
            elements=[
                MarkdownText(
                    text="If you suspect an incident and need help, please fill out this form to the best of your abilities."
                )
            ]
        ),
        title_input(),
        description_input(initial_value=initial_description),
        project_select(
            db_session=db_session,
            action_id=IncidentReportActions.project_select,
            dispatch_action=True,
        ),
    ]

    modal = Modal(
        title="Report Incident",
        blocks=blocks,
        submit="Report",
        close="Cancel",
        callback_id=IncidentReportActions.submit,
        private_metadata=context["subject"].json(),
    ).build()

    client.views_open(trigger_id=shortcut["trigger_id"], view=modal)


def handle_report_incident_command(
    ack: Ack,
    body: dict,
    context: BoltContext,
    client: WebClient,
    db_session: Session,
) -> None:
    """Handles the report incident command."""
    ack()

    blocks = [
        Context(
            elements=[
                MarkdownText(
                    text="If you suspect an incident and need help, please fill out this form to the best of your abilities."
                )
            ]
        ),
        title_input(),
        description_input(),
        project_select(
            db_session=db_session,
            action_id=IncidentReportActions.project_select,
            dispatch_action=True,
        ),
    ]

    modal = Modal(
        title="Report Incident",
        blocks=blocks,
        submit="Report",
        close="Cancel",
        callback_id=IncidentReportActions.submit,
        private_metadata=context["subject"].json(),
    ).build()

    client.views_open(trigger_id=body["trigger_id"], view=modal)


def ack_report_incident_submission_event(ack: Ack) -> None:
    """Handles the report incident submission event acknowledgment."""
    modal = Modal(
        title="Report Incident",
        close="Close",
        blocks=[Section(text="Creating incident resources...")],
    ).build()
    ack(response_action="update", view=modal)


@app.view(
    IncidentReportActions.submit,
    middleware=[action_context_middleware, db_middleware, user_middleware, modal_submit_middleware],
)
def handle_report_incident_submission_event(
    ack: Ack,
    body: dict,
    client: WebClient,
    db_session: Session,
    form_data: dict,
    user: DispatchUser,
) -> None:
    """Handles the report incident submission"""
    ack_report_incident_submission_event(ack=ack)
    tags = []
    for t in form_data.get(DefaultBlockIds.tags_multi_select, []):
        # we have to fetch as only the IDs are embedded in Slack
        tag = tag_service.get(db_session=db_session, tag_id=int(t["value"]))
        tags.append(tag)

    project = {"name": form_data[DefaultBlockIds.project_select]["name"]}

    incident_type = None
    if form_data.get(DefaultBlockIds.incident_type_select):
        incident_type = {"name": form_data[DefaultBlockIds.incident_type_select]["name"]}

    incident_priority = None
    if form_data.get(DefaultBlockIds.incident_priority_select):
        incident_priority = {"name": form_data[DefaultBlockIds.incident_priority_select]["name"]}

    incident_severity = None
    if form_data.get(DefaultBlockIds.incident_severity_select):
        incident_severity = {"name": form_data[DefaultBlockIds.incident_severity_select]["name"]}

    cost_model = None
    if form_data.get(DefaultBlockIds.cost_model_select):
        cost_model = cost_model_service.get_cost_model_by_id(
            db_session=db_session,
            cost_model_id=int(form_data[DefaultBlockIds.cost_model_select]["value"]),
        )

    incident_in = IncidentCreate(
        title=form_data[DefaultBlockIds.title_input],
        description=form_data[DefaultBlockIds.description_input],
        incident_type=incident_type,
        incident_priority=incident_priority,
        incident_severity=incident_severity,
        project=project,
        reporter=ParticipantUpdate(individual=IndividualContactRead(email=user.email)),
        tags=tags,
        cost_model=cost_model,
    )

    blocks = [
        Section(text="Creating your incident..."),
    ]

    modal = Modal(title="Incident Report", blocks=blocks, close="Close").build()

    result = client.views_update(
        view_id=body["view"]["id"],
        trigger_id=body["trigger_id"],
        view=modal,
    )

    # Create the incident
    incident = incident_service.create(db_session=db_session, incident_in=incident_in)

    blocks = [
        Section(
            text="This is a confirmation that you have reported an incident with the following information. You will be invited to an incident Slack conversation shortly."
        ),
        Section(text=f"*Title*\n {incident.title}"),
        Section(text=f"*Description*\n {incident.description}"),
        Section(
            fields=[
                MarkdownText(
                    text=f"*Commander*\n<{incident.commander.individual.weblink}|{incident.commander.individual.name}>"
                ),
                MarkdownText(text=f"*Type*\n {incident.incident_type.name}"),
                MarkdownText(text=f"*Severity*\n {incident.incident_severity.name}"),
                MarkdownText(text=f"*Priority*\n {incident.incident_priority.name}"),
            ]
        ),
    ]
    modal = Modal(title="Incident Report", blocks=blocks, close="Close").build()

    result = client.views_update(
        view_id=result["view"]["id"],
        trigger_id=result["trigger_id"],
        view=modal,
    )

    incident_flows.incident_create_flow(
        incident_id=incident.id,
        db_session=db_session,
        organization_slug=incident.project.organization.slug,
    )


@app.action(
    IncidentReportActions.project_select, middleware=[action_context_middleware, db_middleware]
)
def handle_report_incident_project_select_action(
    ack: Ack,
    body: dict,
    client: WebClient,
    context: BoltContext,
    db_session: Session,
) -> None:
    ack()
    values = body["view"]["state"]["values"]

    project_id = values[DefaultBlockIds.project_select][IncidentReportActions.project_select][
        "selected_option"
    ]["value"]

    project = project_service.get(db_session=db_session, project_id=project_id)

    blocks = [
        Context(elements=[MarkdownText(text="Use this form to update the incident's details.")]),
        title_input(),
        description_input(),
        project_select(
            db_session=db_session,
            action_id=IncidentReportActions.project_select,
            dispatch_action=True,
        ),
        incident_type_select(db_session=db_session, project_id=project.id, optional=True),
        incident_severity_select(db_session=db_session, project_id=project.id, optional=True),
        incident_priority_select(db_session=db_session, project_id=project.id, optional=True),
        tag_multi_select(optional=True),
    ]

    cost_model_block = (
        cost_model_select(db_session=db_session, project_id=project.id, optional=True),
    )

    if cost_model_block:
        blocks.append(cost_model_block)

    modal = Modal(
        title="Report Incident",
        blocks=blocks,
        submit="Report",
        close="Cancel",
        callback_id=IncidentReportActions.submit,
        private_metadata=context["subject"].json(),
    ).build()

    client.views_update(
        view_id=body["view"]["id"],
        hash=body["view"]["hash"],
        trigger_id=body["trigger_id"],
        view=modal,
    )


# BUTTONS
@app.action(
    IncidentNotificationActions.invite_user, middleware=[button_context_middleware, db_middleware]
)
def handle_incident_notification_join_button_click(
    ack: Ack,
    client: WebClient,
    respond: Respond,
    db_session: Session,
    context: BoltContext,
):
    """Handles the incident join button click event."""
    ack()
    incident = incident_service.get(db_session=db_session, incident_id=context["subject"].id)

    if not incident:
        message = "Sorry, we can't invite you to this incident. The incident does not exist."
    elif incident.visibility == Visibility.restricted:
        message = "Sorry, we can't invite you to this incident. The incident's visbility is restricted. Please, reach out to the incident commander if you have any questions."
    elif incident.status == IncidentStatus.closed:
        message = "Sorry, you can't join this incident. The incident has already been marked as closed. Please, reach out to the incident commander if you have any questions."
    else:
        user_id = context["user_id"]
        try:
            client.conversations_invite(channel=incident.conversation.channel_id, users=[user_id])
            message = f"Success! We've added you to incident {incident.name}. Please, check your Slack sidebar for the new incident channel."
        except SlackApiError as e:
            if e.response.get("error") == SlackAPIErrorCode.ALREADY_IN_CHANNEL:
                message = f"Sorry, we can't invite you to this incident - you're already a member. Search for a channel called {incident.name.lower()} in your Slack sidebar."

    respond(text=message, response_type="ephemeral", replace_original=False, delete_original=False)


@app.action(
    IncidentNotificationActions.subscribe_user,
    middleware=[button_context_middleware, db_middleware],
)
def handle_incident_notification_subscribe_button_click(
    ack: Ack,
    client: WebClient,
    respond: Respond,
    db_session: Session,
    context: BoltContext,
):
    """Handles the incident subscribe button click event."""
    ack()
    incident = incident_service.get(db_session=db_session, incident_id=context["subject"].id)

    if not incident:
        message = "Sorry, we can't invite you to this incident. The incident does not exist."
    elif incident.visibility == Visibility.restricted:
        message = "Sorry, we can't invite you to this incident. The incident's visbility is restricted. Please, reach out to the incident commander if you have any questions."
    elif incident.status == IncidentStatus.closed:
        message = "Sorry, you can't subscribe to this incident. The incident has already been marked as closed. Please, reach out to the incident commander if you have any questions."
    else:
        user_id = context["user_id"]
        user_email = get_user_email(client=client, user_id=user_id)

        if incident.tactical_group:
            group_flows.update_group(
                subject=incident,
                group=incident.tactical_group,
                group_action=GroupAction.add_member,
                group_member=user_email,
                db_session=db_session,
            )
        message = f"Success! We've subscribed you to incident {incident.name}. You will start receiving all tactical reports about this incident via email."

    respond(text=message, response_type="ephemeral", replace_original=False, delete_original=False)


@app.action(
    LinkMonitorActionIds.monitor,
    middleware=[button_context_middleware, db_middleware, user_middleware],
)
def handle_monitor_link_monitor_button_click(
    ack: Ack,
    body: dict,
    context: BoltContext,
    db_session: Session,
    respond: Respond,
    user: DispatchUser,
) -> None:
    """Handles the monitor button in the handle_message_monitor() event."""
    ack()

    message = monitor_link_button_click(
        body=body,
        context=context,
        db_session=db_session,
        enabled=True,
        email=user.email,
    )

    respond(
        text=message,
        response_type="ephemeral",
        delete_original=False,
        replace_original=False,
    )


@app.action(
    LinkMonitorActionIds.ignore,
    middleware=[button_context_middleware, db_middleware, user_middleware],
)
def handle_monitor_link_ignore_button_click(
    ack: Ack,
    body: dict,
    context: BoltContext,
    db_session: Session,
    respond: Respond,
    user: DispatchUser,
) -> None:
    """Handles the ignore button in the handle_message_monitor() event."""
    ack()

    message = monitor_link_button_click(
        body=body,
        context=context,
        db_session=db_session,
        enabled=False,
        email=user.email,
    )

    respond(
        text=message,
        response_type="ephemeral",
        delete_original=False,
        replace_original=False,
    )


def monitor_link_button_click(
    body: dict,
    context: BoltContext,
    db_session: Session,
    enabled: bool,
    email: str,
) -> str:
    """Core logic for handle_message_monitor() button click that builds MonitorCreate object and message."""

    button = MonitorMetadata.parse_raw((body["actions"][0]["value"]))
    incident = incident_service.get(db_session=db_session, incident_id=context["subject"].id)
    plugin_instance = plugin_service.get_instance(
        db_session=db_session, plugin_instance_id=button.plugin_instance_id
    )

    creator = participant_service.get_by_incident_id_and_email(
        db_session=db_session, incident_id=incident.id, email=email
    )

    monitor_in = MonitorCreate(
        incident=incident,
        enabled=enabled,
        plugin_instance=plugin_instance,
        creator=creator,
        weblink=button.weblink,
    )

    monitor_service.create_or_update(db_session=db_session, monitor_in=monitor_in)

    return (
        f"A new monitor instance has been created.\n\n *Weblink:* {button.weblink}"
        if enabled is True
        else f"This monitor is now ignored. Dispatch won't remind this incident channel about it again.\n\n *Weblink:* {button.weblink}"
    )


@app.action(
    TaskNotificationActionIds.update_status,
    middleware=[button_context_middleware, db_middleware],
)
def handle_update_task_status_button_click(
    ack: Ack,
    body: dict,
    client: WebClient,
    context: BoltContext,
    db_session: Session,
):
    """Handles the update task button in the list-my-tasks message."""
    ack()

    button = TaskMetadata.parse_raw(body["actions"][0]["value"])

    resolve = True
    if button.action_type == "reopen":
        resolve = False

    # When the task originated from the Dispatch front-end.
    # Tasks created in the front-end do not have an associated "resource".
    # Thus, no "resource_id" entry is necessary.
    from_drive = True if button.resource_id is not None else False

    if from_drive:
        # When the task originated from the drive plugin
        task = task_service.get_by_resource_id(
            db_session=db_session, resource_id=button.resource_id
        )
    else:
        task = task_service.get(db_session=db_session, task_id=button.task_id)

    # avoid external calls if we are already in the desired state
    if resolve and task.status == TaskStatus.resolved:
        return

    if not resolve and task.status == TaskStatus.open:
        return

    if from_drive:
        # we don't currently have a good way to get the correct file_id (we don't store a task <-> relationship)
        # lets try in both the incident doc and PIR doc
        drive_task_plugin = plugin_service.get_active_instance(
            db_session=db_session, project_id=task.incident.project.id, plugin_type="task"
        )
        try:
            file_id = task.incident.incident_document.resource_id
            drive_task_plugin.instance.update(file_id, button.resource_id, resolved=resolve)
        except DispatchException:
            file_id = task.incident.incident_review_document.resource_id
            drive_task_plugin.instance.update(file_id, button.resource_id, resolved=resolve)
    else:
        status = TaskStatus.resolved if resolve is True else TaskStatus.open
        task_service.resolve_or_reopen(db_session=db_session, task_id=task.id, status=status)

    tasks = task_service.get_all_by_incident_id(
        db_session=db_session,
        incident_id=context["subject"].id,
    )

    tasks = task_service.get_all_by_incident_id(
        db_session=db_session,
        incident_id=context["subject"].id,
    )

    draw_task_modal(
        channel_id=button.channel_id,
        client=client,
        first_open=False,
        view_id=body["view"]["id"],
        tasks=tasks,
    )


@app.action(RemindAgainActions.submit, middleware=[select_context_middleware, db_middleware])
def handle_remind_again_select_action(
    ack: Ack,
    body: dict,
    context: BoltContext,
    db_session: Session,
    respond: Respond,
    user: DispatchUser,
) -> None:
    """Handles remind again select event."""
    ack()
    try:
        incident = incident_service.get(db_session=db_session, incident_id=context["subject"].id)

        # User-selected option as org-id-report_type-delay
        value = body["actions"][0]["selected_option"]["value"]

        # Parse out report type and selected delay
        *_, report_type, selection = value.split("-")
        selection_as_message = reminder_select_values[selection]["message"]
        hours = reminder_select_values[selection]["value"]

        # Get new remind time
        delay_to_time = datetime.utcnow() + timedelta(hours=hours)

        # Store in incident
        if report_type == ReportTypes.tactical_report:
            incident.delay_tactical_report_reminder = delay_to_time
        elif report_type == ReportTypes.executive_report:
            incident.delay_executive_report_reminder = delay_to_time

        db_session.add(incident)
        db_session.commit()

        message = f"Success! We'll remind you again in {selection_as_message}."
        respond(
            text=message, response_type="ephemeral", replace_original=False, delete_original=False
        )
    except Exception as e:
        guid = str(uuid.uuid4())
        log.error(f"ERROR trying to save reminder delay with guid {guid}.")
        log.exception(e)
        message = build_unexpected_error_message(guid)
        respond(
            text=message, response_type="ephemeral", replace_original=False, delete_original=False
        )<|MERGE_RESOLUTION|>--- conflicted
+++ resolved
@@ -319,17 +319,6 @@
             optional=True,
             initial_options=[t.name for t in incident.tags],
         ),
-<<<<<<< HEAD
-=======
-        cost_model_select(
-            db_session=db_session,
-            initial_option={"text": incident.cost_model.name, "value": incident.cost_model.id}
-            if incident.cost_model
-            else None,
-            project_id=incident.project.id,
-            optional=True,
-        ),
->>>>>>> 52979491
     ]
     cost_model_block = cost_model_select(
         db_session=db_session,
@@ -342,6 +331,7 @@
 
     if cost_model_block:
         blocks.append(cost_model_block)
+
     modal = Modal(
         title="Update Incident",
         blocks=blocks,
