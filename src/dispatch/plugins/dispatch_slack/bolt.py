--- conflicted
+++ resolved
@@ -28,17 +28,7 @@
     user_middleware,
 )
 
-<<<<<<< HEAD
-app = AsyncApp(
-    token="xoxb-valid",
-    raise_error_for_unhandled_request=False,
-    process_before_response=True,
-    request_verification_enabled=False,  # NOTE this is only safe because we do additional verification in order to determine which plugin configuration we are using
-)
-
-=======
 app = App(token="xoxb-valid", request_verification_enabled=False, token_verification_enabled=False)
->>>>>>> a0eab32c
 logging.basicConfig(level=logging.DEBUG)
 
 
