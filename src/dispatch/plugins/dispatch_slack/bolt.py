import logging

from http import HTTPStatus
from typing import Any

from blockkit import Modal, MarkdownText, Context
from slack_bolt.app.async_app import AsyncApp
from slack_bolt.async_app import AsyncRespond
from slack_bolt.response import BoltResponse
from slack_sdk.web.async_client import AsyncWebClient

from .decorators import message_dispatcher
from .middleware import (
    configuration_middleware,
    db_middleware,
    message_context_middleware,
    user_middleware,
)

app = AsyncApp(
    token="xoxb-valid",
<<<<<<< HEAD
    # raise_error_for_unhandled_request=True,
=======
    raise_error_for_unhandled_request=False,
>>>>>>> b2012f58
    process_before_response=True,
    request_verification_enabled=False,  # NOTE this is only safe because we do additional verification in order to determine which plugin configuration we are using
)
logging.basicConfig(level=logging.DEBUG)


# @app.error
# async def app_error_handler(
#     error: Any,
#     client: AsyncWebClient,
#     body: dict,
#     logger: logging.Logger,
#     respond: AsyncRespond,
# ) -> BoltResponse:
#
#     if body:
#         logger.info(f"Request body: {body}")
#
#     if error:
#         logger.exception(f"Error: {error}")
#
#     # the user is within a modal flow
#     if body.get("view"):
#         modal = Modal(
#             title="Error",
#             close="Close",
#             blocks=[
#                 Context(
#                     elements=[
#                         MarkdownText(text=f"❌ An internal error occured:\n ```{str(error)}```")
#                     ]
#                 )
#             ],
#         ).build()
#
#         await client.views_update(
#             view_id=body["view"]["id"],
#             view=modal,
#         )
#
#     # the user is in a message flow
#     if body.get("response_url"):
#         await respond(text=str(error), response_type="ephemeral")
#
#     return BoltResponse(body=body, status=HTTPStatus.INTERNAL_SERVER_ERROR.value)


@app.event(
    {"type": "message"},
    middleware=[
        message_context_middleware,
        db_middleware,
        user_middleware,
        configuration_middleware,
    ],
)
async def handle_message_events(
    ack, payload, context, body, client, respond, user, db_session
) -> None:
    """Container function for all message functions."""
    await message_dispatcher.dispatch(**locals())<|MERGE_RESOLUTION|>--- conflicted
+++ resolved
@@ -19,11 +19,7 @@
 
 app = AsyncApp(
     token="xoxb-valid",
-<<<<<<< HEAD
-    # raise_error_for_unhandled_request=True,
-=======
-    raise_error_for_unhandled_request=False,
->>>>>>> b2012f58
+    # raise_error_for_unhandled_request=False,
     process_before_response=True,
     request_verification_enabled=False,  # NOTE this is only safe because we do additional verification in order to determine which plugin configuration we are using
 )
