"""
.. module: dispatch.plugins.dispatch_slack.messaging
    :platform: Unix
    :copyright: (c) 2019 by Netflix Inc., see AUTHORS for more
    :license: Apache, see LICENSE for more details.
"""
import logging
from typing import Any, List, Optional

from blockkit import Section, Divider, Button, Context, MarkdownText, Actions
<<<<<<< HEAD
=======
from slack_sdk.web.async_client import AsyncWebClient
>>>>>>> 0f0c15ec

from dispatch.messaging.strings import (
    EVERGREEN_REMINDER_DESCRIPTION,
    INCIDENT_PARTICIPANT_SUGGESTED_READING_DESCRIPTION,
    INCIDENT_TASK_LIST_DESCRIPTION,
    INCIDENT_TASK_REMINDER_DESCRIPTION,
    MessageType,
    render_message_template,
)
from dispatch.plugins.dispatch_slack import service as dispatch_slack_service
from dispatch.plugins.dispatch_slack.config import SlackConfiguration

log = logging.getLogger(__name__)


def get_template(message_type: MessageType):
    """Fetches the correct template based on message type."""
    template_map = {
        MessageType.evergreen_reminder: (
            default_notification,
            EVERGREEN_REMINDER_DESCRIPTION,
        ),
        MessageType.incident_participant_suggested_reading: (
            default_notification,
            INCIDENT_PARTICIPANT_SUGGESTED_READING_DESCRIPTION,
        ),
        MessageType.incident_task_list: (default_notification, INCIDENT_TASK_LIST_DESCRIPTION),
        MessageType.incident_task_reminder: (
            default_notification,
            INCIDENT_TASK_REMINDER_DESCRIPTION,
        ),
    }

    return template_map.get(message_type, (default_notification, None))


def get_incident_conversation_command_message(
    command_string: str, config: Optional[SlackConfiguration] = None
) -> dict[str, str]:
    """Fetches a custom message and response type for each respective slash command."""

    default = {
        "response_type": "ephemeral",
        "text": f"Running command... `{command_string}`",
    }

    if not config:
        return default

    command_messages = {
        config.slack_command_run_workflow: {
            "response_type": "ephemeral",
            "text": "Opening a modal to run a workflow...",
        },
        config.slack_command_report_tactical: {
            "response_type": "ephemeral",
            "text": "Opening a dialog to write a tactical report...",
        },
        config.slack_command_list_tasks: {
            "response_type": "ephemeral",
            "text": "Fetching the list of incident tasks...",
        },
        config.slack_command_list_my_tasks: {
            "response_type": "ephemeral",
            "text": "Fetching your incident tasks...",
        },
        config.slack_command_list_participants: {
            "response_type": "ephemeral",
            "text": "Fetching the list of incident participants...",
        },
        config.slack_command_assign_role: {
            "response_type": "ephemeral",
            "text": "Opening a dialog to assign a role to a participant...",
        },
        config.slack_command_update_incident: {
            "response_type": "ephemeral",
            "text": "Opening a dialog to update incident information...",
        },
        config.slack_command_update_participant: {
            "response_type": "ephemeral",
            "text": "Opening a dialog to update participant information...",
        },
        config.slack_command_engage_oncall: {
            "response_type": "ephemeral",
            "text": "Opening a dialog to engage an oncall person...",
        },
        config.slack_command_list_resources: {
            "response_type": "ephemeral",
            "text": "Fetching the list of incident resources...",
        },
        config.slack_command_report_incident: {
            "response_type": "ephemeral",
            "text": "Opening a dialog to report an incident...",
        },
        config.slack_command_report_executive: {
            "response_type": "ephemeral",
            "text": "Opening a dialog to write an executive report...",
        },
        config.slack_command_update_notifications_group: {
            "response_type": "ephemeral",
            "text": "Opening a dialog to update the membership of the notifications group...",
        },
        config.slack_command_add_timeline_event: {
            "response_type": "ephemeral",
            "text": "Opening a dialog to add an event to the incident timeline...",
        },
        config.slack_command_list_incidents: {
            "response_type": "ephemeral",
            "text": "Fetching the list of incidents...",
        },
        config.slack_command_list_workflows: {
            "response_type": "ephemeral",
            "text": "Fetching the list of workflows...",
        },
    }

    return command_messages.get(command_string, default)


async def build_role_error_message(payload: dict) -> str:
    message = f"""I see you tried to run `{payload['command']}`. This is a sensitive command and cannot be run with the incident role you are currently assigned."""
    return message


async def build_context_error_message(payload: dict, error: Any) -> str:
    message = (
        f"""I see you tried to run `{payload['command']}` in an non-incident conversation. Incident-specifc commands can only be run in incident conversations."""  # command_context_middleware()
        if payload.get("command")
        else str(error)  # everything else
    )
    return message


async def build_bot_not_present_message(
    client: AsyncWebClient, command: str, conversations: dict
) -> str:
    team_id = await dispatch_slack_service.get_current_team_id_async(client)

    deep_links = [
        f"<slack://channel?team={team_id}&id={c['id']}|#{c['name']}>" for c in conversations
    ]

    message = f"""
    Looks like you tried to run `{command}` in a conversation where the Dispatch bot is not present. Add the bot to your conversation or run the command in one of the following conversations:\n\n {(", ").join(deep_links)}"""
    return message


async def build_unexpected_error_message(guid: str) -> str:
    message = f"""Sorry, we've run into an unexpected error. \
For help please reach out to your Dispatch admins and provide them with the following token: `{guid}`"""
    return message


def format_default_text(item: dict):
    """Creates the correct Slack text string based on the item context."""
    if item.get("title_link"):
        return f"*<{item['title_link']}|{item['title']}>*\n{item['text']}"
    if item.get("datetime"):
        return f"*{item['title']}*\n <!date^{int(item['datetime'].timestamp())}^ {{date}} | {item['datetime']}"
    if item.get("title"):
        return f"*{item['title']}*\n{item['text']}"
    return item["text"]


def default_notification(items: list):
    """Creates blocks for a default notification."""
    blocks = [Divider()]
    for item in items:
        if isinstance(item, list):  # handle case where we are passing multiple grouped items
            blocks += default_notification(item)

        if item.get("title_link") == "None":  # avoid adding blocks with no data
            continue

        if item.get("type"):
            if item["type"] == "context":
                blocks.append(Context(elements=[MarkdownText(text=format_default_text(item))]))
            else:
                blocks.append(Section(text=format_default_text(item)))
        else:
            blocks.append(Section(text=format_default_text(item)))

        if item.get("buttons"):
            elements = []
            for button in item["buttons"]:
                if button.get("button_text") and button.get("button_value"):
                    if button.get("button_url"):
                        element = Button(
                            action_id=button["button_action"],
                            text=button["button_text"],
                            value=button["button_value"],
                            url=button["button_url"],
                        )
                    else:
                        element = Button(
                            action_id=button["button_action"],
                            text=button["button_text"],
                            value=button["button_value"],
                        )

                    elements.append(element)
            blocks.append(Actions(elements=elements))
    return blocks


def create_message_blocks(
    message_template: List[dict],
    message_type: MessageType,
    items: Optional[List] = None,
    **kwargs,
):
    """Creates all required blocks for a given message type and template."""
    if not items:
        items = []

    if kwargs:
        items.append(kwargs)  # combine items and kwargs

    template_func, description = get_template(message_type)

    blocks = []
    if description:  # include optional description text (based on message type)
        blocks.append(Section(text=description))

    for item in items:
        if message_template:
            rendered_items = render_message_template(message_template, **item)
            blocks += template_func(rendered_items)
        else:
            blocks += template_func(**item)["blocks"]

    blocks_grouped = []
    if items:
        if items[0].get("items_grouped"):
            for item in items[0]["items_grouped"]:
                rendered_items_grouped = render_message_template(
                    items[0]["items_grouped_template"], **item
                )
                blocks_grouped += template_func(rendered_items_grouped)

    return blocks + blocks_grouped<|MERGE_RESOLUTION|>--- conflicted
+++ resolved
@@ -8,10 +8,7 @@
 from typing import Any, List, Optional
 
 from blockkit import Section, Divider, Button, Context, MarkdownText, Actions
-<<<<<<< HEAD
-=======
 from slack_sdk.web.async_client import AsyncWebClient
->>>>>>> 0f0c15ec
 
 from dispatch.messaging.strings import (
     EVERGREEN_REMINDER_DESCRIPTION,
