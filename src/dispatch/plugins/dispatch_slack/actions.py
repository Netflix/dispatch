import base64
from fastapi import BackgroundTasks

from dispatch.conversation import service as conversation_service
from dispatch.conversation.enums import ConversationButtonActions
from dispatch.conversation.messaging import send_feedack_to_user
from dispatch.database import SessionLocal
from dispatch.incident import flows as incident_flows
from dispatch.incident import service as incident_service
from dispatch.incident.enums import IncidentStatus
from dispatch.incident.models import IncidentUpdate, IncidentRead
from dispatch.plugin import service as plugin_service
from dispatch.plugins.dispatch_slack import service as dispatch_slack_service
from dispatch.report import flows as report_flows
from dispatch.report.models import ExecutiveReportCreate, TacticalReportCreate
from dispatch.task import service as task_service
from dispatch.task.models import TaskStatus

from .config import (
    SLACK_COMMAND_ASSIGN_ROLE_SLUG,
    SLACK_COMMAND_ENGAGE_ONCALL_SLUG,
    SLACK_COMMAND_REPORT_EXECUTIVE_SLUG,
    SLACK_COMMAND_REPORT_TACTICAL_SLUG,
    SLACK_COMMAND_UPDATE_INCIDENT_SLUG,
)

from .modals import create_rating_feedback_modal, handle_modal_action
from .service import get_user_email
from .decorators import slack_background_task


def base64_decode(input: str):
    """Returns a b64 decoded string."""
<<<<<<< HEAD
    return base64.b64decode(input.encode("ascii")).decode("ascii")
=======
    return base64.b64decode(input).decode("ascii")
>>>>>>> b8438032


async def handle_slack_action(*, db_session, client, request, background_tasks):
    """Handles slack action message."""
    # We resolve the user's email
    user_id = request["user"]["id"]
    user_email = await dispatch_slack_service.get_user_email_async(client, user_id)

    request["user"]["email"] = user_email

    # When there are no exceptions within the dialog submission, your app must respond with 200 OK with an empty body.
    response_body = {}
    if request.get("view"):
        handle_modal_action(request, background_tasks)
        if request["type"] == "view_submission":
            # For modals we set "response_action" to "clear" to close all views in the modal.
            # An empty body is currently not working.
            response_body = {"response_action": "clear"}
    elif request["type"] == "dialog_submission":
        handle_dialog_action(request, background_tasks, db_session=db_session)
    elif request["type"] == "block_actions":
        handle_block_action(request, background_tasks)

    return response_body


@slack_background_task
def add_user_to_conversation(
    user_id: str,
    user_email: str,
    channel_id: str,
    incident_id: int,
    action: dict,
    db_session=None,
    slack_client=None,
):
    """Adds a user to a conversation."""
    incident = incident_service.get(db_session=db_session, incident_id=incident_id)
    if not incident:
        message = "Sorry, we cannot add you to this incident it does not exist."
        dispatch_slack_service.send_ephemeral_message(slack_client, channel_id, user_id, message)
    elif incident.status == IncidentStatus.closed:
        message = f"Sorry, we cannot add you to a closed incident. Please reach out to the incident commander ({incident.commander.individual.name}) for details."
        dispatch_slack_service.send_ephemeral_message(slack_client, channel_id, user_id, message)
    else:
        dispatch_slack_service.add_users_to_conversation(
            slack_client, incident.conversation.channel_id, [user_id]
        )
        message = f"Success! We've added you to incident {incident.name}. Please check your side bar for the new channel."
        dispatch_slack_service.send_ephemeral_message(slack_client, channel_id, user_id, message)


@slack_background_task
def update_task_status(
    user_id: str,
    user_email: str,
    channel_id: str,
    incident_id: int,
    action: dict,
    db_session=None,
    slack_client=None,
):
    """Updates a task based on user input."""
    action_type, external_task_id_b64 = action["actions"][0]["value"].split("-")
    external_task_id = base64_decode(external_task_id_b64)

    resolve = True
    if action_type == "reopen":
        resolve = False

    # we only update the external task allowing syncing to care of propagation to dispatch
    task = task_service.get_by_resource_id(db_session=db_session, resource_id=external_task_id)

    # avoid external calls if we are already in the desired state
    if resolve and task.status == TaskStatus.resolved:
        message = "Task is already resolved."
        dispatch_slack_service.send_ephemeral_message(slack_client, channel_id, user_id, message)
        return

    if not resolve and task.status == TaskStatus.open:
        message = "Task is already open."
        dispatch_slack_service.send_ephemeral_message(slack_client, channel_id, user_id, message)
        return

    # we don't currently have a good way to get the correct file_id (we don't store a task <-> relationship)
    # lets try in both the incident doc and PIR doc
    drive_task_plugin = plugin_service.get_active(db_session=db_session, plugin_type="task")

    try:
        file_id = task.incident.incident_document.resource_id
        drive_task_plugin.instance.update(file_id, external_task_id, resolved=resolve)
    except Exception:
        file_id = task.incident.incident_review_document.resource_id
        drive_task_plugin.instance.update(file_id, external_task_id, resolved=resolve)

    status = "resolved" if task.status == TaskStatus.open else "re-opened"
    message = f"Task successfully {status}."
    dispatch_slack_service.send_ephemeral_message(slack_client, channel_id, user_id, message)


@slack_background_task
def handle_update_incident_action(
    user_id: str,
    user_email: str,
    channel_id: str,
    incident_id: int,
    action: dict,
    db_session=None,
    slack_client=None,
):
    """Massages slack dialog data into something that Dispatch can use."""
    submission = action["submission"]
    notify = True if submission["notify"] == "Yes" else False
    incident_in = IncidentUpdate(
        title=submission["title"],
        description=submission["description"],
        incident_type={"name": submission["type"]},
        incident_priority={"name": submission["priority"]},
        status=submission["status"],
        visibility=submission["visibility"],
    )

    incident = incident_service.get(db_session=db_session, incident_id=incident_id)
    existing_incident = IncidentRead.from_orm(incident)
    incident_service.update(db_session=db_session, incident=incident, incident_in=incident_in)
    incident_flows.incident_update_flow(user_email, incident_id, existing_incident, notify)


@slack_background_task
def handle_engage_oncall_action(
    user_id: str,
    user_email: str,
    channel_id: str,
    incident_id: int,
    action: dict,
    db_session=None,
    slack_client=None,
):
    """Adds and pages based on the oncall modal."""
    oncall_service_id = action["submission"]["oncall_service_id"]
    page = action["submission"]["page"]

    oncall_individual, oncall_service = incident_flows.incident_engage_oncall_flow(
        user_email, incident_id, oncall_service_id, page=page, db_session=db_session
    )

    if not oncall_service or not oncall_individual:
        message = "Could not engage oncall. Oncall service plugin not enabled."
    else:
        message = f"You have successfully engaged {oncall_individual.name} from oncall rotation {oncall_service.name}."
    dispatch_slack_service.send_ephemeral_message(slack_client, channel_id, user_id, message)


@slack_background_task
def handle_tactical_report_create(
    user_id: str,
    user_email: str,
    channel_id: str,
    incident_id: int,
    action: dict,
    db_session=None,
    slack_client=None,
):
    """Handles the creation of a tactical report."""
    tactical_report_in = TacticalReportCreate(
        conditions=action["submission"]["conditions"],
        actions=action["submission"]["actions"],
        needs=action["submission"]["needs"],
    )
    incident = incident_service.get(db_session=db_session, incident_id=incident_id)
    report_flows.create_tactical_report(
        user_email=user_email,
        incident_id=incident_id,
        tactical_report_in=tactical_report_in,
        db_session=db_session,
    )

    # we let the user know that the report has been sent to the tactical group
    send_feedack_to_user(
        incident.conversation.channel_id,
        user_id,
        f"The tactical report has been emailed to the incident tactical group ({incident.tactical_group.email}).",
        db_session,
    )


@slack_background_task
def handle_executive_report_create(
    user_id: str,
    user_email: str,
    channel_id: str,
    incident_id: int,
    action: dict,
    db_session=None,
    slack_client=None,
):
    """Handles the creation of executive reports."""
    executive_report_in = ExecutiveReportCreate(
        current_status=action["submission"]["current_status"],
        overview=action["submission"]["overview"],
        next_steps=action["submission"]["next_steps"],
    )
    incident = incident_service.get(db_session=db_session, incident_id=incident_id)
    executive_report = report_flows.create_executive_report(
        user_email=user_email,
        incident_id=incident_id,
        executive_report_in=executive_report_in,
        db_session=db_session,
    )

    # we let the user know that the report has been created
    send_feedack_to_user(
        incident.conversation.channel_id,
        user_id,
        f"The executive report document has been created and can be found in the incident storage here: {executive_report.document.weblink}",
        db_session,
    )

    # we let the user know that the report has been sent to the notifications group
    send_feedack_to_user(
        incident.conversation.channel_id,
        user_id,
        f"The executive report has been emailed to the incident notifications group ({incident.notifications_group.email}).",
        db_session,
    )


@slack_background_task
def handle_assign_role_action(
    user_id: str,
    user_email: str,
    channel_id: str,
    incident_id: int,
    action: dict,
    db_session=None,
    slack_client=None,
):
    """Massages slack dialog data into something that Dispatch can use."""
    assignee_user_id = action["submission"]["participant"]
    assignee_role = action["submission"]["role"]
    assignee_email = get_user_email(client=slack_client, user_id=assignee_user_id)
    incident_flows.incident_assign_role_flow(user_email, incident_id, assignee_email, assignee_role)


def dialog_action_functions(action: str):
    """Interprets the action and routes it to the appropriate function."""
    action_mappings = {
        SLACK_COMMAND_ASSIGN_ROLE_SLUG: [handle_assign_role_action],
        SLACK_COMMAND_ENGAGE_ONCALL_SLUG: [handle_engage_oncall_action],
        SLACK_COMMAND_REPORT_EXECUTIVE_SLUG: [handle_executive_report_create],
        SLACK_COMMAND_REPORT_TACTICAL_SLUG: [handle_tactical_report_create],
        SLACK_COMMAND_UPDATE_INCIDENT_SLUG: [handle_update_incident_action],
    }

    # this allows for unique action blocks e.g. invite-user or invite-user-1, etc
    for key in action_mappings.keys():
        if key in action:
            return action_mappings[key]
    return []


def block_action_functions(action: str):
    """Interprets the action and routes it to the appropriate function."""
    action_mappings = {
        ConversationButtonActions.invite_user.value: [add_user_to_conversation],
        ConversationButtonActions.provide_feedback.value: [create_rating_feedback_modal],
        ConversationButtonActions.update_task_status.value: [update_task_status],
        # Note these are temporary for backward compatibility of block ids and should be remove in a future release
        "ConversationButtonActions.invite_user": [add_user_to_conversation],
        "ConversationButtonActions.provide_feedback": [create_rating_feedback_modal],
        "ConversationButtonActions.update_task_status": [
            update_task_status,
        ],
    }

    # this allows for unique action blocks e.g. invite-user or invite-user-1, etc
    for key in action_mappings.keys():
        if key in action:
            return action_mappings[key]
    return []


def handle_dialog_action(action: dict, background_tasks: BackgroundTasks, db_session: SessionLocal):
    """Handles all dialog actions."""
    channel_id = action["channel"]["id"]
    conversation = conversation_service.get_by_channel_id_ignoring_channel_type(
        db_session=db_session, channel_id=channel_id
    )
    incident_id = conversation.incident_id

    user_id = action["user"]["id"]
    user_email = action["user"]["email"]

    action_id = action["callback_id"]

    for f in dialog_action_functions(action_id):
        background_tasks.add_task(f, user_id, user_email, channel_id, incident_id, action)


def handle_block_action(action: dict, background_tasks: BackgroundTasks):
    """Handles a standalone block action."""

    action_id = action["actions"][0]["block_id"]
    incident_id = action["actions"][0]["value"]
    user_id = action["user"]["id"]
    user_email = action["user"]["email"]
    channel_id = action["container"]["channel_id"]

    for f in block_action_functions(action_id):
        background_tasks.add_task(f, user_id, user_email, channel_id, incident_id, action)<|MERGE_RESOLUTION|>--- conflicted
+++ resolved
@@ -31,12 +31,7 @@
 
 def base64_decode(input: str):
     """Returns a b64 decoded string."""
-<<<<<<< HEAD
     return base64.b64decode(input.encode("ascii")).decode("ascii")
-=======
-    return base64.b64decode(input).decode("ascii")
->>>>>>> b8438032
-
 
 async def handle_slack_action(*, db_session, client, request, background_tasks):
     """Handles slack action message."""
