--- conflicted
+++ resolved
@@ -1,15 +1,9 @@
 from typing import Optional
 from datetime import datetime, timedelta
 
-<<<<<<< HEAD
 from pydantic.fields import Field
 from pydantic.networks import EmailStr
 from pydantic import BaseModel
-=======
-from pydantic import BaseModel
-from pydantic.fields import Field
-from pydantic.networks import EmailStr
->>>>>>> 867679f3
 from pydantic.types import conint, constr, SecretStr
 
 from sqlalchemy import Boolean, Column, DateTime, Integer, String, event, ForeignKey
