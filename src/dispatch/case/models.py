--- conflicted
+++ resolved
@@ -13,24 +13,14 @@
     String,
     Table,
     UniqueConstraint,
-    desc,
-    join,
-    select,
 )
 from sqlalchemy.orm import relationship
 from sqlalchemy_utils import TSVectorType
 
 from dispatch.auth.models import UserRead
-<<<<<<< HEAD
-from dispatch.case.priority.models import CasePriority, CasePriorityRead
-from dispatch.case.severity.models import CaseSeverity, CaseSeverityRead
-from dispatch.case.type.models import CaseType, CaseTypeRead
-from dispatch.data.source.models import SourceRead
-=======
 from dispatch.case.priority.models import CasePriorityRead
 from dispatch.case.severity.models import CaseSeverityRead
 from dispatch.case.type.models import CaseTypeRead
->>>>>>> 727bb86b
 from dispatch.database.core import Base
 from dispatch.document.models import Document, DocumentRead
 from dispatch.enums import Visibility
@@ -123,69 +113,6 @@
 
     ticket = relationship("Ticket", uselist=False, backref="case", cascade="all, delete-orphan")
 
-<<<<<<< HEAD
-    # hybrid properties
-
-    @hybrid_property
-    def case_type(self):
-        if self.case_types:
-            return sorted(self.case_types, key=lambda case_type: case_type.created_at)[-1].case_type
-
-    @case_type.expression
-    def case_type(cls):
-        return (
-            select([CaseType]).join(
-                AssocCaseCaseType, CaseType.id == AssocCaseCaseType.case_type_id
-            )
-            # .order_by(desc("created_at"))
-            # .first()
-        )
-
-    @hybrid_property
-    def case_priority(self):
-        if self.case_priorities:
-            return sorted(self.case_priorities, key=lambda case_priority: case_priority.created_at)[
-                -1
-            ].case_priority
-
-    @case_priority.expression
-    def case_priority(cls):
-        # j = outerjoin(Task, Round, Task.game_id== Round.game_id)
-        # stmt = select([func.count(..)]).select_from(j).where(...).correlate_except(...)
-        j = join(
-            CasePriority,
-            AssocCaseCasePriority,
-            CasePriority.id == AssocCaseCasePriority.case_priority_id,
-        )
-        stmt = (
-            select([CasePriority])
-            .select_from(j)
-            .where(cls.id == AssocCaseCasePriority.case_id)
-            .order_by(desc("created_at"))
-            .limit(1)
-        )
-        print(stmt)
-        return stmt
-
-    @hybrid_property
-    def case_severity(self):
-        if self.case_severities:
-            return sorted(self.case_severities, key=lambda case_severity: case_severity.created_at)[
-                -1
-            ].case_severity
-
-    @case_severity.expression
-    def case_severity(cls):
-        return (
-            select([CaseSeverity]).join(
-                AssocCaseCaseSeverity, CaseSeverity.id == AssocCaseCaseSeverity.case_severity_id
-            )
-            # .order_by(desc("created_at"))
-            # .first()
-        )
-
-=======
->>>>>>> 727bb86b
 
 class ProjectRead(DispatchBase):
     id: Optional[PrimaryKey]
