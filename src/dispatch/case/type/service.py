--- conflicted
+++ resolved
@@ -3,12 +3,9 @@
 
 from sqlalchemy.sql.expression import true
 
-<<<<<<< HEAD
 from dispatch.case import service as case_service
 from dispatch.case_cost import service as case_cost_service
 from dispatch.cost_model import service as cost_model_service
-=======
->>>>>>> ad09150e
 from dispatch.document import service as document_service
 from dispatch.exceptions import NotFoundError
 from dispatch.incident.type import service as incident_type_service
@@ -154,7 +151,6 @@
 
 def update(*, db_session, case_type: CaseType, case_type_in: CaseTypeUpdate) -> CaseType:
     """Updates a case type."""
-<<<<<<< HEAD
     cost_model = None
     if case_type_in.cost_model:
         cost_model = cost_model_service.get_cost_model_by_id(
@@ -168,8 +164,6 @@
     for case in cases:
         case_cost_service.calculate_case_response_cost(case_id=case.id, db_session=db_session)
 
-=======
->>>>>>> ad09150e
     if case_type_in.case_template_document:
         case_template_document = document_service.get(
             db_session=db_session, document_id=case_type_in.case_template_document.id
