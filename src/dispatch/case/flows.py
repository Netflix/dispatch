import logging
from datetime import datetime
from typing import List

from dispatch.case import service as case_service
from dispatch.case.models import CaseRead
from dispatch.conversation import service as conversation_service
from dispatch.conversation.models import ConversationCreate
from dispatch.database.core import SessionLocal
from dispatch.decorators import background_task
from dispatch.document import flows as document_flows
from dispatch.enums import DocumentResourceTypes, Visibility
from dispatch.event import service as event_service
from dispatch.group import flows as group_flows
from dispatch.group.enums import GroupAction, GroupType
from dispatch.incident import flows as incident_flows
from dispatch.incident import service as incident_service
from dispatch.incident.enums import IncidentStatus
from dispatch.incident.models import IncidentCreate
from dispatch.individual.models import IndividualContactRead
from dispatch.models import OrganizationSlug, PrimaryKey
from dispatch.participant import flows as participant_flows
from dispatch.participant_role.models import ParticipantRoleType
from dispatch.participant import service as participant_service
from dispatch.participant.models import ParticipantUpdate
from dispatch.plugin import service as plugin_service
from dispatch.storage import flows as storage_flows
from dispatch.storage.enums import StorageAction
from dispatch.ticket import flows as ticket_flows

from .models import Case, CaseStatus
from .service import get

log = logging.getLogger(__name__)


def get_case_participants(case: Case, db_session: SessionLocal):
    """Get additional case participants based on priority, type and description."""
    individual_contacts = []
    team_contacts = []

    if case.visibility == Visibility.open:
        plugin = plugin_service.get_active_instance(
            db_session=db_session, project_id=case.project.id, plugin_type="participant"
        )
        if plugin:
            individual_contacts, team_contacts = plugin.instance.get(
                class_instance=case,
                project_id=case.project.id,
                db_session=db_session,
            )

            event_service.log_case_event(
                db_session=db_session,
                source=plugin.plugin.title,
                description="Case participants resolved",
                case_id=case.id,
            )

    return individual_contacts, team_contacts


def add_participants_to_conversation(
    participant_emails: List[str], case: Case, db_session: SessionLocal
):
    """Adds one or more participants to the case conversation."""
    if not case.conversation:
        log.warning(
            "Case participant(s) not added to conversation. No conversation available for this case."
        )
    plugin = plugin_service.get_active_instance(
        db_session=db_session, project_id=case.project.id, plugin_type="conversation"
    )
    if not plugin:
        log.warning(
            "Incident participant(s) not added to conversation. No conversation plugin enabled."
        )
        return

    try:
        plugin.instance.add_to_thread(
            case.conversation.channel_id, case.conversation.thread_id, participant_emails
        )
    except Exception as e:
        event_service.log_case_event(
            db_session=db_session,
            source="Dispatch Core App",
            description=f"Adding participant(s) to case conversation failed. Reason: {e}",
            case_id=case.id,
        )
        log.exception(e)


@background_task
def case_add_or_reactive_participant_flow(
    user_email: str,
    case_id: int,
    participant_role: ParticipantRoleType = ParticipantRoleType.participant,
    service_id: int = 0,
    event: dict = None,
    organization_slug: str = None,
    db_session=None,
):
    """Runs the case add or reactive participant flow."""
    case = case_service.get(db_session=db_session, case_id=case_id)

    if service_id:
        # we need to ensure that we don't add another member of a service if one
        # already exists (e.g. overlapping oncalls, we assume they will hand-off if necessary)
        participant = participant_service.get_by_case_id_and_service_id(
            case_id=case_id, service_id=service_id, db_session=db_session
        )

        if participant:
            log.debug("Skipping resolved participant. Oncall service member already engaged.")
            return

    participant = participant_service.get_by_case_id_and_email(
        db_session=db_session, case_id=case.id, email=user_email
    )
    if participant:
        if participant.active_roles:
            return participant

        if case.status != CaseStatus.closed:
            # we reactivate the participant
            participant_flows.reactivate_participant(
                user_email, case, db_session, service_id=service_id
            )
    else:
        # we add the participant to the incident
        participant = participant_flows.add_participant(
            user_email, case, db_session, service_id=service_id, role=participant_role
        )

    # we add the participant to the tactical group
    # add_participant_to_tactical_group(user_email, case, db_session)

    if case.status != CaseStatus.closed:
        # we add the participant to the conversation
        add_participants_to_conversation([user_email], case, db_session)

    return participant


def create_conversation(case: Case, db_session: SessionLocal):
    """Create external communication conversation."""
    plugin = plugin_service.get_active_instance(
        db_session=db_session, project_id=case.project.id, plugin_type="conversation"
    )
    conversation = plugin.instance.create_threaded(
        case=case, conversation_id=case.case_type.conversation_target
    )
    conversation.update({"resource_type": plugin.plugin.slug, "resource_id": conversation["id"]})

    event_service.log_case_event(
        db_session=db_session,
        source=plugin.plugin.title,
        description="Case conversation created",
        case_id=case.id,
    )

    return conversation


def update_conversation(case: Case, db_session: SessionLocal):
    """Updates external communication conversation."""
    plugin = plugin_service.get_active_instance(
        db_session=db_session, project_id=case.project.id, plugin_type="conversation"
    )
    plugin.instance.update_thread(
        case=case, conversation_id=case.conversation.channel_id, ts=case.conversation.thread_id
    )

    event_service.log_case_event(
        db_session=db_session,
        source=plugin.plugin.title,
        description="Case conversation updated.",
        case_id=case.id,
    )


@background_task
def case_new_create_flow(*, case_id: int, organization_slug: OrganizationSlug, db_session=None):
    """Runs the case new creation flow."""
    # we get the case
    case = get(db_session=db_session, case_id=case_id)

    # we create the ticket
    ticket_flows.create_case_ticket(case=case, db_session=db_session)

    individual_participants, team_participants = get_case_participants(
        case=case, db_session=db_session
    )

    # we create the tactical group
<<<<<<< HEAD
    participant_emails = (
        [case.assignee.individual.email] + individual_participants + team_participants
    )
=======
    group_participants = [case.assignee.individual.email]
>>>>>>> 42dc7793
    group = group_flows.create_group(
        subject=case,
        group_type=GroupType.tactical,
        group_participants=participant_emails,
        db_session=db_session,
    )

    # we create the storage folder
<<<<<<< HEAD
    storage_members = []
    if group:
        storage_members = [group.email]
=======
    # storage_members = [group.email]
    storage = storage_flows.create_storage(subject=case, storage_members=[], db_session=db_session)
    if not storage:
        # we delete the group
        group_flows.delete_group(group=group, db_session=db_session)

        # we delete the ticket
        ticket_flows.delete_ticket(ticket=ticket, db_session=db_session)
>>>>>>> 42dc7793

    # direct add members if not group exists
    else:
        storage_members = participant_emails

    case.storage = storage_flows.create_storage(
        obj=case, storage_members=storage_members, db_session=db_session
    )

    # we create the investigation document
    document = document_flows.create_document(
        subject=case,
        document_type=DocumentResourceTypes.case,
        document_template=case.case_type.case_template_document,
        db_session=db_session,
    )

    # we update the ticket
    ticket_flows.update_case_ticket(case=case, db_session=db_session)

    # we update the case document
    document_flows.update_document(
        document=document, project_id=case.project.id, db_session=db_session
    )

    if case.case_priority.page_assignee:
        if case.case_type.oncall_service:
            service_id = case.case_type.oncall_service.external_id
            oncall_plugin = plugin_service.get_active_instance(
                db_session=db_session, project_id=case.project.id, plugin_type="oncall"
            )
            if oncall_plugin:
                oncall_plugin.instance.page(
                    service_id=service_id,
                    incident_name=case.name,
                    incident_title=case.title,
                    incident_description=case.description,
                )
            else:
                log.warning("Case assignee not paged. No plugin of type oncall enabled.")
        else:
            log.warning(
                "Case assignee not paged. No relationship between case type and an oncall service."
            )

    conversation_plugin = plugin_service.get_active_instance(
        db_session=db_session, project_id=case.project.id, plugin_type="conversation"
    )
    if conversation_plugin:
        if case.case_type.conversation_target:
            try:
                conversation = create_conversation(case, db_session)
                conversation_in = ConversationCreate(
                    resource_id=conversation["resource_id"],
                    resource_type=conversation["resource_type"],
                    weblink=conversation["weblink"],
                    thread_id=conversation["timestamp"],
                    channel_id=conversation["id"],
                )
                case.conversation = conversation_service.create(
                    db_session=db_session, conversation_in=conversation_in
                )

                event_service.log_case_event(
                    db_session=db_session,
                    source="Dispatch Core App",
                    description="Conversation added to case",
                    case_id=case.id,
                )
                # wait until all resources are created before adding suggested participants
                individual_participants = [x.email for x, _ in individual_participants]
                conversation_plugin.instance.add_to_thread(
                    case.conversation.channel_id,
                    case.conversation.thread_id,
                    individual_participants,
                )
                event_service.log_case_event(
                    db_session=db_session,
                    source="Dispatch Core App",
                    description="Incident participants added to case conversation.",
                    case_id=case.id,
                )
            except Exception as e:
                event_service.log_case_event(
                    db_session=db_session,
                    source="Dispatch Core App",
                    description=f"Creation of case conversation failed. Reason: {e}",
                    case_id=case.id,
                )
                log.exception(e)

    db_session.add(case)
    db_session.commit()

    return case


@background_task
def case_triage_create_flow(*, case_id: int, organization_slug: OrganizationSlug, db_session=None):
    """Runs the case triage creation flow."""
    # we run the case new creation flow
    case_new_create_flow(
        case_id=case_id, organization_slug=organization_slug, db_session=db_session
    )

    # we get the case
    case = get(db_session=db_session, case_id=case_id)

    # we transition the case to the triage state
    case_triage_status_flow(case=case, db_session=db_session)


@background_task
def case_escalated_create_flow(
    *, case_id: int, organization_slug: OrganizationSlug, db_session=None
):
    """Runs the case escalated creation flow."""
    # we run the case new creation flow
    case_new_create_flow(
        case_id=case_id, organization_slug=organization_slug, db_session=db_session
    )

    # we get the case
    case = get(db_session=db_session, case_id=case_id)

    # we transition the case to the triage state
    case_triage_status_flow(case=case, db_session=db_session)

    # we transition the case to the escalated state
    case_escalated_status_flow(
        case=case, organization_slug=organization_slug, db_session=db_session
    )


@background_task
def case_closed_create_flow(*, case_id: int, organization_slug: OrganizationSlug, db_session=None):
    """Runs the case closed creation flow."""
    # we run the case new creation flow
    case_new_create_flow(
        case_id=case_id, organization_slug=organization_slug, db_session=db_session
    )

    # we get the case
    case = get(db_session=db_session, case_id=case_id)

    # we transition the case to the triage state
    case_triage_status_flow(case=case, db_session=db_session)

    # we transition the case to the closed state
    case_closed_status_flow(case=case, db_session=db_session)


@background_task
def case_update_flow(
    *,
    case_id: int,
    previous_case: CaseRead,
    user_email: str,
    organization_slug: OrganizationSlug,
    db_session=None,
):
    """Runs the case update flow."""
    # we get the case
    case = get(db_session=db_session, case_id=case_id)

    # we run the transition flow based on the current and previous status of the case
    case_status_transition_flow_dispatcher(
        case=case,
        current_status=case.status,
        previous_status=previous_case.status,
        organization_slug=organization_slug,
        db_session=db_session,
    )

    # we update the ticket
    ticket_flows.update_case_ticket(case=case, db_session=db_session)

    # we update the tactical group if we have a new assignee
    if previous_case.assignee.individual.email != case.assignee.individual.email:
        group_flows.update_group(
            subject=case,
            group=case.tactical_group,
            group_action=GroupAction.add_member,
            group_member=case.assignee.individual.email,
            db_session=db_session,
        )
        event_service.log_case_event(
            db_session=db_session,
            source="Dispatch Core App",
            description="Case group updated",
            case_id=case_id,
        )

    # we send the case updated notification
    update_conversation(case, db_session)


def case_delete_flow(case: Case, db_session: SessionLocal):
    """Runs the case delete flow."""
    # we delete the external ticket
    if case.ticket:
        ticket_flows.delete_ticket(ticket=case.ticket, db_session=db_session)

    # we delete the external groups
    if case.groups:
        for group in case.groups:
            group_flows.delete_group(group=group, db_session=db_session)

    # we delete the external storage
    if case.storage:
        storage_flows.delete_storage(storage=case.storage, db_session=db_session)


def case_new_status_flow(case: Case, db_session=None):
    """Runs the case new transition flow."""
    pass


def case_triage_status_flow(case: Case, db_session=None):
    """Runs the case triage transition flow."""
    # we set the triage_at time
    case.triage_at = datetime.utcnow()
    db_session.add(case)
    db_session.commit()


def case_escalated_status_flow(case: Case, organization_slug: OrganizationSlug, db_session=None):
    """Runs the case escalated transition flow."""
    # we set the escalated_at time
    case.escalated_at = datetime.utcnow()
    db_session.add(case)
    db_session.commit()

    case_to_incident_escalate_flow(
        case=case, organization_slug=organization_slug, db_session=db_session
    )


def case_closed_status_flow(case: Case, db_session=None):
    """Runs the case closed transition flow."""
    # we set the closed_at time
    case.closed_at = datetime.utcnow()
    db_session.add(case)
    db_session.commit()


def case_status_transition_flow_dispatcher(
    case: Case,
    current_status: CaseStatus,
    previous_status: CaseStatus,
    organization_slug: OrganizationSlug,
    db_session: SessionLocal,
):
    """Runs the correct flows based on the current and previous status of the case."""
    # we changed the status of the case to new
    if current_status == CaseStatus.new:
        if previous_status == CaseStatus.triage:
            # Triage -> New
            pass
        elif previous_status == CaseStatus.escalated:
            # Escalated -> New
            pass
        elif previous_status == CaseStatus.closed:
            # Closed -> New
            pass

    # we changed the status of the case to triage
    elif current_status == CaseStatus.triage:
        if previous_status == CaseStatus.new:
            # New -> Triage
            case_triage_status_flow(case=case, db_session=db_session)
        elif previous_status == CaseStatus.escalated:
            # Escalated -> Triage
            pass
        elif previous_status == CaseStatus.closed:
            # Closed -> Triage
            pass

    # we changed the status of the case to escalated
    elif current_status == CaseStatus.escalated:
        if previous_status == CaseStatus.new:
            # New -> Escalated
            case_triage_status_flow(case=case, db_session=db_session)
            case_escalated_status_flow(
                case=case, organization_slug=organization_slug, db_session=db_session
            )
        elif previous_status == CaseStatus.triage:
            # Triage -> Escalated
            case_escalated_status_flow(
                case=case, organization_slug=organization_slug, db_session=db_session
            )
        elif previous_status == CaseStatus.closed:
            # Closed -> Escalated
            pass

    # we changed the status of the case to closed
    elif current_status == CaseStatus.closed:
        if previous_status == CaseStatus.new:
            # New -> Closed
            case_triage_status_flow(case=case, db_session=db_session)
            case_closed_status_flow(case=case, db_session=db_session)
        elif previous_status == CaseStatus.triage:
            # Triage -> Closed
            case_closed_status_flow(case=case, db_session=db_session)
        elif previous_status == CaseStatus.escalated:
            # Escalated -> Closed
            case_closed_status_flow(case=case, db_session=db_session)


def case_to_incident_escalate_flow(
    case: Case, organization_slug: OrganizationSlug, db_session=None
):
    """Escalates a case to an incident if the case's type is mapped to an incident type."""
    if case.incidents:
        # we don't escalate the case if the case is already linked to incidents
        return

    if not case.case_type.incident_type:
        # we don't escalate the case if its type is not mapped to an incident type
        return

    # we make the assignee of the case the reporter of the incident
    reporter = ParticipantUpdate(
        individual=IndividualContactRead(email=case.assignee.individual.email)
    )

    # we add information about the case in the incident's description
    description = (
        f"{case.description}\n\n"
        f"This incident was the result of escalating case {case.name} "
        f"in the {case.project.name} project. Check out the case in the Dispatch Web UI for additional context."
    )

    # we create the incident
    incident_in = IncidentCreate(
        title=case.title,
        description=description,
        status=IncidentStatus.active,
        incident_type=case.case_type.incident_type,
        incident_priority=case.case_priority,
        project=case.case_type.incident_type.project,
        reporter=reporter,
    )
    incident = incident_service.create(db_session=db_session, incident_in=incident_in)

    # we map the case to the newly created incident
    case.incidents.append(incident)

    # we run the incident creation flow
    incident_flows.incident_create_flow(
        incident_id=incident.id, organization_slug=organization_slug, db_session=db_session
    )

    event_service.log_case_event(
        db_session=db_session,
        source="Dispatch Core App",
        description=f"The case has been linked to incident {incident.name} in the {incident.project.name} project",
        case_id=case.id,
    )

    # we add the incident's tactical group to the case's storage folder
    # to allow incident participants to access the case's artifacts in the folder
    storage_members = [incident.tactical_group.email]
    storage_flows.update_storage(
        subject=case,
        storage_action=StorageAction.add_members,
        storage_members=storage_members,
        db_session=db_session,
    )

    event_service.log_case_event(
        db_session=db_session,
        source="Dispatch Core App",
        description=f"The members of the incident's tactical group {incident.tactical_group.email} have been given permission to access the case's storage folder",
        case_id=case.id,
    )


@background_task
def case_to_incident_endpoint_escalate_flow(
    case_id: PrimaryKey,
    incident_id: PrimaryKey,
    organization_slug: OrganizationSlug,
    db_session=None,
):
    """Allows for a case to be escalated to an incident while modifying its properties."""
    # we get the case
    case = get(case_id=case_id, db_session=db_session)

    # we set the triage at time
    case_triage_status_flow(case=case, db_session=db_session)

    # we set the escalated at time and change the status to escalated
    case.escalated_at = datetime.utcnow()
    case.status = CaseStatus.escalated

    # we run the incident create flow
    incident = incident_flows.incident_create_flow(
        incident_id=incident_id, organization_slug=organization_slug, db_session=db_session
    )
    case.incidents.append(incident)

    db_session.add(case)
    db_session.commit()

    event_service.log_case_event(
        db_session=db_session,
        source="Dispatch Core App",
        description=f"The case has been linked to incident {incident.name} in the {incident.project.name} project",
        case_id=case.id,
    )

    # we add the incident's tactical group to the case's storage folder
    # to allow incident participants to access the case's artifacts in the folder
    storage_members = [incident.tactical_group.email]
    storage_flows.update_storage(
        subject=case,
        storage_action=StorageAction.add_members,
        storage_members=storage_members,
        db_session=db_session,
    )

    event_service.log_case_event(
        db_session=db_session,
        source="Dispatch Core App",
        description=f"The members of the incident's tactical group {incident.tactical_group.email} have been given permission to access the case's storage folder",
        case_id=case.id,
    )<|MERGE_RESOLUTION|>--- conflicted
+++ resolved
@@ -194,13 +194,9 @@
     )
 
     # we create the tactical group
-<<<<<<< HEAD
     participant_emails = (
         [case.assignee.individual.email] + individual_participants + team_participants
     )
-=======
-    group_participants = [case.assignee.individual.email]
->>>>>>> 42dc7793
     group = group_flows.create_group(
         subject=case,
         group_type=GroupType.tactical,
@@ -209,20 +205,9 @@
     )
 
     # we create the storage folder
-<<<<<<< HEAD
     storage_members = []
     if group:
         storage_members = [group.email]
-=======
-    # storage_members = [group.email]
-    storage = storage_flows.create_storage(subject=case, storage_members=[], db_session=db_session)
-    if not storage:
-        # we delete the group
-        group_flows.delete_group(group=group, db_session=db_session)
-
-        # we delete the ticket
-        ticket_flows.delete_ticket(ticket=ticket, db_session=db_session)
->>>>>>> 42dc7793
 
     # direct add members if not group exists
     else:
