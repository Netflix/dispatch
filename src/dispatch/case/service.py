--- conflicted
+++ resolved
@@ -75,19 +75,6 @@
 
 def get_all_open_by_case_type(*, db_session, case_type_id: int) -> List[Optional[Case]]:
     """Returns all non-closed cases based on the given case type."""
-<<<<<<< HEAD
-    return (
-        db_session.query(Case)
-        .filter(Case.status != CaseStatus.closed)
-        .filter(Case.case_type_id == case_type_id)
-        .all()
-    )
-
-
-def get_all_by_status(*, db_session, project_id: int, status: str) -> List[Optional[Case]]:
-    """Returns all cases based on a given status."""
-=======
->>>>>>> eea99ff4
     return (
         db_session.query(Case)
         .filter(Case.status != CaseStatus.closed)
