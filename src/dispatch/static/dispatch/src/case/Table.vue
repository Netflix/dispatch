<template>
  <v-container fluid>
    <div v-if="showEditSheet">
      <router-view />
    </div>
    <v-row no-gutters>
      <new-sheet />
      <delete-dialog />
      <v-col>
        <div class="headline">Cases</div>
      </v-col>
      <v-col class="text-right">
<<<<<<< HEAD
=======
        <table-filter-dialog :projects="defaultUserProjects" />
        <table-export-dialog />
>>>>>>> 654512d3
        <v-btn color="info" class="ml-2" @click="showNewSheet()"> New </v-btn>
      </v-col>
    </v-row>
    <v-row no-gutters>
      <v-col>
        <v-card elevation="0">
          <v-card-title>
            <v-text-field
              v-model="q"
              append-icon="search"
              label="Search"
              single-line
              hide-details
              clearable
            />
          </v-card-title>
          <v-data-table
            :headers="headers"
            :items="items"
            :server-items-length="total"
            :page.sync="page"
            :items-per-page.sync="itemsPerPage"
            :sort-by.sync="sortBy"
            :sort-desc.sync="descending"
            :loading="loading"
            v-model="selected"
            loading-text="Loading... Please wait"
            show-select
          >
            <template v-slot:item.case_severity.name="{ item }">
              <case-severity :severity="item.case_severity.name" />
            </template>
            <template v-slot:item.case_priority.name="{ item }">
              <case-priority :priority="item.case_priority.name" />
            </template>
            <template v-slot:item.status="{ item }">
              <case-status :status="item.status" :id="item.id" />
            </template>
            <template v-slot:item.project.name="{ item }">
              <v-chip small :color="item.project.color" text-color="white">
                {{ item.project.name }}
              </v-chip>
            </template>
            <template v-slot:item.reported_at="{ item }">
              <v-tooltip bottom>
                <template v-slot:activator="{ on, attrs }">
                  <span v-bind="attrs" v-on="on">{{ item.reported_at | formatRelativeDate }}</span>
                </template>
                <span>{{ item.reported_at | formatDate }}</span>
              </v-tooltip>
            </template>
            <template v-slot:item.closed_at="{ item }">
              <v-tooltip bottom>
                <template v-slot:activator="{ on, attrs }">
                  <span v-bind="attrs" v-on="on">{{ item.closed_at | formatRelativeDate }}</span>
                </template>
                <span>{{ item.closed_at | formatDate }}</span>
              </v-tooltip>
            </template>
            <template v-slot:item.data-table-actions="{ item }">
              <v-menu bottom left>
                <template v-slot:activator="{ on }">
                  <v-btn icon v-on="on">
                    <v-icon>mdi-dots-vertical</v-icon>
                  </v-btn>
                </template>
                <v-list>
                  <v-list-item
                    :to="{
                      name: 'CaseTableEdit',
                      params: { name: item.name },
                    }"
                  >
                    <v-list-item-title>View / Edit</v-list-item-title>
                  </v-list-item>
                  <v-list-item @click="showDeleteDialog(item)">
                    <v-list-item-title>Delete</v-list-item-title>
                  </v-list-item>
                </v-list>
              </v-menu>
            </template>
          </v-data-table>
        </v-card>
      </v-col>
    </v-row>
    <bulk-edit-sheet />
  </v-container>
</template>

<script>
import { mapFields } from "vuex-map-fields"
import { mapActions } from "vuex"

import BulkEditSheet from "@/case/BulkEditSheet.vue"
import CasePriority from "@/case/priority/CasePriority.vue"
import CaseSeverity from "@/case/severity/CaseSeverity.vue"
import CaseStatus from "@/case/CaseStatus.vue"
import DeleteDialog from "@/case/DeleteDialog.vue"
import NewSheet from "@/case/NewSheet.vue"
import RouterUtils from "@/router/utils"
import TableExportDialog from "@/case/TableExportDialog.vue"
import TableFilterDialog from "@/case/TableFilterDialog.vue"

export default {
  name: "CaseTable",

  components: {
    BulkEditSheet,
    CasePriority,
    CaseSeverity,
    CaseStatus,
    DeleteDialog,
    NewSheet,
    TableExportDialog,
    TableFilterDialog,
  },

  props: {
    name: {
      type: String,
      default: null,
    },
  },

  data() {
    return {
      headers: [
        { text: "Name", value: "name", align: "left", width: "10%" },
        { text: "Title", value: "title", sortable: false },
        { text: "Status", value: "status" },
        { text: "Assignee", value: "assignee.email", sortable: true },
        { text: "Type", value: "case_type.name", sortable: true },
        { text: "Severity", value: "case_severity.name", sortable: true },
        { text: "Priority", value: "case_priority.name", sortable: true },
        { text: "Project", value: "project.name", sortable: true },
        { text: "Reported At", value: "reported_at" },
        { text: "Closed At", value: "closed_at" },
        { text: "", value: "data-table-actions", sortable: false, align: "end" },
      ],
      showEditSheet: false,
    }
  },

  computed: {
    ...mapFields("case_management", [
      "table.loading",
      "table.options.descending",
      "table.options.filters",
      "table.options.filters.assignee",
      "table.options.filters.case_priority",
      "table.options.filters.case_severity",
      "table.options.filters.case_type",
      "table.options.filters.project",
      "table.options.filters.reported_at",
      "table.options.filters.status",
      "table.options.filters.tag",
      "table.options.filters.tag_type",
      "table.options.itemsPerPage",
      "table.options.page",
      "table.options.q",
      "table.options.sortBy",
      "table.rows.items",
      "table.rows.selected",
      "table.rows.total",
    ]),
    ...mapFields("route", ["query"]),
    ...mapFields("auth", ["currentUser.projects"]),

    defaultUserProjects: {
      get() {
        let d = null
        if (this.projects) {
          let d = this.projects.filter((v) => v.default === true)
          return d.map((v) => v.project)
        }
        return d
      },
    },
  },

  methods: {
    ...mapActions("case_management", ["getAll", "showNewSheet", "showDeleteDialog"]),
  },

  watch: {
    $route: {
      immediate: true,
      handler: function (newVal) {
        this.showEditSheet = newVal.meta && newVal.meta.showEditSheet
      },
    },
  },

  created() {
    this.filters = {
      ...this.filters,
      ...RouterUtils.deserializeFilters(this.query),
      project: this.defaultUserProjects,
    }

    this.getAll()

    this.$watch(
      (vm) => [vm.page],
      () => {
        this.getAll()
      }
    )

    this.$watch(
      (vm) => [
        vm.case_priority,
        vm.case_severity,
        vm.case_type,
        vm.descending,
        vm.itemsPerPage,
        vm.project,
        vm.q,
        vm.reported_at.end,
        vm.reported_at.start,
        vm.sortBy,
        vm.status,
        vm.tag,
        vm.tag_type,
      ],
      () => {
        this.page = 1
        RouterUtils.updateURLFilters(this.filters)
        this.getAll()
      }
    )
  },
}
</script><|MERGE_RESOLUTION|>--- conflicted
+++ resolved
@@ -10,11 +10,8 @@
         <div class="headline">Cases</div>
       </v-col>
       <v-col class="text-right">
-<<<<<<< HEAD
-=======
         <table-filter-dialog :projects="defaultUserProjects" />
         <table-export-dialog />
->>>>>>> 654512d3
         <v-btn color="info" class="ml-2" @click="showNewSheet()"> New </v-btn>
       </v-col>
     </v-row>
