<template>
  <v-container fluid>
    <div v-if="showEditSheet">
      <router-view />
    </div>
    <v-row no-gutters>
      <new-sheet />
      <workflow-run-modal />
      <escalate-dialog />
      <delete-dialog />
      <v-col>
        <div class="text-h5">Cases</div>
      </v-col>
      <v-col class="text-right">
        <table-filter-dialog :projects="defaultUserProjects" />
        <table-export-dialog />
        <v-btn color="info" class="ml-2" @click="showNewSheet()"> New </v-btn>
      </v-col>
    </v-row>
    <v-row no-gutters>
      <v-col>
        <v-card variant="flat">
          <v-card-title>
            <v-text-field
              v-model="q"
              append-inner-icon="mdi-magnify"
              label="Search"
              single-line
              hide-details
              clearable
            />
          </v-card-title>
          <v-data-table-server
            :headers="headers"
            :items="items"
            :items-length="total || 0"
<<<<<<< HEAD
            v-model:page="page"
            v-model:items-per-page="itemsPerPage"
            :footer-props="{
              'items-per-page-options': [10, 25, 50, 100],
            }"
            v-model:sort-by="sortBy"
            v-model:sort-desc="descending"
=======
>>>>>>> 047aa05c
            :loading="loading"
            v-model="selected"
            loading-text="Loading... Please wait"
            show-select
            return-object
<<<<<<< HEAD
            @click:row="showCaseEditSheet"
=======
            @click:row="showCasePage"
            v-model:page="page"
            v-model:items-per-page="itemsPerPage"
            v-model:sort-by="sortBy"
            v-model:sort-desc="descending"
            :footer-props="{
              'items-per-page-options': [10, 25, 50, 100],
            }"
>>>>>>> 047aa05c
          >
            <template #item.case_severity.name="{ value }">
              <case-severity :severity="value" />
            </template>
            <template #item.case_priority.name="{ value }">
              <case-priority :priority="value" />
            </template>
            <template #item.status="{ item }">
              <case-status :status="item.status" :id="item.id" />
            </template>
            <template #item.project.name="{ item }">
              <v-chip size="small" :color="item.project.color">
                {{ item.project.name }}
              </v-chip>
            </template>
            <template #item.assignee="{ value }">
              <case-participant :participant="value" />
            </template>
            <template #item.reported_at="{ value }">
              <v-tooltip location="bottom">
                <template #activator="{ props }">
                  <span v-bind="props">{{ formatRelativeDate(value) }}</span>
                </template>
                <span>{{ formatDate(value) }}</span>
              </v-tooltip>
            </template>
            <template #item.closed_at="{ value }">
              <v-tooltip location="bottom">
                <template #activator="{ props }">
                  <span v-bind="props">{{ formatRelativeDate(value) }}</span>
                </template>
                <span>{{ formatDate(value) }}</span>
              </v-tooltip>
            </template>
            <template #item.data-table-actions="{ item }">
              <v-menu location="right" origin="overlap">
                <template #activator="{ props }">
                  <v-btn icon variant="text" v-bind="props">
                    <v-icon>mdi-dots-vertical</v-icon>
                  </v-btn>
                </template>
                <v-list>
                  <v-list-item
                    :to="{
                      name: 'CasePage',
                      params: { name: item.name },
                    }"
                  >
                    <v-list-item-title>View</v-list-item-title>
                  </v-list-item>
                  <v-list-item
                    :to="{
                      name: 'CaseTableEdit',
                      params: { name: item.name },
                    }"
                  >
                    <v-list-item-title>Edit</v-list-item-title>
                  </v-list-item>
                  <v-list-item
                    @click="showRun({ type: 'case', data: item })"
                    :disabled="item.status == 'Escalated' || item.status == 'Closed'"
                  >
                    <v-list-item-title>Run Workflow</v-list-item-title>
                  </v-list-item>
                  <v-list-item
                    @click="showEscalateDialog(item)"
                    :disabled="item.status == 'Escalated' || item.status == 'Closed'"
                  >
                    <v-list-item-title>Escalate</v-list-item-title>
                  </v-list-item>
                  <v-list-item @click="showDeleteDialog(item)">
                    <v-list-item-title>Delete</v-list-item-title>
                  </v-list-item>
                </v-list>
              </v-menu>
            </template>
          </v-data-table-server>
        </v-card>
      </v-col>
    </v-row>
    <bulk-edit-sheet />
  </v-container>
</template>

<<<<<<< HEAD
<script>
import { mapFields } from "vuex-map-fields"
import { mapActions } from "vuex"
=======
<script setup>
import { ref, computed, watch } from "vue"
import { useStore } from "vuex"
import { useRoute, useRouter } from "vue-router"
>>>>>>> 047aa05c
import { formatRelativeDate, formatDate } from "@/filters"

import BulkEditSheet from "@/case/BulkEditSheet.vue"
import CaseParticipant from "@/case/Participant.vue"
import CasePriority from "@/case/priority/CasePriority.vue"
import CaseSeverity from "@/case/severity/CaseSeverity.vue"
import CaseStatus from "@/case/CaseStatus.vue"
import DeleteDialog from "@/case/DeleteDialog.vue"
import EscalateDialog from "@/case/EscalateDialog.vue"
import NewSheet from "@/case/NewSheet.vue"
import WorkflowRunModal from "@/workflow/RunModal.vue"
import RouterUtils from "@/router/utils"
import TableExportDialog from "@/case/TableExportDialog.vue"
import TableFilterDialog from "@/case/TableFilterDialog.vue"

const store = useStore()
const router = useRouter()
const route = useRoute()

const showEditSheet = ref(false)

const headers = [
  { title: "Name", value: "name", align: "left", width: "10%" },
  { title: "Title", value: "title", sortable: false },
  { title: "Status", value: "status" },
  { title: "Type", value: "case_type.name", sortable: true },
  { title: "Severity", value: "case_severity.name", sortable: true },
  { title: "Priority", value: "case_priority.name", sortable: true },
  { title: "Project", value: "project.name", sortable: true },
  { title: "Assignee", value: "assignee", sortable: true },
  { title: "Reported At", value: "reported_at" },
  { title: "Closed At", value: "closed_at" },
  { title: "", key: "data-table-actions", sortable: false, align: "end" },
]

<<<<<<< HEAD
  data() {
    return {
      headers: [
        { title: "Name", value: "name", align: "left", width: "10%" },
        { title: "Title", value: "title", sortable: false },
        { title: "Status", value: "status" },
        { title: "Type", value: "case_type.name", sortable: true },
        { title: "Severity", value: "case_severity.name", sortable: true },
        { title: "Priority", value: "case_priority.name", sortable: true },
        { title: "Project", value: "project.name", sortable: true },
        { title: "Assignee", value: "assignee", sortable: true },
        { title: "Reported At", value: "reported_at" },
        { title: "Closed At", value: "closed_at" },
        { title: "", key: "data-table-actions", sortable: false, align: "end" },
      ],
      showEditSheet: false,
    }
  },

  setup() {
    return { formatRelativeDate, formatDate }
  },

  computed: {
    ...mapFields("case_management", [
      "table.loading",
      "table.options.descending",
      "table.options.filters",
      "table.options.filters.assignee",
      "table.options.filters.case_priority",
      "table.options.filters.case_severity",
      "table.options.filters.case_type",
      "table.options.filters.project",
      "table.options.filters.reported_at",
      "table.options.filters.status",
      "table.options.filters.tag",
      "table.options.filters.tag_type",
      "table.options.itemsPerPage",
      "table.options.page",
      "table.options.q",
      "table.options.sortBy",
      "table.rows.items",
      "table.rows.selected",
      "table.rows.total",
    ]),
    ...mapFields("auth", ["currentUser.projects"]),
=======
const caseManagement = computed(() => store.state.case_management)
const auth = computed(() => store.state.auth)

const defaultUserProjects = computed(() => {
  let d = null
  if (auth.value.projects) {
    let d = auth.value.projects.filter((v) => v.default === true)
    return d.map((v) => v.project)
  }
  return d
})
>>>>>>> 047aa05c

const showRun = (data) => store.dispatch("workflow/showRun", data)
const showNewSheet = () => store.dispatch("case_management/showNewSheet")
const showDeleteDialog = (item) => store.dispatch("case_management/showDeleteDialog", item)
const showEscalateDialog = (item) => store.dispatch("case_management/showEscalateDialog", item)
const getAll = () => store.dispatch("case_management/getAll")

const items = computed(() => caseManagement.value.table.rows.items)
const total = computed(() => caseManagement.value.table.rows.total)
const loading = computed(() => caseManagement.value.table.loading)

const selected = ref([])
watch(selected, (newVal) => {
  caseManagement.value.table.rows.selected = newVal
})

const showCasePage = (e, { item }) => {
  router.push({ name: "CasePage", params: { name: item.name } })
}

watch(
  route,
  (newVal) => {
    showEditSheet.value = newVal.meta && newVal.meta.showEditSheet
  },
  { immediate: true }
)

getAll()

<<<<<<< HEAD
  created() {
    this.filters = {
      ...this.filters,
      ...RouterUtils.deserializeFilters(this.$route.query),
      project: this.defaultUserProjects,
=======
// Deserialize the URL filters and apply them to the local filters
const filters = {
  ...RouterUtils.deserializeFilters(route.query),
  project: defaultUserProjects,
}
store.commit("case_management/SET_FILTERS", filters)
watch(
  () => caseManagement.value.table.options.filters,
  (newFilters, oldFilters) => {
    // Check if the filters have changed
    if (JSON.stringify(newFilters) !== JSON.stringify(oldFilters)) {
      // Update the URL filters
      RouterUtils.updateURLFilters(newFilters)

      // Fetch all items with the updated filters
      getAll()
>>>>>>> 047aa05c
    }
  },
  { deep: true } // Required to watch object properties inside filters
)

const q = ref(caseManagement.value.table.options.q)
watch(
  () => q.value,
  (newValue) => {
    caseManagement.value.table.options.q = newValue
    getAll()
  }
)

const page = ref(caseManagement.value.table.options.page)
watch(
  () => page.value,
  (newValue) => {
    caseManagement.value.table.options.page = newValue
    getAll()
  }
)

const itemsPerPage = ref(caseManagement.value.table.options.itemsPerPage)
watch(
  () => itemsPerPage.value,
  (newValue) => {
    caseManagement.value.table.options.itemsPerPage = newValue
    getAll()
  }
)

const sortBy = ref(caseManagement.value.table.options.sortBy)
watch(
  () => sortBy.value,
  (newValue) => {
    caseManagement.value.table.options.sortBy = newValue
    getAll()
  }
)

const descending = ref(caseManagement.value.table.options.descending)
watch(
  () => descending.value,
  (newValue) => {
    caseManagement.value.table.options.descending = newValue
    getAll()
  }
)
</script><|MERGE_RESOLUTION|>--- conflicted
+++ resolved
@@ -34,24 +34,11 @@
             :headers="headers"
             :items="items"
             :items-length="total || 0"
-<<<<<<< HEAD
-            v-model:page="page"
-            v-model:items-per-page="itemsPerPage"
-            :footer-props="{
-              'items-per-page-options': [10, 25, 50, 100],
-            }"
-            v-model:sort-by="sortBy"
-            v-model:sort-desc="descending"
-=======
->>>>>>> 047aa05c
             :loading="loading"
             v-model="selected"
             loading-text="Loading... Please wait"
             show-select
             return-object
-<<<<<<< HEAD
-            @click:row="showCaseEditSheet"
-=======
             @click:row="showCasePage"
             v-model:page="page"
             v-model:items-per-page="itemsPerPage"
@@ -60,7 +47,6 @@
             :footer-props="{
               'items-per-page-options': [10, 25, 50, 100],
             }"
->>>>>>> 047aa05c
           >
             <template #item.case_severity.name="{ value }">
               <case-severity :severity="value" />
@@ -145,16 +131,10 @@
   </v-container>
 </template>
 
-<<<<<<< HEAD
-<script>
-import { mapFields } from "vuex-map-fields"
-import { mapActions } from "vuex"
-=======
 <script setup>
 import { ref, computed, watch } from "vue"
 import { useStore } from "vuex"
 import { useRoute, useRouter } from "vue-router"
->>>>>>> 047aa05c
 import { formatRelativeDate, formatDate } from "@/filters"
 
 import BulkEditSheet from "@/case/BulkEditSheet.vue"
@@ -190,54 +170,6 @@
   { title: "", key: "data-table-actions", sortable: false, align: "end" },
 ]
 
-<<<<<<< HEAD
-  data() {
-    return {
-      headers: [
-        { title: "Name", value: "name", align: "left", width: "10%" },
-        { title: "Title", value: "title", sortable: false },
-        { title: "Status", value: "status" },
-        { title: "Type", value: "case_type.name", sortable: true },
-        { title: "Severity", value: "case_severity.name", sortable: true },
-        { title: "Priority", value: "case_priority.name", sortable: true },
-        { title: "Project", value: "project.name", sortable: true },
-        { title: "Assignee", value: "assignee", sortable: true },
-        { title: "Reported At", value: "reported_at" },
-        { title: "Closed At", value: "closed_at" },
-        { title: "", key: "data-table-actions", sortable: false, align: "end" },
-      ],
-      showEditSheet: false,
-    }
-  },
-
-  setup() {
-    return { formatRelativeDate, formatDate }
-  },
-
-  computed: {
-    ...mapFields("case_management", [
-      "table.loading",
-      "table.options.descending",
-      "table.options.filters",
-      "table.options.filters.assignee",
-      "table.options.filters.case_priority",
-      "table.options.filters.case_severity",
-      "table.options.filters.case_type",
-      "table.options.filters.project",
-      "table.options.filters.reported_at",
-      "table.options.filters.status",
-      "table.options.filters.tag",
-      "table.options.filters.tag_type",
-      "table.options.itemsPerPage",
-      "table.options.page",
-      "table.options.q",
-      "table.options.sortBy",
-      "table.rows.items",
-      "table.rows.selected",
-      "table.rows.total",
-    ]),
-    ...mapFields("auth", ["currentUser.projects"]),
-=======
 const caseManagement = computed(() => store.state.case_management)
 const auth = computed(() => store.state.auth)
 
@@ -249,7 +181,6 @@
   }
   return d
 })
->>>>>>> 047aa05c
 
 const showRun = (data) => store.dispatch("workflow/showRun", data)
 const showNewSheet = () => store.dispatch("case_management/showNewSheet")
@@ -280,13 +211,6 @@
 
 getAll()
 
-<<<<<<< HEAD
-  created() {
-    this.filters = {
-      ...this.filters,
-      ...RouterUtils.deserializeFilters(this.$route.query),
-      project: this.defaultUserProjects,
-=======
 // Deserialize the URL filters and apply them to the local filters
 const filters = {
   ...RouterUtils.deserializeFilters(route.query),
@@ -303,7 +227,6 @@
 
       // Fetch all items with the updated filters
       getAll()
->>>>>>> 047aa05c
     }
   },
   { deep: true } // Required to watch object properties inside filters
