<template>
  <v-container fluid>
    <div v-if="showEditSheet">
      <router-view />
    </div>
    <v-row no-gutters>
      <new-sheet />
<<<<<<< HEAD
      <delete-dialog />
      <workflow-run-modal />
=======
>>>>>>> 0e785094
      <escalate-dialog />
      <delete-dialog />
      <v-col>
        <div class="headline">Cases</div>
      </v-col>
      <v-col class="text-right">
        <table-filter-dialog :projects="defaultUserProjects" />
        <table-export-dialog />
        <v-btn color="info" class="ml-2" @click="showNewSheet()"> New </v-btn>
      </v-col>
    </v-row>
    <v-row no-gutters>
      <v-col>
        <v-card elevation="0">
          <v-card-title>
            <v-text-field
              v-model="q"
              append-icon="search"
              label="Search"
              single-line
              hide-details
              clearable
            />
          </v-card-title>
          <v-data-table
            :headers="headers"
            :items="items"
            :server-items-length="total"
            :page.sync="page"
            :items-per-page.sync="itemsPerPage"
            :sort-by.sync="sortBy"
            :sort-desc.sync="descending"
            :loading="loading"
            v-model="selected"
            loading-text="Loading... Please wait"
            show-select
          >
            <template v-slot:item.case_severity.name="{ item }">
              <case-severity :severity="item.case_severity.name" />
            </template>
            <template v-slot:item.case_priority.name="{ item }">
              <case-priority :priority="item.case_priority.name" />
            </template>
            <template v-slot:item.status="{ item }">
              <case-status :status="item.status" :id="item.id" />
            </template>
            <template v-slot:item.project.name="{ item }">
              <v-chip small :color="item.project.color" text-color="white">
                {{ item.project.name }}
              </v-chip>
            </template>
            <template v-slot:item.reported_at="{ item }">
              <v-tooltip bottom>
                <template v-slot:activator="{ on, attrs }">
                  <span v-bind="attrs" v-on="on">{{ item.reported_at | formatRelativeDate }}</span>
                </template>
                <span>{{ item.reported_at | formatDate }}</span>
              </v-tooltip>
            </template>
            <template v-slot:item.closed_at="{ item }">
              <v-tooltip bottom>
                <template v-slot:activator="{ on, attrs }">
                  <span v-bind="attrs" v-on="on">{{ item.closed_at | formatRelativeDate }}</span>
                </template>
                <span>{{ item.closed_at | formatDate }}</span>
              </v-tooltip>
            </template>
            <template v-slot:item.data-table-actions="{ item }">
              <v-menu bottom left>
                <template v-slot:activator="{ on }">
                  <v-btn icon v-on="on">
                    <v-icon>mdi-dots-vertical</v-icon>
                  </v-btn>
                </template>
                <v-list>
                  <v-list-item
                    :to="{
                      name: 'CaseTableEdit',
                      params: { name: item.name },
                    }"
                  >
                    <v-list-item-title>View / Edit</v-list-item-title>
                  </v-list-item>
<<<<<<< HEAD
                  <v-list-item @click="showRun({ type: 'case', data: item })">
                    <v-list-item-title>Run Workflow</v-list-item-title>
                  </v-list-item>
                  <v-list-item @click="showEscalateDialog(item)">
=======
                  <v-list-item
                    v-if="item.status == 'New' || item.status == 'Triage'"
                    @click="showEscalateDialog(item)"
                  >
>>>>>>> 0e785094
                    <v-list-item-title>Escalate</v-list-item-title>
                  </v-list-item>
                  <v-list-item @click="showDeleteDialog(item)">
                    <v-list-item-title>Delete</v-list-item-title>
                  </v-list-item>
                </v-list>
              </v-menu>
            </template>
          </v-data-table>
        </v-card>
      </v-col>
    </v-row>
    <bulk-edit-sheet />
  </v-container>
</template>

<script>
import { mapFields } from "vuex-map-fields"
import { mapActions } from "vuex"

import BulkEditSheet from "@/case/BulkEditSheet.vue"
import CasePriority from "@/case/priority/CasePriority.vue"
import CaseSeverity from "@/case/severity/CaseSeverity.vue"
import CaseStatus from "@/case/CaseStatus.vue"
import DeleteDialog from "@/case/DeleteDialog.vue"
import EscalateDialog from "@/case/EscalateDialog.vue"
import NewSheet from "@/case/NewSheet.vue"
import WorkflowRunModal from "@/workflow/RunModal.vue"
import RouterUtils from "@/router/utils"
import TableExportDialog from "@/case/TableExportDialog.vue"
import TableFilterDialog from "@/case/TableFilterDialog.vue"

export default {
  name: "CaseTable",

  components: {
    BulkEditSheet,
    CasePriority,
    CaseSeverity,
    CaseStatus,
    DeleteDialog,
    EscalateDialog,
    NewSheet,
    WorkflowRunModal,
    TableExportDialog,
    TableFilterDialog,
  },

  props: {
    name: {
      type: String,
      default: null,
    },
  },

  data() {
    return {
      headers: [
        { text: "Name", value: "name", align: "left", width: "10%" },
        { text: "Title", value: "title", sortable: false },
        { text: "Status", value: "status" },
        { text: "Assignee", value: "assignee.email", sortable: true },
        { text: "Type", value: "case_type.name", sortable: true },
        { text: "Severity", value: "case_severity.name", sortable: true },
        { text: "Priority", value: "case_priority.name", sortable: true },
        { text: "Project", value: "project.name", sortable: true },
        { text: "Reported At", value: "reported_at" },
        { text: "Closed At", value: "closed_at" },
        { text: "", value: "data-table-actions", sortable: false, align: "end" },
      ],
      showEditSheet: false,
    }
  },

  computed: {
    ...mapFields("case_management", [
      "table.loading",
      "table.options.descending",
      "table.options.filters",
      "table.options.filters.assignee",
      "table.options.filters.case_priority",
      "table.options.filters.case_severity",
      "table.options.filters.case_type",
      "table.options.filters.project",
      "table.options.filters.reported_at",
      "table.options.filters.status",
      "table.options.filters.tag",
      "table.options.filters.tag_type",
      "table.options.itemsPerPage",
      "table.options.page",
      "table.options.q",
      "table.options.sortBy",
      "table.rows.items",
      "table.rows.selected",
      "table.rows.total",
    ]),
    ...mapFields("route", ["query"]),
    ...mapFields("auth", ["currentUser.projects"]),

    defaultUserProjects: {
      get() {
        let d = null
        if (this.projects) {
          let d = this.projects.filter((v) => v.default === true)
          return d.map((v) => v.project)
        }
        return d
      },
    },
  },

  methods: {
    ...mapActions("workflow", ["showRun"]),
    ...mapActions("case_management", [
      "getAll",
      "showNewSheet",
      "showDeleteDialog",
      "showEscalateDialog",
    ]),
  },

  watch: {
    $route: {
      immediate: true,
      handler: function (newVal) {
        this.showEditSheet = newVal.meta && newVal.meta.showEditSheet
      },
    },
  },

  created() {
    this.filters = {
      ...this.filters,
      ...RouterUtils.deserializeFilters(this.query),
      project: this.defaultUserProjects,
    }

    this.getAll()

    this.$watch(
      (vm) => [vm.page],
      () => {
        this.getAll()
      }
    )

    this.$watch(
      (vm) => [
        vm.case_priority,
        vm.case_severity,
        vm.case_type,
        vm.descending,
        vm.itemsPerPage,
        vm.project,
        vm.q,
        vm.reported_at.end,
        vm.reported_at.start,
        vm.sortBy,
        vm.status,
        vm.tag,
        vm.tag_type,
      ],
      () => {
        this.page = 1
        RouterUtils.updateURLFilters(this.filters)
        this.getAll()
      }
    )
  },
}
</script><|MERGE_RESOLUTION|>--- conflicted
+++ resolved
@@ -5,11 +5,7 @@
     </div>
     <v-row no-gutters>
       <new-sheet />
-<<<<<<< HEAD
-      <delete-dialog />
       <workflow-run-modal />
-=======
->>>>>>> 0e785094
       <escalate-dialog />
       <delete-dialog />
       <v-col>
@@ -93,17 +89,13 @@
                   >
                     <v-list-item-title>View / Edit</v-list-item-title>
                   </v-list-item>
-<<<<<<< HEAD
                   <v-list-item @click="showRun({ type: 'case', data: item })">
                     <v-list-item-title>Run Workflow</v-list-item-title>
                   </v-list-item>
-                  <v-list-item @click="showEscalateDialog(item)">
-=======
                   <v-list-item
                     v-if="item.status == 'New' || item.status == 'Triage'"
                     @click="showEscalateDialog(item)"
                   >
->>>>>>> 0e785094
                     <v-list-item-title>Escalate</v-list-item-title>
                   </v-list-item>
                   <v-list-item @click="showDeleteDialog(item)">
