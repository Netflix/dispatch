<template>
  <v-container fluid>
    <div v-if="showEditSheet">
      <router-view />
    </div>
    <v-row no-gutters>
      <new-sheet />
      <workflow-run-modal />
      <escalate-dialog />
      <delete-dialog />
      <v-col>
        <div class="text-h5">Cases</div>
      </v-col>
      <v-col class="text-right">
        <table-filter-dialog :projects="defaultUserProjects" />
        <table-export-dialog />
        <v-btn
          nav
          variant="flat"
          color="error"
          :to="{ name: 'caseReport' }"
          class="ml-2"
          hide-details
        >
          <v-icon start color="white">mdi-shield-search</v-icon>
          <span class="text-uppercase text-body-2 font-weight-bold">Report case</span>
        </v-btn>
        <v-btn
          v-if="userAdminOrAbove(currentUserRole)"
          color="info"
          class="ml-2"
          @click="showNewSheet()"
        >
          New
        </v-btn>
      </v-col>
    </v-row>
    <v-row no-gutters>
      <v-col>
        <v-card variant="flat">
          <v-card-title>
            <v-text-field
              v-model="q"
              append-inner-icon="mdi-magnify"
              label="Search"
              single-line
              hide-details
              clearable
            />
          </v-card-title>
          <v-data-table-server
            show-select
            return-object
            :headers="loadHeaders()"
            :items="items"
            :items-length="total || 0"
            :loading="loading"
            v-model="selected"
            loading-text="Loading... Please wait"
            :sort-by="['reported_at']"
            :items-per-page="itemsPerPage"
            @click:row="showCasePage"
            @update:options="loadItems"
            :footer-props="{
              'items-per-page-options': [10, 25, 50, 100],
            }"
          >
            <template #item.case_severity.name="{ item, value }">
              <case-severity :severity="value" :color="item.case_severity.color" />
            </template>
            <template #item.case_priority.name="{ item, value }">
              <case-priority :priority="value" :color="item.case_priority.color" />
            </template>
            <template #item.status="{ item }">
              <case-status
                :status="item.status"
                :id="item.id"
                :allowSelfJoin="item.project.allow_self_join"
                :dedicatedChannel="item.dedicated_channel"
<<<<<<< HEAD
                :visibility="item.visibility"
=======
                :incidents="item.incidents"
>>>>>>> 3ed8efaf
              />
            </template>
            <template #item.project.display_name="{ item }">
              <v-chip size="small" :color="item.project.color">
                {{ item.project.display_name }}
              </v-chip>
            </template>
            <template #item.case_costs="{ value }">
              <case-cost-card :case-costs="value" />
            </template>
            <template #item.assignee="{ value }">
              <case-participant :participant="value" />
            </template>
            <template #item.reported_at="{ value }">
              <v-tooltip location="bottom">
                <template #activator="{ props }">
                  <span v-bind="props">{{ formatRelativeDate(value) }}</span>
                </template>
                <span>{{ formatDate(value) }}</span>
              </v-tooltip>
            </template>
            <template #item.closed_at="{ value }">
              <v-tooltip location="bottom">
                <template #activator="{ props }">
                  <span v-bind="props">{{ formatRelativeDate(value) }}</span>
                </template>
                <span>{{ formatDate(value) }}</span>
              </v-tooltip>
            </template>
            <template #item.data-table-actions="{ item }">
              <v-menu location="right" origin="overlap">
                <template #activator="{ props }">
                  <v-btn icon variant="text" v-bind="props">
                    <v-icon>mdi-dots-vertical</v-icon>
                  </v-btn>
                </template>
                <v-list>
                  <v-list-item
                    :to="{
                      name: 'CasePage',
                      params: { name: item.name },
                    }"
                  >
                    <v-list-item-title>View</v-list-item-title>
                  </v-list-item>
                  <v-list-item
                    :to="{
                      name: 'CaseTableEdit',
                      params: { name: item.name },
                    }"
                  >
                    <v-list-item-title>Edit</v-list-item-title>
                  </v-list-item>
                  <v-list-item
                    @click="showRun({ type: 'case', data: item })"
                    :disabled="item.status == 'Escalated' || item.status == 'Closed'"
                  >
                    <v-list-item-title>Run Workflow</v-list-item-title>
                  </v-list-item>
                  <v-list-item
                    @click="showEscalateDialog(item)"
                    :disabled="item.status == 'Escalated' || item.status == 'Closed'"
                  >
                    <v-list-item-title>Escalate</v-list-item-title>
                  </v-list-item>
                  <v-list-item @click="showDeleteDialog(item)">
                    <v-list-item-title>Delete</v-list-item-title>
                  </v-list-item>
                </v-list>
              </v-menu>
            </template>
          </v-data-table-server>
        </v-card>
      </v-col>
    </v-row>
    <bulk-edit-sheet />
  </v-container>
</template>

<script setup>
import { ref, computed, watch } from "vue"
import { useStore } from "vuex"
import { useRoute, useRouter } from "vue-router"
import { formatRelativeDate, formatDate } from "@/filters"

import BulkEditSheet from "@/case/BulkEditSheet.vue"
import CaseCostCard from "@/case_cost/CaseCostCard.vue"
import CaseParticipant from "@/case/Participant.vue"
import CasePriority from "@/case/priority/CasePriority.vue"
import CaseSeverity from "@/case/severity/CaseSeverity.vue"
import CaseStatus from "@/case/CaseStatus.vue"
import DeleteDialog from "@/case/DeleteDialog.vue"
import EscalateDialog from "@/case/EscalateDialog.vue"
import NewSheet from "@/case/NewSheet.vue"
import WorkflowRunModal from "@/workflow/RunModal.vue"
import RouterUtils from "@/router/utils"
import TableExportDialog from "@/case/TableExportDialog.vue"
import TableFilterDialog from "@/case/TableFilterDialog.vue"

const store = useStore()
const router = useRouter()
const route = useRoute()

const itemsPerPage = ref(25)
const showEditSheet = ref(false)

const caseManagement = computed(() => store.state.case_management)
const auth = computed(() => store.state.auth)

const defaultUserProjects = computed(() => {
  let d = null

  if (auth.value.currentUser.projects) {
    let d = auth.value.currentUser.projects.filter((v) => v.default === true)
    return d.map((v) => v.project)
  }
  return d
})

const showRun = (data) => store.dispatch("workflow/showRun", data)
const showEscalateDialog = (item) => store.dispatch("case_management/showEscalateDialog", item)
const showDeleteDialog = (item) => store.dispatch("case_management/showDeleteDialog", item)
const showNewSheet = () => store.dispatch("case_management/showNewSheet")

const getAll = () => {
  store.dispatch("case_management/getAll", caseManagement.value.table.options)
}

const items = computed(() => caseManagement.value.table.rows.items)
const total = computed(() => caseManagement.value.table.rows.total)
const loading = computed(() => caseManagement.value.table.loading)
const currentUserRole = computed(() => caseManagement.value.current_user_role)

const selected = ref([])
watch(selected, (newVal) => {
  caseManagement.value.table.rows.selected = newVal
})

const showCasePage = (e, { item }) => {
  router.push({ name: "CasePage", params: { name: item.name } })
}

function loadHeaders() {
  return [
    { title: "Name", value: "name", align: "left", width: "10%" },
    { title: "Title", value: "title", sortable: false },
    { title: "Status", value: "status" },
    { title: "Type", value: "case_type.name", sortable: true },
    { title: "Severity", value: "case_severity.name", sortable: true },
    { title: "Priority", value: "case_priority.name", sortable: true },
    { title: "Project", value: "project.display_name", sortable: true },
    { title: "Assignee", value: "assignee", sortable: false },
    { title: "Cost", key: "case_costs", sortable: false },
    { title: "Reported At", value: "reported_at", sortable: true },
    { title: "Closed At", value: "closed_at", sortable: true },
    { title: "", key: "data-table-actions", sortable: false, align: "end" },
  ]
}

function loadItems({ page, itemsPerPage, sortBy }) {
  caseManagement.value.table.options.page = page
  caseManagement.value.table.options.itemsPerPage = itemsPerPage
  // Check if sortBy is an array of objects (after manual click)
  if (sortBy.length && typeof sortBy[0] === "object") {
    // Take the first sort option
    const sortOption = sortBy[0]

    caseManagement.value.table.options.sortBy = [sortOption.key]
    caseManagement.value.table.options.descending = [sortOption.order === "desc"]
  } else {
    caseManagement.value.table.options.sortBy = sortBy
  }
  getAll()
}

function userAdminOrAbove(role) {
  return ["Admin", "Owner", "Manager"].includes(role)
}

watch(
  route,
  (newVal) => {
    showEditSheet.value = newVal.meta && newVal.meta.showEditSheet
  },
  { immediate: true }
)

const q = ref(caseManagement.value.table.options.q)
watch(
  () => q.value,
  (newValue) => {
    caseManagement.value.table.options.q = newValue
    getAll()
  }
)

// Deserialize the URL filters and apply them to the local filters
const filters = {
  ...RouterUtils.deserializeFilters(route.query),
  project: defaultUserProjects,
}
store.commit("case_management/SET_FILTERS", filters)
watch(
  () => caseManagement.value.table.options.filters,
  (newFilters, oldFilters) => {
    // Check if the filters have changed
    if (JSON.stringify(newFilters) !== JSON.stringify(oldFilters)) {
      // Update the URL filters
      RouterUtils.updateURLFilters(newFilters)

      // Fetch all items with the updated filters
      getAll()
    }
  },
  { deep: true } // Required to watch object properties inside filters
)
</script><|MERGE_RESOLUTION|>--- conflicted
+++ resolved
@@ -77,11 +77,8 @@
                 :id="item.id"
                 :allowSelfJoin="item.project.allow_self_join"
                 :dedicatedChannel="item.dedicated_channel"
-<<<<<<< HEAD
                 :visibility="item.visibility"
-=======
                 :incidents="item.incidents"
->>>>>>> 3ed8efaf
               />
             </template>
             <template #item.project.display_name="{ item }">
