<template>
  <v-container fluid>
    <div v-if="showEditSheet">
      <router-view />
    </div>
    <v-row no-gutters>
      <new-sheet />
      <escalate-dialog />
      <delete-dialog />
      <v-col>
        <div class="headline">Cases</div>
      </v-col>
      <v-col class="text-right">
        <table-filter-dialog :projects="defaultUserProjects" />
        <table-export-dialog />
        <v-btn color="info" class="ml-2" @click="showNewSheet()"> New </v-btn>
      </v-col>
    </v-row>
    <v-row no-gutters>
      <v-col>
        <v-card elevation="0">
          <v-card-title>
            <v-text-field
              v-model="q"
              append-icon="search"
              label="Search"
              single-line
              hide-details
              clearable
            />
          </v-card-title>
          <v-data-table
            :headers="headers"
            :items="items"
            :server-items-length="total"
            :page.sync="page"
            :items-per-page.sync="itemsPerPage"
            :sort-by.sync="sortBy"
            :sort-desc.sync="descending"
            :loading="loading"
            v-model="selected"
            loading-text="Loading... Please wait"
            show-select
          >
            <template v-slot:item.case_severity.name="{ item }">
              <case-severity :severity="item.case_severity.name" />
            </template>
            <template v-slot:item.case_priority.name="{ item }">
              <case-priority :priority="item.case_priority.name" />
            </template>
            <template v-slot:item.status="{ item }">
              <case-status :status="item.status" :id="item.id" />
            </template>
            <template v-slot:item.project.name="{ item }">
              <v-chip small :color="item.project.color" text-color="white">
                {{ item.project.name }}
              </v-chip>
            </template>
            <template v-slot:item.reported_at="{ item }">
              <v-tooltip bottom>
                <template v-slot:activator="{ on, attrs }">
                  <span v-bind="attrs" v-on="on">{{ item.reported_at | formatRelativeDate }}</span>
                </template>
                <span>{{ item.reported_at | formatDate }}</span>
              </v-tooltip>
            </template>
            <template v-slot:item.closed_at="{ item }">
              <v-tooltip bottom>
                <template v-slot:activator="{ on, attrs }">
                  <span v-bind="attrs" v-on="on">{{ item.closed_at | formatRelativeDate }}</span>
                </template>
                <span>{{ item.closed_at | formatDate }}</span>
              </v-tooltip>
            </template>
            <template v-slot:item.data-table-actions="{ item }">
              <v-menu bottom left>
                <template v-slot:activator="{ on }">
                  <v-btn icon v-on="on">
                    <v-icon>mdi-dots-vertical</v-icon>
                  </v-btn>
                </template>
                <v-list>
<<<<<<< HEAD
                  <v-list-item v-if="item.status != 'Escalated'" @click="showEscalateDialog(item)">
                    <v-list-item-title>Escalate</v-list-item-title>
                  </v-list-item>
=======
>>>>>>> d03944c9
                  <v-list-item
                    :to="{
                      name: 'CaseTableEdit',
                      params: { name: item.name },
                    }"
                  >
                    <v-list-item-title>View / Edit</v-list-item-title>
                  </v-list-item>
                  <v-list-item @click="showEscalateDialog(item)">
                    <v-list-item-title>Escalate</v-list-item-title>
                  </v-list-item>
                  <v-list-item @click="showDeleteDialog(item)">
                    <v-list-item-title>Delete</v-list-item-title>
                  </v-list-item>
                </v-list>
              </v-menu>
            </template>
          </v-data-table>
        </v-card>
      </v-col>
    </v-row>
    <bulk-edit-sheet />
  </v-container>
</template>

<script>
import { mapFields } from "vuex-map-fields"
import { mapActions } from "vuex"

import BulkEditSheet from "@/case/BulkEditSheet.vue"
import CasePriority from "@/case/priority/CasePriority.vue"
import CaseSeverity from "@/case/severity/CaseSeverity.vue"
import CaseStatus from "@/case/CaseStatus.vue"
import DeleteDialog from "@/case/DeleteDialog.vue"
import EscalateDialog from "@/case/EscalateDialog.vue"
import NewSheet from "@/case/NewSheet.vue"
import RouterUtils from "@/router/utils"
import TableExportDialog from "@/case/TableExportDialog.vue"
import TableFilterDialog from "@/case/TableFilterDialog.vue"

export default {
  name: "CaseTable",

  components: {
    BulkEditSheet,
    CasePriority,
    CaseSeverity,
    CaseStatus,
    DeleteDialog,
    EscalateDialog,
    NewSheet,
    TableExportDialog,
    TableFilterDialog,
  },

  props: {
    name: {
      type: String,
      default: null,
    },
  },

  data() {
    return {
      headers: [
        { text: "Name", value: "name", align: "left", width: "10%" },
        { text: "Title", value: "title", sortable: false },
        { text: "Status", value: "status" },
        { text: "Assignee", value: "assignee.email", sortable: true },
        { text: "Type", value: "case_type.name", sortable: true },
        { text: "Severity", value: "case_severity.name", sortable: true },
        { text: "Priority", value: "case_priority.name", sortable: true },
        { text: "Project", value: "project.name", sortable: true },
        { text: "Reported At", value: "reported_at" },
        { text: "Closed At", value: "closed_at" },
        { text: "", value: "data-table-actions", sortable: false, align: "end" },
      ],
      showEditSheet: false,
    }
  },

  computed: {
    ...mapFields("case_management", [
      "table.loading",
      "table.options.descending",
      "table.options.filters",
      "table.options.filters.assignee",
      "table.options.filters.case_priority",
      "table.options.filters.case_severity",
      "table.options.filters.case_type",
      "table.options.filters.project",
      "table.options.filters.reported_at",
      "table.options.filters.status",
      "table.options.filters.tag",
      "table.options.filters.tag_type",
      "table.options.itemsPerPage",
      "table.options.page",
      "table.options.q",
      "table.options.sortBy",
      "table.rows.items",
      "table.rows.selected",
      "table.rows.total",
    ]),
    ...mapFields("route", ["query"]),
    ...mapFields("auth", ["currentUser.projects"]),

    defaultUserProjects: {
      get() {
        let d = null
        if (this.projects) {
          let d = this.projects.filter((v) => v.default === true)
          return d.map((v) => v.project)
        }
        return d
      },
    },
  },

  methods: {
    ...mapActions("case_management", [
      "getAll",
      "showNewSheet",
      "showDeleteDialog",
      "showEscalateDialog",
    ]),
  },

  watch: {
    $route: {
      immediate: true,
      handler: function (newVal) {
        this.showEditSheet = newVal.meta && newVal.meta.showEditSheet
      },
    },
  },

  created() {
    this.filters = {
      ...this.filters,
      ...RouterUtils.deserializeFilters(this.query),
      project: this.defaultUserProjects,
    }

    this.getAll()

    this.$watch(
      (vm) => [vm.page],
      () => {
        this.getAll()
      }
    )

    this.$watch(
      (vm) => [
        vm.case_priority,
        vm.case_severity,
        vm.case_type,
        vm.descending,
        vm.itemsPerPage,
        vm.project,
        vm.q,
        vm.reported_at.end,
        vm.reported_at.start,
        vm.sortBy,
        vm.status,
        vm.tag,
        vm.tag_type,
      ],
      () => {
        this.page = 1
        RouterUtils.updateURLFilters(this.filters)
        this.getAll()
      }
    )
  },
}
</script><|MERGE_RESOLUTION|>--- conflicted
+++ resolved
@@ -80,12 +80,9 @@
                   </v-btn>
                 </template>
                 <v-list>
-<<<<<<< HEAD
                   <v-list-item v-if="item.status != 'Escalated'" @click="showEscalateDialog(item)">
                     <v-list-item-title>Escalate</v-list-item-title>
                   </v-list-item>
-=======
->>>>>>> d03944c9
                   <v-list-item
                     :to="{
                       name: 'CaseTableEdit',
