<template>
  <v-container fluid>
    <div v-if="showEditSheet">
      <router-view />
    </div>
    <v-row no-gutters>
      <new-sheet />
      <escalate-dialog />
      <delete-dialog />
      <v-col>
        <div class="headline">Cases</div>
      </v-col>
      <v-col class="text-right">
        <table-filter-dialog :projects="defaultUserProjects" />
        <table-export-dialog />
        <v-btn color="info" class="ml-2" @click="showNewSheet()"> New </v-btn>
      </v-col>
    </v-row>
    <v-row no-gutters>
      <v-col>
        <v-card elevation="0">
          <v-card-title>
            <v-text-field
              v-model="q"
              append-icon="search"
              label="Search"
              single-line
              hide-details
              clearable
            />
          </v-card-title>
          <v-data-table
            :headers="headers"
            :items="items"
            :server-items-length="total"
            :page.sync="page"
            :items-per-page.sync="itemsPerPage"
            :sort-by.sync="sortBy"
            :sort-desc.sync="descending"
            :loading="loading"
            v-model="selected"
            loading-text="Loading... Please wait"
            show-select
          >
            <template v-slot:item.case_severity.name="{ item }">
              <case-severity :severity="item.case_severity.name" />
            </template>
            <template v-slot:item.case_priority.name="{ item }">
              <case-priority :priority="item.case_priority.name" />
            </template>
            <template v-slot:item.status="{ item }">
              <case-status :status="item.status" :id="item.id" />
            </template>
            <template v-slot:item.project.name="{ item }">
              <v-chip small :color="item.project.color" text-color="white">
                {{ item.project.name }}
              </v-chip>
            </template>
            <template v-slot:item.reported_at="{ item }">
              <v-tooltip bottom>
                <template v-slot:activator="{ on, attrs }">
                  <span v-bind="attrs" v-on="on">{{ item.reported_at | formatRelativeDate }}</span>
                </template>
                <span>{{ item.reported_at | formatDate }}</span>
              </v-tooltip>
            </template>
            <template v-slot:item.closed_at="{ item }">
              <v-tooltip bottom>
                <template v-slot:activator="{ on, attrs }">
                  <span v-bind="attrs" v-on="on">{{ item.closed_at | formatRelativeDate }}</span>
                </template>
                <span>{{ item.closed_at | formatDate }}</span>
              </v-tooltip>
            </template>
            <template v-slot:item.data-table-actions="{ item }">
              <v-menu bottom left>
                <template v-slot:activator="{ on }">
                  <v-btn icon v-on="on">
                    <v-icon>mdi-dots-vertical</v-icon>
                  </v-btn>
                </template>
                <v-list>
                  <v-list-item
                    :to="{
                      name: 'CaseTableEdit',
                      params: { name: item.name },
                    }"
                  >
                    <v-list-item-title>View / Edit</v-list-item-title>
                  </v-list-item>
<<<<<<< HEAD
                  <v-list-item @click="showEscalateDialog(item)">
=======
                  <v-list-item
                    v-if="item.status == 'New' || item.status == 'Triage'"
                    @click="showEscalateDialog(item)"
                  >
>>>>>>> 6be457a4
                    <v-list-item-title>Escalate</v-list-item-title>
                  </v-list-item>
                  <v-list-item @click="showDeleteDialog(item)">
                    <v-list-item-title>Delete</v-list-item-title>
                  </v-list-item>
                </v-list>
              </v-menu>
            </template>
          </v-data-table>
        </v-card>
      </v-col>
    </v-row>
    <bulk-edit-sheet />
  </v-container>
</template>

<script>
import { mapFields } from "vuex-map-fields"
import { mapActions } from "vuex"

import BulkEditSheet from "@/case/BulkEditSheet.vue"
import CasePriority from "@/case/priority/CasePriority.vue"
import CaseSeverity from "@/case/severity/CaseSeverity.vue"
import CaseStatus from "@/case/CaseStatus.vue"
import DeleteDialog from "@/case/DeleteDialog.vue"
import EscalateDialog from "@/case/EscalateDialog.vue"
import NewSheet from "@/case/NewSheet.vue"
import RouterUtils from "@/router/utils"
import TableExportDialog from "@/case/TableExportDialog.vue"
import TableFilterDialog from "@/case/TableFilterDialog.vue"

export default {
  name: "CaseTable",

  components: {
    BulkEditSheet,
    CasePriority,
    CaseSeverity,
    CaseStatus,
    DeleteDialog,
    EscalateDialog,
    NewSheet,
    TableExportDialog,
    TableFilterDialog,
  },

  props: {
    name: {
      type: String,
      default: null,
    },
  },

  data() {
    return {
      headers: [
        { text: "Name", value: "name", align: "left", width: "10%" },
        { text: "Title", value: "title", sortable: false },
        { text: "Status", value: "status" },
        { text: "Assignee", value: "assignee.email", sortable: true },
        { text: "Type", value: "case_type.name", sortable: true },
        { text: "Severity", value: "case_severity.name", sortable: true },
        { text: "Priority", value: "case_priority.name", sortable: true },
        { text: "Project", value: "project.name", sortable: true },
        { text: "Reported At", value: "reported_at" },
        { text: "Closed At", value: "closed_at" },
        { text: "", value: "data-table-actions", sortable: false, align: "end" },
      ],
      showEditSheet: false,
    }
  },

  computed: {
    ...mapFields("case_management", [
      "table.loading",
      "table.options.descending",
      "table.options.filters",
      "table.options.filters.assignee",
      "table.options.filters.case_priority",
      "table.options.filters.case_severity",
      "table.options.filters.case_type",
      "table.options.filters.project",
      "table.options.filters.reported_at",
      "table.options.filters.status",
      "table.options.filters.tag",
      "table.options.filters.tag_type",
      "table.options.itemsPerPage",
      "table.options.page",
      "table.options.q",
      "table.options.sortBy",
      "table.rows.items",
      "table.rows.selected",
      "table.rows.total",
    ]),
    ...mapFields("route", ["query"]),
    ...mapFields("auth", ["currentUser.projects"]),

    defaultUserProjects: {
      get() {
        let d = null
        if (this.projects) {
          let d = this.projects.filter((v) => v.default === true)
          return d.map((v) => v.project)
        }
        return d
      },
    },
  },

  methods: {
    ...mapActions("case_management", [
      "getAll",
      "showNewSheet",
      "showDeleteDialog",
      "showEscalateDialog",
    ]),
  },

  watch: {
    $route: {
      immediate: true,
      handler: function (newVal) {
        this.showEditSheet = newVal.meta && newVal.meta.showEditSheet
      },
    },
  },

  created() {
    this.filters = {
      ...this.filters,
      ...RouterUtils.deserializeFilters(this.query),
      project: this.defaultUserProjects,
    }

    this.getAll()

    this.$watch(
      (vm) => [vm.page],
      () => {
        this.getAll()
      }
    )

    this.$watch(
      (vm) => [
        vm.case_priority,
        vm.case_severity,
        vm.case_type,
        vm.descending,
        vm.itemsPerPage,
        vm.project,
        vm.q,
        vm.reported_at.end,
        vm.reported_at.start,
        vm.sortBy,
        vm.status,
        vm.tag,
        vm.tag_type,
      ],
      () => {
        this.page = 1
        RouterUtils.updateURLFilters(this.filters)
        this.getAll()
      }
    )
  },
}
</script><|MERGE_RESOLUTION|>--- conflicted
+++ resolved
@@ -88,14 +88,10 @@
                   >
                     <v-list-item-title>View / Edit</v-list-item-title>
                   </v-list-item>
-<<<<<<< HEAD
-                  <v-list-item @click="showEscalateDialog(item)">
-=======
                   <v-list-item
                     v-if="item.status == 'New' || item.status == 'Triage'"
                     @click="showEscalateDialog(item)"
                   >
->>>>>>> 6be457a4
                     <v-list-item-title>Escalate</v-list-item-title>
                   </v-list-item>
                   <v-list-item @click="showDeleteDialog(item)">
