--- conflicted
+++ resolved
@@ -127,11 +127,6 @@
       }
       filterOptions.itemsPerPage = this.numItems
       CaseTypeApi.getAll(filterOptions).then((response) => {
-<<<<<<< HEAD
-        this.items = response.data.items
-
-=======
->>>>>>> 047aa05c
         this.total = response.data.total
         this.loading = false
 
