--- conflicted
+++ resolved
@@ -29,7 +29,6 @@
           clearable
           filled
         />
-<<<<<<< HEAD
       </v-col>
     </v-row>
     <v-row no-gutters>
@@ -46,46 +45,7 @@
     <chip-list label="Tags" v-model="tags" :project="project" />
     <chip-list label="Related Cases" v-model="related" :project="project" />
     <chip-list label="Duplicate Cases" v-model="duplicates" :project="project" />
-    <chip-list label="Linked Incidents" v-model="incidents" :project="project" />
-=======
-      </v-flex>
-      <v-flex xs12>
-        <v-row>
-          <v-col cols="6">
-            <date-time-picker-menu label="Reported At" v-model="reported_at" />
-          </v-col>
-          <v-col cols="6">
-            <date-time-picker-menu label="Triage At" v-model="triage_at" />
-          </v-col>
-        </v-row>
-      </v-flex>
-      <v-flex xs12>
-        <v-row>
-          <v-col cols="6">
-            <date-time-picker-menu label="Escalated At" v-model="escalated_at" />
-          </v-col>
-          <v-col cols="6">
-            <date-time-picker-menu label="Closed At" v-model="closed_at" />
-          </v-col>
-        </v-row>
-      </v-flex>
-      <v-flex xs12>
-        <tag-filter-auto-complete label="Tags" v-model="tags" model="case" :model-id="id" />
-      </v-flex>
-      <v-flex xs12>
-        <case-filter-combobox label="Related" v-model="related" :project="project" />
-      </v-flex>
-      <v-flex xs12>
-        <case-filter-combobox label="Duplicates" v-model="duplicates" :project="project" />
-      </v-flex>
-      <v-flex xs12>
-        <incident-filter-combobox label="Incidents" v-model="incidents" :project="project" />
-      </v-flex>
-      <v-flex xs12>
-        <signal-filter-combobox label="Signals" v-model="signals" :project="project" />
-      </v-flex>
-    </v-layout>
->>>>>>> 5980208c
+    <chip-list label="Linked Incidents" v-model="incidents" :project="project" />      
   </v-container>
 </template>
 
@@ -105,17 +65,8 @@
     CasePrioritySelect,
     CaseSeveritySelect,
     CaseTypeSelect,
-<<<<<<< HEAD
     ChipList,
-=======
-    SignalFilterCombobox,
-    DateTimePickerMenu,
-    IncidentFilterCombobox,
-    OrganizationMemberCombobox,
-    ProjectSelect,
-    TagFilterAutoComplete,
-    ValidationProvider,
->>>>>>> 5980208c
+
   },
 
   data() {
