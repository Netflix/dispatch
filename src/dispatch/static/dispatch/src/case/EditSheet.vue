--- conflicted
+++ resolved
@@ -15,11 +15,7 @@
               v-if="status == 'New' || status == 'Triage'"
               @click="showEscalateDialog(selected)"
               color="error"
-<<<<<<< HEAD
-              prepend-icon="mdi-alert-circle-outline"
-=======
               prepend-icon="mdi-fire"
->>>>>>> 047aa05c
             >
               Escalate Case
             </v-btn>
@@ -60,11 +56,7 @@
           <case-participants-tab />
         </v-window-item>
         <v-window-item key="timeline">
-<<<<<<< HEAD
-          <case-timeline-tab />
-=======
           <case-timeline-tab-v1 />
->>>>>>> 047aa05c
         </v-window-item>
         <v-window-item key="workflow_instances">
           <workflow-instance-tab v-model="workflow_instances" />
