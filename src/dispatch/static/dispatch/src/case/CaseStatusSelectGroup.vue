<template>
  <v-item-group mandatory>
    <v-dialog v-model="dialogVisible" max-width="600">
      <v-card>
        <v-card-title>Update Case Status</v-card-title>
        <v-card-text>
          Are you sure you want to change the case status from {{ modelValue.status }} to
          {{ selectedStatus }}
        </v-card-text>
        <v-btn
          class="ml-6 mb-4"
          size="small"
          color="info"
          elevation="1"
          @click="changeStatus(selectedStatus)"
        >
          Submit
        </v-btn>
      </v-card>
    </v-dialog>

    <v-container fluid>
      <v-row no-gutters>
        <v-col v-for="status in statuses" :key="status.name" cols="6" md="2">
          <v-item v-slot="{ toggle }">
            <div class="overlap-card" :class="status.hoverClass" @click="openDialog(status.name)">
              <v-sheet variant="outlined" color="grey-lighten-1" :class="status.sheetClass">
                <DTooltip :text="status.tooltip" hotkeys="">
                  <template #activator="{ tooltip }">
                    <v-card
                      class="d-flex align-center"
                      :class="status.sheetClass"
                      height="30"
                      width="100%"
                      @click="toggle"
                      variant="flat"
                      color="grey-lighten-4"
                      v-bind="tooltip"
                    >
                      <v-scroll-y-transition>
                        <div
                          v-if="isActiveStatus(status.name)"
                          class="flex-grow-1 text-center dispatch-font-enabled"
                        >
                          <v-badge
                            :color="status.color"
                            bordered
                            dot
                            offset-x="10"
                            offset-y="-8"
                          />{{ status.label }}
                        </div>

                        <div v-else class="flex-grow-1 text-center text--disabled dispatch-font">
                          {{ status.label }}
                        </div>
                        <span>{{
                          status.tooltip ? status.tooltip : `Not yet ${status.label.toLowerCase()}`
                        }}</span>
                      </v-scroll-y-transition>
                    </v-card>
                  </template>
                </DTooltip>
              </v-sheet>
            </div>
          </v-item>
        </v-col>
      </v-row>
    </v-container>
  </v-item-group>
</template>

<script setup>
import { computed, watch, ref } from "vue"
import { useStore } from "vuex"
import { useSavingState } from "@/composables/useSavingState"
import DTooltip from "@/components/DTooltip.vue"
import CaseApi from "@/case/api"

const props = defineProps({
  modelValue: {
    type: Object,
    required: false,
    default: () => ({}),
  },
})

const store = useStore()
const { setSaving } = useSavingState()
let selectedStatus = ref(null)
let dialogVisible = ref(false)
let activeStatus = ref(props.modelValue.status)

const statuses = computed(() => [
  {
    name: "New",
    label: "Created",
    color: "red",
    hoverClass: "hover-card-three",
    sheetClass: "rounded-s-xl arrow",
    tooltip: props.modelValue.created_at,
  },
  {
    name: "Triage",
    label: "Triaged",
    color: "red",
    hoverClass: "hover-card-two",
    sheetClass: "arrow",
    tooltip: props.modelValue.triage_at,
  },
<<<<<<< HEAD
  computed: {
    statuses() {
      return [
        {
          name: "New",
          label: "New",
          color: "red",
          hoverClass: "hover-card-three",
          sheetClass: "rounded-s-xl arrow",
          tooltip: this.modelValue.created_at,
        },
        {
          name: "Triage",
          label: "Triaged",
          color: "red",
          hoverClass: "hover-card-two",
          sheetClass: "arrow",
          tooltip: this.modelValue.triage_at,
        },
        {
          name: "Closed",
          label: "Closed",
          color: "green",
          hoverClass: "hover-card",
          sheetClass: "arrow",
          tooltip: this.modelValue.closed_at,
        },
        {
          name: "Escalated",
          label: "Escalated",
          color: "red",
          hoverClass: "",
          sheetClass: "rounded-e-xl end-sheet",
          tooltip: this.modelValue.escalated_at,
        },
      ]
    },
=======
  {
    name: "Closed",
    label: "Resolved",
    color: "green",
    hoverClass: "hover-card",
    sheetClass: "arrow",
    tooltip: props.modelValue.closed_at,
>>>>>>> 0689503b
  },
  {
    name: "Escalated",
    label: "Escalated",
    color: "red",
    hoverClass: "",
    sheetClass: "rounded-e-xl end-sheet",
    tooltip: props.modelValue.escalated_at,
  },
])

const changeStatus = async (newStatus) => {
  const caseDetails = store.state.case_management.selected
  const previousStatus = activeStatus.value

  // Optimistically update the UI
  activeStatus.value = newStatus
  selectedStatus.value = null
  dialogVisible.value = false
  caseDetails.status = newStatus

  try {
    setSaving(true)
    await CaseApi.update(caseDetails.id, caseDetails)
    setSaving(false)
  } catch (e) {
    console.error(`Failed to update case status`, e)

    // If the API call fails, revert the active status change
    activeStatus.value = previousStatus

    store.commit(
      "notification_backend/addBeNotification",
      {
        text: `Failed to update case status`,
        type: "exception",
      },
      { root: true }
    )
  }
}

const openDialog = (newStatus) => {
  selectedStatus.value = newStatus
  dialogVisible.value = true
}

watch(
  () => props.modelValue.status,
  (newStatus) => {
    activeStatus.value = newStatus
  }
)

const isActiveStatus = (status) => {
  return activeStatus.value === status
}
</script>

<style scoped>
.arrow {
  clip-path: polygon(0% 0%, 95% 0%, 100% 50%, 95% 100%, 0% 100%);
  padding-top: 1px;
  padding-left: 1px;
  padding-bottom: 1px;
  padding-right: 1px;
}

.end-sheet {
  padding-top: 1px;
  padding-left: 1px;
  padding-bottom: 1px;
  padding-right: 1px;
}
.overlap-card {
  margin-left: -20px;
  border-radius: 75%;
  box-shadow: 0 1px 3px 0px rgba(0, 0, 0, 0.1);
}
.overlap-card:first-child {
  margin-left: 0;
}
.overlap-card:last-child {
  margin-right: -20px;
}
.hover-card {
  position: relative;
  z-index: 1;
}
.hover-card-two {
  position: relative;
  z-index: 2;
}
.hover-card-three {
  position: relative;
  z-index: 3;
}

.dispatch-font {
  color: rgb(107, 111, 118) !important;
  font-size: 0.9125rem !important;
  font-weight: 400;
}

.dispatch-font-enabled {
  color: rgb(4, 4, 4) !important;
  font-size: 0.9125rem !important;
  font-weight: 500;
}

::v-deep .v-badge__badge {
  border-color: black !important;
}

::v-deep .v-badge--dot .v-badge__badge {
  border-color: black !important;
}
</style><|MERGE_RESOLUTION|>--- conflicted
+++ resolved
@@ -108,53 +108,13 @@
     sheetClass: "arrow",
     tooltip: props.modelValue.triage_at,
   },
-<<<<<<< HEAD
-  computed: {
-    statuses() {
-      return [
-        {
-          name: "New",
-          label: "New",
-          color: "red",
-          hoverClass: "hover-card-three",
-          sheetClass: "rounded-s-xl arrow",
-          tooltip: this.modelValue.created_at,
-        },
-        {
-          name: "Triage",
-          label: "Triaged",
-          color: "red",
-          hoverClass: "hover-card-two",
-          sheetClass: "arrow",
-          tooltip: this.modelValue.triage_at,
-        },
-        {
-          name: "Closed",
-          label: "Closed",
-          color: "green",
-          hoverClass: "hover-card",
-          sheetClass: "arrow",
-          tooltip: this.modelValue.closed_at,
-        },
-        {
-          name: "Escalated",
-          label: "Escalated",
-          color: "red",
-          hoverClass: "",
-          sheetClass: "rounded-e-xl end-sheet",
-          tooltip: this.modelValue.escalated_at,
-        },
-      ]
-    },
-=======
   {
     name: "Closed",
-    label: "Resolved",
+    label: "Closed",
     color: "green",
     hoverClass: "hover-card",
     sheetClass: "arrow",
     tooltip: props.modelValue.closed_at,
->>>>>>> 0689503b
   },
   {
     name: "Escalated",
