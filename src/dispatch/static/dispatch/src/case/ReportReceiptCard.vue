--- conflicted
+++ resolved
@@ -14,76 +14,17 @@
           <v-icon size="small">mdi-open-in-new</v-icon>
         </a>
       </p>
-<<<<<<< HEAD
       <v-list lines="three" :opened="[0]">
         <v-list-group :value="0">
           <template #activator="{ props }">
             <v-list-item v-bind="props">
               <v-list-item-title class="text-h6"> Case Details </v-list-item-title>
-=======
-      <v-list three-line>
-        <v-list-group :value="true">
-          <template #activator>
-            <v-list-item-title class="title"> Case Details </v-list-item-title>
-          </template>
-          <v-list-item-group>
-            <v-list-item>
-              <v-list-item-content>
-                <v-list-item-title>Assignee</v-list-item-title>
-                <v-list-item-subtitle>
-                  {{ assignee.individual.name }}, {{ assignee.team }}
-                </v-list-item-subtitle>
-              </v-list-item-content>
-            </v-list-item>
-            <v-divider />
-            <v-divider />
-            <v-list-item>
-              <v-list-item-content>
-                <v-list-item-title>Title</v-list-item-title>
-                <v-list-item-subtitle>{{ title }}</v-list-item-subtitle>
-              </v-list-item-content>
-            </v-list-item>
-            <v-divider />
-            <v-list-item>
-              <v-list-item-content>
-                <v-list-item-title>Description</v-list-item-title>
-                <v-list-item-subtitle>{{ description }}</v-list-item-subtitle>
-              </v-list-item-content>
-            </v-list-item>
-            <v-divider />
-            <v-list-item>
-              <v-list-item-content>
-                <v-list-item-title>Project</v-list-item-title>
-                <v-list-item-subtitle>{{ project.name }}</v-list-item-subtitle>
-              </v-list-item-content>
-            </v-list-item>
-            <v-divider />
-            <v-list-item>
-              <v-list-item-content>
-                <v-list-item-title>Type</v-list-item-title>
-                <v-list-item-subtitle>{{ case_type.name }}</v-list-item-subtitle>
-              </v-list-item-content>
-            </v-list-item>
-            <v-divider />
-            <v-list-item>
-              <v-list-item-content>
-                <v-list-item-title>Priority</v-list-item-title>
-                <v-list-item-subtitle>{{ case_priority.name }}</v-list-item-subtitle>
-              </v-list-item-content>
-            </v-list-item>
-            <v-divider />
-            <v-list-item>
-              <v-list-item-content>
-                <v-list-item-title>Visibility</v-list-item-title>
-                <v-list-item-subtitle>{{ visibility }}</v-list-item-subtitle>
-              </v-list-item-content>
->>>>>>> bd294cd1
             </v-list-item>
           </template>
           <v-list-item>
             <v-list-item-title>Assignee</v-list-item-title>
             <v-list-item-subtitle>
-              {{ assignee.email }}
+              {{ assignee.individual.name }}, {{ assignee.team }}
             </v-list-item-subtitle>
           </v-list-item>
           <v-divider />
