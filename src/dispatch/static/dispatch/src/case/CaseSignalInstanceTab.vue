<template>
  <v-container>
    <v-row>
      <!-- Column for Data Table -->
      <v-col cols="3" class="d-flex">
        <v-card class="signal-card flex-card" elevation="0">
          <v-virtual-scroll :items="signalInstances" height="828" class="pt-2">
            <template #default="{ item }">
              <div class="d-flex align-center">
                <span class="pl-8 signal-name">
                  {{ item.signal.name }}
                </span>
                <span class="pl-1 dispatch-text-paragraph">
                  · {{ formatRelativeDate(item.created_at) }}
                </span>
                <!-- Other data fields... -->
                <v-btn icon dense size="x-small" variant="text" @click="selectItem(item)">
                  <v-icon size="medium">mdi-play-circle-outline</v-icon>
                </v-btn>
              </div>
            </template>
          </v-virtual-scroll>
        </v-card>
      </v-col>
      <!-- Column for Raw Signal Viewer -->
      <v-col cols="9" class="d-flex">
        <v-card class="signal-card flex-card" elevation="0">
          <span class="dispatch-text-paragraph">
            <!-- {{ selectedItem.signal.name }} -->
          </span>
          <raw-signal-viewer :value="selectedItem" />
        </v-card>
      </v-col>
    </v-row>
  </v-container>
</template>

<script setup lang="ts">
import { ref, watch, toRef } from "vue"
import { useRoute, useRouter } from "vue-router"
import { formatRelativeDate } from "@/filters"

import RawSignalViewer from "@/signal/NewRawSignalViewer.vue"

const props = defineProps({
  modelValue: {
    type: Array as () => any[],
    default: () => [],
    required: true,
  },
  loading: {
    type: Boolean,
    default: () => false,
    required: true,
  },
  selectedSignalId: {
    type: String,
    default: () => "",
  },
})

const signalInstances = toRef(props, "modelValue")
const internalLoading = toRef(props, "loading")
const signalIdToIndexMap = ref({})
const selectedItem = ref(signalInstances.value[0])

const router = useRouter()
const route = useRoute()

watch(
  () => props.modelValue,
  (newValue) => {
    signalInstances.value = newValue
  }
)

watch(
  () => props.loading,
  (newValue) => {
    internalLoading.value = newValue
  }
)

const selectItem = (item) => {
  selectedItem.value = item
  router.push({ name: "SignalDetails", params: { signal_id: item.raw.id } })
}

watch(
  [signalInstances, () => route.params],
  ([newSignalInstances, newParams]) => {
    signalIdToIndexMap.value = newSignalInstances.reduce((map, signal, index) => {
      map[signal.raw.id] = index
      return map
    }, {})

    const newSignalId = newParams.signal_id
    const index = signalIdToIndexMap.value[newSignalId]
    if (index !== undefined) {
      selectedItem.value = newSignalInstances[index]
    }
  },
  { immediate: true, deep: true }
)
</script>

<style lang="scss" scoped>
@import "@/styles/index.scss";
.signal-card {
  border: 0.5px solid rgb(216, 216, 216) !important;
  border-radius: 8px !important;
}
<<<<<<< HEAD
.flex-card {
  flex: 1;
  min-width: 0; // Allow the card to shrink below its content size
  overflow: hidden; // Clip the content and add ... if the content is too big
=======

.signal-name {
  font-size: 0.8rem;
  white-space: nowrap;
  overflow: hidden;
  text-overflow: ellipsis;
>>>>>>> 9f9c4d74
}
</style><|MERGE_RESOLUTION|>--- conflicted
+++ resolved
@@ -110,18 +110,17 @@
   border: 0.5px solid rgb(216, 216, 216) !important;
   border-radius: 8px !important;
 }
-<<<<<<< HEAD
+
 .flex-card {
   flex: 1;
   min-width: 0; // Allow the card to shrink below its content size
   overflow: hidden; // Clip the content and add ... if the content is too big
-=======
+}
 
 .signal-name {
   font-size: 0.8rem;
   white-space: nowrap;
   overflow: hidden;
   text-overflow: ellipsis;
->>>>>>> 9f9c4d74
 }
 </style>