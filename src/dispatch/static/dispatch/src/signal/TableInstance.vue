--- conflicted
+++ resolved
@@ -8,9 +8,6 @@
     <v-row no-gutters>
       <v-col>
         <v-card elevation="0">
-<<<<<<< HEAD
-          <v-data-table-server
-=======
           <v-card-title>
             <v-text-field
               v-model="q"
@@ -21,8 +18,7 @@
               clearable
             />
           </v-card-title>
-          <v-data-table
->>>>>>> a753e3e6
+          <v-data-table-server
             :headers="headers"
             :items="items"
             :items-length="total"
@@ -36,32 +32,24 @@
             :loading="loading"
             loading-text="Loading... Please wait"
           >
-<<<<<<< HEAD
+            <template #item.create_case="{ value }">
+              <v-simple-checkbox v-model="value.signal.create_case" disabled />
+            </template>
             <template #item.case="{ value }">
               <case-popover v-if="value" :value="value" />
-=======
-            <template #item.create_case="{ item }">
-              <v-simple-checkbox v-model="item.signal.create_case" disabled />
-            </template>
-            <template #item.case="{ item }">
-              <case-popover v-if="item.case" v-model="item.case" />
->>>>>>> a753e3e6
             </template>
             <template #item.signal="{ value }">
               <signal-popover :value="value" />
             </template>
-<<<<<<< HEAD
             <template #item.project.name="{ item, value }">
               <v-chip size="small" :color="item.project.color">
                 {{ value }}
-=======
-            <template #item.canary="{ item }">
-              <v-simple-checkbox v-model="item.signal.canary" disabled />
+            <template #item.canary="{ value }">
+              <v-simple-checkbox v-model="value.signal.canary" disabled />
             </template>
-            <template #item.project.name="{ item }">
-              <v-chip small :color="item.project.color" text-color="white">
-                {{ item.project.name }}
->>>>>>> a753e3e6
+            <template #item.project.name="{ item, value }">
+              <v-chip size="small" :color="item.project.color">
+                {{ value }}
               </v-chip>
             </template>
             <template #item.filter_action="{ value }">
@@ -122,14 +110,6 @@
   data() {
     return {
       headers: [
-<<<<<<< HEAD
-        { title: "Case", value: "case", sortable: false },
-        { title: "Signal", value: "signal", sortable: false },
-        { title: "Project", value: "project.name", sortable: true },
-        { title: "Filter Action", value: "filter_action", sortable: true },
-        { title: "Created At", value: "created_at" },
-        { title: "", key: "data-table-actions", sortable: false, align: "end" },
-=======
         { text: "Create Case", value: "create_case", sortable: false },
         { text: "Case", value: "case", sortable: false },
         { text: "Signal Definition", value: "signal", sortable: false },
@@ -138,7 +118,6 @@
         { text: "Project", value: "project.name", sortable: true },
         { text: "Created At", value: "created_at" },
         { text: "", value: "data-table-actions", sortable: false, align: "end" },
->>>>>>> a753e3e6
       ],
     }
   },
