--- conflicted
+++ resolved
@@ -97,13 +97,8 @@
 <script>
 import { mapFields } from "vuex-map-fields"
 import { mapActions } from "vuex"
-<<<<<<< HEAD
 
 import NewEditDialog from "@/signal/NewEditDialog.vue"
-=======
-import RouterUtils from "@/router/utils"
-import NewEditDialog from "@/signal/NewEditSheet.vue"
->>>>>>> 867679f3
 import DeleteDialog from "@/signal/DeleteDialog.vue"
 export default {
   name: "SignalTable",
