--- conflicted
+++ resolved
@@ -15,13 +15,8 @@
     external_url: null,
     case_type: null,
     case_priority: null,
-<<<<<<< HEAD
     filters: null,
-=======
     entity_types: null,
-    duplication_rule: null,
-    suppression_rule: null,
->>>>>>> 867679f3
     source: null,
     project: null,
     created_at: null,
