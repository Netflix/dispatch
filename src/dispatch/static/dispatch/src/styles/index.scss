--- conflicted
+++ resolved
@@ -3,27 +3,6 @@
 }
 
 .v-card--variant-outlined {
-<<<<<<< HEAD
-    border-color: rgb(210, 210, 210);
-}
-
-.v-theme--light{
-    .formkit-input {
-        --fk-color-input: rgb(0,0,0);;
-    }
-    .formkit-help {
-        --fk-color-help: rgb(0,0,0);
-    }
-}
-
-.v-theme--dark{
-    .formkit-input {
-        --fk-color-input: rgb(255,255,255);;
-    }
-    .formkit-help {
-        --fk-color-help: rgb(255,255,255);;
-    }
-=======
   border-color: rgb(210, 210, 210);
 }
 
@@ -70,5 +49,22 @@
   height: 28px !important;
   padding: 0px 14px !important;
   font-size: 0.75rem !important;
->>>>>>> 919b6dd9
+}
+
+.v-theme--light{
+    .formkit-input {
+        --fk-color-input: rgb(0,0,0);;
+    }
+    .formkit-help {
+        --fk-color-help: rgb(0,0,0);
+    }
+}
+
+.v-theme--dark{
+    .formkit-input {
+        --fk-color-input: rgb(255,255,255);;
+    }
+    .formkit-help {
+        --fk-color-help: rgb(255,255,255);;
+    }
 }