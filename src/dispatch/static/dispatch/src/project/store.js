--- conflicted
+++ resolved
@@ -16,14 +16,11 @@
     owner_email: null,
     owner_conversation: null,
     enabled: null,
-<<<<<<< HEAD
     storage_folder_one: null,
     storage_folder_two: null,
     storage_use_folder_one_as_primary: false,
     storage_tag_type: null,
-=======
     allow_self_join: null,
->>>>>>> d96d0090
   }
 }
 
