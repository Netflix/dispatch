<template>
  <v-navigation-drawer permanent :width="mini ? 220 : 440" class="background1" v-if="showChildPane">
    <v-layout class="h-100">
      <v-navigation-drawer width="220" permanent :rail="mini">
        <v-list density="compact" nav>
          <v-list-item
            v-for="(route, index) in routes"
            :key="index"
            :to="{ name: route.name }"
            :prepend-icon="route.meta.icon"
            :title="route.meta.title"
          />
          <v-list-item
            @click.stop="toggleMiniNav()"
            :prepend-icon="mini ? 'mdi-chevron-right' : 'mdi-chevron-left'"
            title="Minimize"
          />
        </v-list>
        <template #append>
          <v-list-item
            nav
            class="ma-2"
            rounded
            variant="flat"
            base-color="error"
            :to="{ name: 'report' }"
          >
            <template #prepend>
<<<<<<< HEAD
              <v-icon color="white">mdi-alert-circle-outline</v-icon>
=======
              <v-icon color="white">mdi-fire</v-icon>
>>>>>>> 047aa05c
            </template>
            <v-list-item-title class="text-uppercase text-body-2">
              Report incident
            </v-list-item-title>
          </v-list-item>
        </template>
      </v-navigation-drawer>
      <v-navigation-drawer width="220">
        <v-list density="compact" nav>
          <v-list-item>
            <v-text-field
              v-if="showFilter"
              v-model="q"
              append-inner-icon="mdi-magnify"
              label="Filter"
              single-line
              hide-details
            />
          </v-list-item>
          <span v-for="(subRoutes, group, idx) in children" :key="group">
            <v-list-subheader class="text-capitalize">
              {{ group }}
            </v-list-subheader>
            <v-list-item
              v-for="(route, subIndex) in subRoutes"
              :key="subIndex"
              :to="{ name: route.name, query: childrenQueryParams }"
            >
              <v-list-item-title>{{ route.meta.title }}</v-list-item-title>
            </v-list-item>
            <v-divider v-if="idx != Object.keys(children).length - 1" />
          </span>
        </v-list>
      </v-navigation-drawer>
    </v-layout>
  </v-navigation-drawer>
  <v-navigation-drawer permanent width="220" :rail="mini" v-else>
    <v-list density="compact" nav>
      <v-list-item
        v-for="(route, index) in routes"
        :key="index"
        :to="{ name: route.name }"
        :prepend-icon="route.meta.icon"
        :title="route.meta.title"
      >
        <v-tooltip v-if="mini" activator="parent" location="right" :text="route.meta.title" />
      </v-list-item>
      <v-list-item
        @click.stop="toggleMiniNav()"
        :prepend-icon="mini ? 'mdi-chevron-right' : 'mdi-chevron-left'"
        title="Minimize"
      >
        <v-tooltip v-if="mini" activator="parent" location="right" text="Minimize" />
      </v-list-item>
    </v-list>
    <template #append>
      <v-list-item
        nav
        class="ma-2"
        rounded
        variant="flat"
        base-color="error"
        :to="{ name: 'report' }"
      >
        <template #prepend>
<<<<<<< HEAD
          <v-icon>mdi-alert-circle-outline</v-icon>
=======
          <v-icon color="white">mdi-fire</v-icon>
>>>>>>> 047aa05c
        </template>
        <v-list-item-title class="text-uppercase text-body-2">Report incident</v-list-item-title>
        <v-tooltip
          v-if="mini"
          activator="parent"
          location="right"
          content-class="bg-error"
          text="Report incident"
        />
      </v-list-item>
    </template>
  </v-navigation-drawer>
</template>
<script>
import { groupBy, filter } from "lodash"
import { mapState } from "vuex"

export default {
  name: "AppDrawer",
  props: {
    expanded: {
      type: Boolean,
      default: true,
    },
    drawWidth: {
      type: [Number, String],
      default: "220",
    },
  },

  data: () => ({
    mini: false,
    q: "",
    showFilter: false,
  }),

  created() {
    this.mini = JSON.parse(localStorage.getItem("mini_nav"))
    this.$watch(
      () => this.$router.currentRoute.value.query.project,
      (val) => {
        this.showFilter = val
        if (!val) this.q = ""
      }
    )
  },

  methods: {
    toggleMiniNav() {
      this.mini = !this.mini
      localStorage.setItem("mini_nav", this.mini)
    },
  },

  computed: {
    computeLogo() {
      return "/static/m.png"
    },
    routes() {
      return this.$router.options.routes.filter((route) =>
        "menu" in route.meta ? route.meta.menu : false
      )
    },
    childrenQueryParams() {
      return this.$router.currentRoute.value.query
    },
    showChildPane() {
      if (Object.keys(this.children).length) {
        return Object.values(this.children)[0].length || this.q.length
      }
      if (this.q.length) {
        return true
      }
      return false
    },
    children() {
      let children = this.$router.options.routes.filter(
        (route) => route.path == this.$route.matched[0].path
      )[0].children

      // Filter sub-menu children
      let menuGroups = groupBy(children, function (child) {
        return child.meta.subMenu
      })

      // determine which submenu to display
      children = menuGroups[this.$route.meta.subMenu]

      // Filter children without groups
      children = filter(children, function (child) {
        return child.meta.group
      })

      // Filter children if we have a filter string
      if (this.$router.currentRoute.value.query.project) {
        let q = this.q
        if (q.length) {
          children = children.filter(function (item) {
            let metadata = item.meta.group.toLowerCase() + item.meta.title.toLowerCase()

            if (item.meta.subMenu) {
              metadata = metadata + item.meta.subMenu.toLowerCase()
            }
            return metadata.includes(q.toLowerCase())
          })
        }
      }

      children = groupBy(children, function (child) {
        return child.meta.group
      })

      return children
    },
    ...mapState("app", ["toggleDrawer"]),
  },
}
</script><|MERGE_RESOLUTION|>--- conflicted
+++ resolved
@@ -26,11 +26,7 @@
             :to="{ name: 'report' }"
           >
             <template #prepend>
-<<<<<<< HEAD
-              <v-icon color="white">mdi-alert-circle-outline</v-icon>
-=======
               <v-icon color="white">mdi-fire</v-icon>
->>>>>>> 047aa05c
             </template>
             <v-list-item-title class="text-uppercase text-body-2">
               Report incident
@@ -96,11 +92,7 @@
         :to="{ name: 'report' }"
       >
         <template #prepend>
-<<<<<<< HEAD
-          <v-icon>mdi-alert-circle-outline</v-icon>
-=======
           <v-icon color="white">mdi-fire</v-icon>
->>>>>>> 047aa05c
         </template>
         <v-list-item-title class="text-uppercase text-body-2">Report incident</v-list-item-title>
         <v-tooltip
