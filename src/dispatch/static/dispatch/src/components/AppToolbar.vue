--- conflicted
+++ resolved
@@ -95,21 +95,17 @@
               </template>
             </v-list-item>
             <v-divider />
-<<<<<<< HEAD
-            <v-list-subheader>Organizations</v-list-subheader>
-=======
-            <v-subheader>Experimental Features</v-subheader>
+            <v-list-subheader>Experimental Features</v-list-subheader>
             <v-switch
               v-model="currentUser().experimental_features"
               inset
               class="ml-5"
               color="blue"
-              @change="updateExperimentalFeatures()"
+              @update:model-value="updateExperimentalFeatures()"
               :label="currentUser().experimental_features ? 'Enabled' : 'Disabled'"
-            ></v-switch>
+            />
             <v-divider />
-            <v-subheader>Organizations</v-subheader>
->>>>>>> e2d6ec7c
+            <v-list-subheader>Organizations</v-list-subheader>
             <v-list-item v-for="(item, i) in organizations" :key="i">
               <v-list-item-title>{{ item.name }}</v-list-item-title>
               <v-list-item-subtitle>{{ item.description }}</v-list-item-subtitle>
