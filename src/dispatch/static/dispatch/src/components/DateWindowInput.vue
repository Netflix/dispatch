<template>
  <v-menu v-model="menu" :close-on-content-click="false">
    <template #activator="{ props }">
      <v-text-field
        v-model="windowText"
        :label="label"
        v-bind="props"
<<<<<<< HEAD
=======
        append-icon="mdi-calendar"
        hint="Format: yyyy-mm-dd ~ yyyy-mm-dd"
>>>>>>> 047aa05c
        clearable
        :rules="dateRules"
        @click:clear="clearWindow"
      />
    </template>
    <v-card>
      <v-container>
        <v-row>
          <v-col>
            <v-list>
<<<<<<< HEAD
              <v-list-item
                v-for="(item, index) in windowRanges"
                :key="index"
                :value="index"
                @click="setWindowRange(item.window)"
              >
=======
              <v-list-item v-for="(item, index) in windows" :key="index" @click="setWindow(item)">
>>>>>>> 047aa05c
                <v-list-item-title>{{ item.title }}</v-list-item-title>
              </v-list-item>
            </v-list>
          </v-col>
          <v-col>
<<<<<<< HEAD
            <!-- TODO: use vuetify picker components -->
            <v-text-field type="date" v-model="windowStartInput" prepend-icon="mdi-calendar" />
          </v-col>
          <v-col>
            <v-text-field type="date" v-model="windowEndInput" prepend-icon="mdi-calendar" />
=======
            <v-date-picker title="Start Date" v-model="start" show-adjacent-months />
          </v-col>
          <v-col>
            <v-date-picker title="End Date" v-model="end" show-adjacent-months />
>>>>>>> 047aa05c
          </v-col>
        </v-row>
      </v-container>
      <v-card-actions class="justify-end">
        <v-btn color="info" variant="text" @click="menu = false"> Ok </v-btn>
      </v-card-actions>
    </v-card>
  </v-menu>
</template>

<script>
import endOfYear from "date-fns/endOfYear"
import startOfMonth from "date-fns/startOfMonth"
import startOfYear from "date-fns/startOfYear"
import subDays from "date-fns/subDays"
import subMonths from "date-fns/subMonths"
import subYears from "date-fns/subYears"
import { format, endOfQuarter, startOfQuarter, subQuarters } from "date-fns"

let today = function () {
  return new Date()
}

const DATE_FORMAT = "yyyy-MM-dd"

export default {
  name: "DateWindowInput",
  inheritAttrs: false,
  props: {
    modelValue: {
      type: Object,
      default: function () {
        return { start: null, end: null }
      },
      required: true,
    },
    label: {
      type: String,
      default: "Reported At",
    },
  },

  data() {
    return {
      menu: false,
<<<<<<< HEAD
      windowStartInput: null,
      windowEndInput: null,
      windowRanges: [
        { title: "Today", window: { start: today(), end: today() } },
        { title: "This Month", window: { start: startOfMonth(today()), end: today() } },
=======
      start: null,
      end: null,
      windowText: null,
      dateRules: [
        (value) =>
          !value ||
          /^(\d{4}-\d{2}-\d{2} ~ \d{4}-\d{2}-\d{2})$/.test(value) ||
          "Invalid date (expected format: yyyy-mm-dd ~ yyyy-mm-dd)",
      ],
      windows: [
        { title: "Today", start: today(), end: today() },
        { title: "Yesterday", start: subDays(today(), 1), end: subDays(today(), 1) },
        { title: "This Month", start: startOfMonth(today()), end: today() },
>>>>>>> 047aa05c
        {
          title: "This Quarter",
          start: startOfQuarter(today()),
          end: endOfQuarter(today()),
        },
        {
          title: "This Year",
          start: startOfYear(today()),
          end: endOfYear(today()),
        },
        { title: "Last 7 Days", start: subDays(today(), 7), end: today() },
        { title: "Last 30 Days", start: subDays(today(), 30), end: today() },
        { title: "Last 3 Months", start: subMonths(today(), 3), end: today() },
        { title: "Last 12 Months", start: subMonths(today(), 12), end: today() },
        {
          title: "Last Quarter",
          start: startOfQuarter(subQuarters(today(), 1)),
          end: endOfQuarter(subQuarters(today(), 1)),
        },
        {
          title: "Last Year",
          start: startOfYear(subYears(today(), 1)),
          end: endOfYear(subYears(today(), 1)),
        },
      ],
    }
  },

<<<<<<< HEAD
  computed: {
    windowRange: function () {
      return `${this.windowStartFormatted} ~ ${this.windowEndFormatted}`
    },
    window: {
      get() {
        if (Object.keys(this.modelValue).length > 1) {
          return cloneDeep(this.modelValue)
        }
        return {
          start: null,
          end: null,
        }
      },
      set(value) {
        this.$emit("update:modelValue", value)
      },
=======
  created() {
    if (this.modelValue.start) {
      this.start = new Date(this.modelValue.start)
    }
    if (this.modelValue.end) {
      this.end = new Date(this.modelValue.end)
    }
  },

  watch: {
    windowText: {
      handler(value) {
        if (this.dateRules.every((rule) => rule(value) === true)) {
          if (value) {
            let parts = value.split("~")
            if (parts.length == 2) {
              if (this.formatDate(this.start) !== parts[0]) {
                this.start = this.getDatetime(parts[0])
              }

              if (this.formatDate(this.end) !== parts[1]) {
                this.end = this.getDatetime(parts[1])
              }
            }
          }
        }
      },
>>>>>>> 047aa05c
    },
    start: {
      handler(value) {
        if (value) {
          this.$emit("update:modelValue", {
            start: this.formatDate(value),
            end: this.formatDate(this.end),
          })
        }
        this.setWindowText()
      },
    },
    end: {
      handler(value) {
        if (value) {
          this.$emit("update:modelValue", {
            start: this.formatDate(this.start),
            end: this.formatDate(value),
          })
        }
        this.setWindowText()
      },
    },
  },

  watch: {
    window: {
      handler(value) {
        if (value.start) {
          this.windowStartInput = value.start.substr(0, 10)
        }
        if (value.end) {
          this.windowEndInput = value.end.substr(0, 10)
        }
      },
      immediate: true,
    },
    windowStartInput: function (value) {
      if (value) {
        this.setWindowStart(value)
      }
    },
    windowEndInput: function (value) {
      if (value) {
        this.setWindowEnd(value)
      }
    },
  },

  methods: {
    formatDate: function (value) {
      return format(value, DATE_FORMAT)
    },
    clearWindow: function () {
      this.start = null
      this.end = null
    },
    setWindow: function (item) {
      this.start = item.start
      this.end = item.end
      this.setWindowText()
    },
    getDatetime: function (value) {
      return new Date(value)
    },
    setWindowText: function () {
      let startDate = this.start ? this.formatDate(this.start) : ""
      let endDate = this.end ? this.formatDate(this.end) : ""

      if (startDate && endDate) {
        this.windowText = `${startDate} ~ ${endDate}`
      } else {
        this.windowText = null
      }
    },
  },
}
</script><|MERGE_RESOLUTION|>--- conflicted
+++ resolved
@@ -5,11 +5,8 @@
         v-model="windowText"
         :label="label"
         v-bind="props"
-<<<<<<< HEAD
-=======
         append-icon="mdi-calendar"
         hint="Format: yyyy-mm-dd ~ yyyy-mm-dd"
->>>>>>> 047aa05c
         clearable
         :rules="dateRules"
         @click:clear="clearWindow"
@@ -20,33 +17,16 @@
         <v-row>
           <v-col>
             <v-list>
-<<<<<<< HEAD
-              <v-list-item
-                v-for="(item, index) in windowRanges"
-                :key="index"
-                :value="index"
-                @click="setWindowRange(item.window)"
-              >
-=======
               <v-list-item v-for="(item, index) in windows" :key="index" @click="setWindow(item)">
->>>>>>> 047aa05c
                 <v-list-item-title>{{ item.title }}</v-list-item-title>
               </v-list-item>
             </v-list>
           </v-col>
           <v-col>
-<<<<<<< HEAD
-            <!-- TODO: use vuetify picker components -->
-            <v-text-field type="date" v-model="windowStartInput" prepend-icon="mdi-calendar" />
-          </v-col>
-          <v-col>
-            <v-text-field type="date" v-model="windowEndInput" prepend-icon="mdi-calendar" />
-=======
             <v-date-picker title="Start Date" v-model="start" show-adjacent-months />
           </v-col>
           <v-col>
             <v-date-picker title="End Date" v-model="end" show-adjacent-months />
->>>>>>> 047aa05c
           </v-col>
         </v-row>
       </v-container>
@@ -92,13 +72,6 @@
   data() {
     return {
       menu: false,
-<<<<<<< HEAD
-      windowStartInput: null,
-      windowEndInput: null,
-      windowRanges: [
-        { title: "Today", window: { start: today(), end: today() } },
-        { title: "This Month", window: { start: startOfMonth(today()), end: today() } },
-=======
       start: null,
       end: null,
       windowText: null,
@@ -112,7 +85,6 @@
         { title: "Today", start: today(), end: today() },
         { title: "Yesterday", start: subDays(today(), 1), end: subDays(today(), 1) },
         { title: "This Month", start: startOfMonth(today()), end: today() },
->>>>>>> 047aa05c
         {
           title: "This Quarter",
           start: startOfQuarter(today()),
@@ -141,25 +113,6 @@
     }
   },
 
-<<<<<<< HEAD
-  computed: {
-    windowRange: function () {
-      return `${this.windowStartFormatted} ~ ${this.windowEndFormatted}`
-    },
-    window: {
-      get() {
-        if (Object.keys(this.modelValue).length > 1) {
-          return cloneDeep(this.modelValue)
-        }
-        return {
-          start: null,
-          end: null,
-        }
-      },
-      set(value) {
-        this.$emit("update:modelValue", value)
-      },
-=======
   created() {
     if (this.modelValue.start) {
       this.start = new Date(this.modelValue.start)
@@ -187,7 +140,6 @@
           }
         }
       },
->>>>>>> 047aa05c
     },
     start: {
       handler(value) {
@@ -210,30 +162,6 @@
         }
         this.setWindowText()
       },
-    },
-  },
-
-  watch: {
-    window: {
-      handler(value) {
-        if (value.start) {
-          this.windowStartInput = value.start.substr(0, 10)
-        }
-        if (value.end) {
-          this.windowEndInput = value.end.substr(0, 10)
-        }
-      },
-      immediate: true,
-    },
-    windowStartInput: function (value) {
-      if (value) {
-        this.setWindowStart(value)
-      }
-    },
-    windowEndInput: function (value) {
-      if (value) {
-        this.setWindowEnd(value)
-      }
     },
   },
 
