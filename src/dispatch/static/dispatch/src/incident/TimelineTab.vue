--- conflicted
+++ resolved
@@ -14,12 +14,8 @@
       <edit-event-dialog />
       <delete-event-dialog />
     </v-row>
-<<<<<<< HEAD
     <v-timeline v-if="events && events.length" density="compact" clipped>
-      <v-col class="text-right text-caption">(times in UTC)</v-col>
-=======
-    <v-timeline v-if="events && events.length" dense clipped>
-      <v-col class="text-right caption time-zone-notice">(times in UTC)</v-col>
+      <v-col class="text-right text-caption time-zone-notice">(times in UTC)</v-col>
       <v-row>
         <div
           class="add-event"
@@ -29,30 +25,24 @@
           <div class="add-button">
             <v-btn
               compact
-              small
-              plain
+              size="small"
+              variant="plain"
               class="up-button"
               @click="showNewPreEventDialog(sortedEvents[0].started_at)"
             >
-              <v-icon small class="mr-1">mdi-plus-circle-outline</v-icon>Add event
+              <v-icon size="small" class="mr-1">mdi-plus-circle-outline</v-icon>Add event
             </v-btn>
           </div>
         </div>
       </v-row>
->>>>>>> 0576cda9
       <v-timeline-item
         v-for="event in sortedEvents"
         v-show="showItem(event)"
         :icon="iconItem(event)"
         :key="event.id"
         class="mb-4"
-<<<<<<< HEAD
+        :class="classType(event)"
         dot-color="blue"
-        size="small"
-=======
-        :class="classType(event)"
-        color="blue"
->>>>>>> 0576cda9
       >
         <v-row justify="space-between">
           <v-col cols="7">
@@ -71,24 +61,13 @@
               {{ event.source }}
             </div>
           </v-col>
-<<<<<<< HEAD
-          <v-col class="text-right" cols="5">
-            <v-tooltip location="bottom">
-              <template #activator="{ props }">
-                <span v-bind="props" class="wavy-underline">{{
-                  formatToUTC(event.started_at)
-                }}</span>
-              </template>
-              <span class="pre-formatted">{{ formatToTimeZones(event.started_at) }}</span>
-            </v-tooltip>
-=======
           <v-col cols="1">
             <div v-if="isEditable(event)" class="custom-event-edit">
-              <v-btn plain small @click="showEditEventDialog(event)">
+              <v-btn variant="plain" size="small" @click="showEditEventDialog(event)">
                 <v-icon>mdi-pencil</v-icon>
               </v-btn>
               <br />
-              <v-btn plain small @click="togglePin(event)">
+              <v-btn variant="plain" size="small" @click="togglePin(event)">
                 <v-hover v-slot="{ hover }">
                   <v-icon v-if="!isPinned(event)">mdi-pin-outline</v-icon>
                   <v-icon v-else-if="hover && isPinned(event)">mdi-pin-off</v-icon>
@@ -96,12 +75,12 @@
                 </v-hover>
               </v-btn>
               <br />
-              <v-btn plain small @click="showDeleteEventDialog(event)">
+              <v-btn variant="plain" size="small" @click="showDeleteEventDialog(event)">
                 <v-icon>mdi-trash-can</v-icon>
               </v-btn>
             </div>
             <div v-if="isPinned(event) && !isEditable(event)" class="pinned-event">
-              <v-btn plain small @click="togglePin(event)">
+              <v-btn variant="plain" size="small" @click="togglePin(event)">
                 <v-hover v-slot="{ hover }">
                   <v-icon v-if="hover">mdi-pin-off</v-icon>
                   <v-icon v-else>mdi-pin</v-icon>
@@ -109,28 +88,27 @@
               </v-btn>
             </div>
             <div v-if="isPinned(event) && isEditable(event)" class="pinned-custom-event">
-              <v-btn plain small @click="togglePin(event)">
+              <v-btn variant="plain" size="small" @click="togglePin(event)">
                 <v-icon>mdi-pin</v-icon>
               </v-btn>
             </div>
             <div v-else-if="!isPinned(event) && !isEditable(event)" class="pinned-event">
-              <v-btn plain small @click="togglePin(event)">
+              <v-btn variant="plain" size="small" @click="togglePin(event)">
                 <v-icon>mdi-pin-outline</v-icon>
               </v-btn>
             </div>
           </v-col>
           <v-col class="text-right" cols="4">
             <v-col>
-              <v-tooltip bottom>
-                <template #activator="{ on, attrs }">
-                  <span v-bind="attrs" v-on="on" class="wavy-underline">{{
-                    event.started_at | formatToUTC
+              <v-tooltip location="bottom">
+                <template #activator="{ props }">
+                  <span v-bind="props" class="wavy-underline">{{
+                    formatToUTC(event.started_at)
                   }}</span>
                 </template>
-                <span class="pre-formatted">{{ event.started_at | formatToTimeZones }}</span>
+                <span class="pre-formatted">{{ formatToTimeZones(event.started_at) }}</span>
               </v-tooltip>
             </v-col>
->>>>>>> 0576cda9
           </v-col>
         </v-row>
         <v-row>
@@ -139,12 +117,12 @@
             <div class="add-button">
               <v-btn
                 compact
-                small
-                plain
+                size="small"
+                variant="plain"
                 class="up-button"
                 @click="showNewEventDialog(event.started_at)"
               >
-                <v-icon small class="mr-1">mdi-plus-circle-outline</v-icon>Add event
+                <v-icon size="small" class="mr-1">mdi-plus-circle-outline</v-icon>Add event
               </v-btn>
             </div>
           </div>
@@ -154,7 +132,7 @@
     <div v-else>
       <p class="text-center">No timeline data available.</p>
     </div>
-    <div class="text-caption ml-10" v-if="countHidden() != 0">
+    <div class="text-caption ml-10" v-if="countHidden() !== 0">
       {{ "" + countHidden() }} event(s) are hidden due to current filter
     </div>
   </v-container>
@@ -166,9 +144,8 @@
 import { mapActions } from "vuex"
 
 import Util from "@/util"
-<<<<<<< HEAD
 import { snakeToCamel, formatToUTC, formatToTimeZones } from "@/filters"
-=======
+
 import TimelineFilterDialog from "@/incident/TimelineFilterDialog.vue"
 import EditEventDialog from "@/incident/EditEventDialog.vue"
 import DeleteEventDialog from "@/incident/DeleteEventDialog.vue"
@@ -190,7 +167,6 @@
   "Custom event": "user_curated_events",
   "Imported message": "user_curated_events",
 }
->>>>>>> 0576cda9
 
 export default {
   name: "IncidentTimelineTab",
