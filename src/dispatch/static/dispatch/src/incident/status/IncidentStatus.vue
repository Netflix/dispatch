--- conflicted
+++ resolved
@@ -65,16 +65,14 @@
       type: Boolean,
       required: true,
     },
-<<<<<<< HEAD
     visibility: {
       type: String,
       required: false,
       default: "Open",
-=======
+    },
     cases: {
       type: Array,
       default: () => [],
->>>>>>> 3ed8efaf
     },
   },
 
