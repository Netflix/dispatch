<template>
  <v-form @submit.prevent v-slot="{ isValid }">
    <v-navigation-drawer
      location="right"
      :width="navigation.width"
      ref="drawer"
      :permanent="$vuetify.display.mdAndDown"
    >
      <template #prepend>
        <v-list-item lines="two">
          <v-list-item-title class="text-h6">
            {{ name }}
          </v-list-item-title>
          <v-list-item-subtitle>
            Reported - {{ formatRelativeDate(reported_at) }}
          </v-list-item-subtitle>

          <template #append>
            <v-btn
              icon
              variant="text"
              color="info"
              :loading="loading"
              :disabled="!isValid.value"
              @click="save()"
            >
              <v-icon>mdi-content-save</v-icon>
            </v-btn>
            <v-btn icon variant="text" color="secondary" @click="closeEditSheet">
              <v-icon>mdi-close</v-icon>
            </v-btn>
          </template>
        </v-list-item>
      </template>
      <v-tabs color="primary" fixed-tabs v-model="tab">
        <v-tab value="details"> Details </v-tab>
        <v-tab value="resources"> Resources </v-tab>
        <v-tab value="participants"> Participants </v-tab>
        <v-tab value="timeline"> Timeline </v-tab>
        <v-tab value="tasks"> Tasks </v-tab>
        <v-tab value="workflows"> Workflows </v-tab>
        <v-tab value="costs"> Costs </v-tab>
      </v-tabs>
      <v-window v-model="tab">
        <v-window-item value="details">
          <incident-details-tab />
        </v-window-item>
        <v-window-item value="resources">
          <incident-resources-tab />
        </v-window-item>
        <v-window-item value="participants">
          <incident-participants-tab />
        </v-window-item>
        <v-window-item value="timeline">
          <incident-timeline-tab />
        </v-window-item>
        <v-window-item value="tasks">
          <incident-tasks-tab />
        </v-window-item>
        <v-window-item value="workflow_instances">
          <workflow-instance-tab v-model="workflow_instances" />
        </v-window-item>
        <v-window-item value="costs">
          <incident-costs-tab />
        </v-window-item>
      </v-window>
    </v-navigation-drawer>
  </v-form>
</template>

<script>
import { mapFields } from "vuex-map-fields"
import { mapActions } from "vuex"
import { formatRelativeDate } from "@/filters"

import IncidentCostsTab from "@/incident/CostsTab.vue"
import IncidentDetailsTab from "@/incident/DetailsTab.vue"
import IncidentParticipantsTab from "@/incident/ParticipantsTab.vue"
import IncidentResourcesTab from "@/incident/ResourcesTab.vue"
import IncidentTasksTab from "@/incident/TasksTab.vue"
import IncidentTimelineTab from "@/incident/TimelineTab.vue"
import WorkflowInstanceTab from "@/workflow/WorkflowInstanceTab.vue"

export default {
  name: "IncidentEditSheet",

  components: {
    IncidentCostsTab,
    IncidentDetailsTab,
    IncidentParticipantsTab,
    IncidentResourcesTab,
    IncidentTasksTab,
    IncidentTimelineTab,
    WorkflowInstanceTab,
  },

  data() {
    return {
      tab: null,
      navigation: {
        width: 800,
        borderSize: 3,
        minWidth: 400,
      },
    }
  },

  setup() {
    return { formatRelativeDate }
  },

  computed: {
    ...mapFields("incident", [
      "selected.id",
      "selected.name",
      "selected.project",
      "selected.reported_at",
      "selected.loading",
      "selected.workflow_instances",
      "dialogs.showEditSheet",
    ]),
  },

  created() {
    this.fetchDetails()
  },

  watch: {
    "$route.params.name": function () {
      this.fetchDetails()
    },
    $route: {
      immediate: true,
      handler(newVal) {
        if (newVal.meta && newVal.meta.showTimeline) {
          this.tab = 3
        }
      },
    },
  },

  methods: {
    fetchDetails() {
<<<<<<< HEAD
      this.getDetails({ name: this.$route.params.name })
=======
      if (this.$route.params.name) {
        this.getDetails({ name: this.$route.params.name })
      }
>>>>>>> 047aa05c
    },
    ...mapActions("incident", ["save", "getDetails", "closeEditSheet"]),
  },
}
</script><|MERGE_RESOLUTION|>--- conflicted
+++ resolved
@@ -141,13 +141,9 @@
 
   methods: {
     fetchDetails() {
-<<<<<<< HEAD
-      this.getDetails({ name: this.$route.params.name })
-=======
       if (this.$route.params.name) {
         this.getDetails({ name: this.$route.params.name })
       }
->>>>>>> 047aa05c
     },
     ...mapActions("incident", ["save", "getDetails", "closeEditSheet"]),
   },
