<template>
  <v-list>
    <v-list-item v-if="ticket" :href="ticket.weblink" target="_blank">
      <v-list-item-title>Ticket</v-list-item-title>
      <v-list-item-subtitle>{{ ticket.description }}</v-list-item-subtitle>

      <template #append>
        <v-icon>mdi-open-in-new</v-icon>
      </template>
    </v-list-item>
    <v-divider />
    <v-list-item v-if="conference" :href="conference.weblink" target="_blank">
      <v-list-item-title>Video Conference</v-list-item-title>
      <v-list-item-subtitle>{{ conference.description }}</v-list-item-subtitle>

      <template #append>
        <v-icon>mdi-open-in-new</v-icon>
      </template>
    </v-list-item>
    <v-divider />
    <v-list-item v-if="conversation" :href="conversation.weblink" target="_blank">
      <v-list-item-title>Conversation</v-list-item-title>
      <v-list-item-subtitle>{{ conversation.description }}</v-list-item-subtitle>

      <template #append>
        <v-icon>mdi-open-in-new</v-icon>
      </template>
    </v-list-item>
    <v-divider />
    <v-list-item v-if="storage" :href="storage.weblink" target="_blank">
      <v-list-item-title>Storage</v-list-item-title>
      <v-list-item-subtitle>{{ storage.description }}</v-list-item-subtitle>

      <template #append>
        <v-icon>mdi-open-in-new</v-icon>
      </template>
    </v-list-item>
    <v-divider />
    <span v-for="document in documents" :key="document.resource_id">
      <v-list-item :href="document.weblink" target="_blank">
        <v-list-item-title>{{ deslug(document.resource_type) }}</v-list-item-title>
        <v-list-item-subtitle>{{ document.description }}</v-list-item-subtitle>

        <template #append>
          <v-icon>mdi-open-in-new</v-icon>
        </template>
      </v-list-item>
      <v-divider />
    </span>
    <span
      v-if="
        (!ticket && ticketPluginEnabled) ||
        (!conference && conferencePluginEnabled) ||
        (!conversation && conversationPluginEnabled) ||
        (!storage && storagePluginEnabled) ||
        (!documents && documentPluginEnabled)
      "
    >
      <v-list-item v-if="!loading" @click="createAllResources()">
        <v-list-item-content>
          <v-list-item-title>Recreate Missing Resources</v-list-item-title>
          <v-list-item-subtitle
            >Initiate a retry for creating any missing or unsuccesfully created
            resource(s).</v-list-item-subtitle
          >
        </v-list-item-content>
        <v-list-item-action>
          <v-list-item-icon>
            <v-icon>refresh</v-icon>
          </v-list-item-icon>
        </v-list-item-action>
      </v-list-item>
      <v-list-item v-else-if="loading">
        <v-list-item-content>
          <v-list-item-title>Creating resources...</v-list-item-title>
          <v-list-item-subtitle
            >Initiate a retry for creating any missing or unsuccesfully created
            resource(s).</v-list-item-subtitle
          >
        </v-list-item-content>
      </v-list-item>
    </span>
  </v-list>
</template>

<script>
import { mapActions } from "vuex"
import { mapFields } from "vuex-map-fields"
import { deslug } from "@/filters"

export default {
  name: "IncidentResourcesTab",

<<<<<<< HEAD
  setup() {
    return { deslug }
=======
  data() {
    return {
      ticketPluginEnabled: false,
      conferencePluginEnabled: false,
      conversationPluginEnabled: false,
      storagePluginEnabled: false,
      documentPluginEnabled: false,
    }
>>>>>>> e2d6ec7c
  },

  computed: {
    ...mapFields("incident", [
      "selected.conference",
      "selected.conversation",
      "selected.documents",
      "selected.loading",
      "selected.storage",
      "selected.ticket",
    ]),
  },

  async mounted() {
    let enabledPlugins = await this.getEnabledPlugins()
    if (!enabledPlugins) return

    this.ticketPluginEnabled = enabledPlugins.includes("ticket")
    this.conferencePluginEnabled = enabledPlugins.includes("conference")
    this.conversationPluginEnabled = enabledPlugins.includes("conversation")
    this.storagePluginEnabled = enabledPlugins.includes("storage")
    this.documentPluginEnabled = enabledPlugins.includes("document")
  },

  methods: {
    ...mapActions("incident", ["createAllResources", "getEnabledPlugins"]),
  },
}
</script><|MERGE_RESOLUTION|>--- conflicted
+++ resolved
@@ -57,27 +57,21 @@
       "
     >
       <v-list-item v-if="!loading" @click="createAllResources()">
-        <v-list-item-content>
-          <v-list-item-title>Recreate Missing Resources</v-list-item-title>
-          <v-list-item-subtitle
-            >Initiate a retry for creating any missing or unsuccesfully created
-            resource(s).</v-list-item-subtitle
-          >
-        </v-list-item-content>
-        <v-list-item-action>
-          <v-list-item-icon>
-            <v-icon>refresh</v-icon>
-          </v-list-item-icon>
-        </v-list-item-action>
+        <v-list-item-title>Recreate Missing Resources</v-list-item-title>
+        <v-list-item-subtitle
+          >Initiate a retry for creating any missing or unsuccesfully created
+          resource(s).</v-list-item-subtitle
+        >
+        <template #append>
+          <v-icon>refresh</v-icon>
+        </template>
       </v-list-item>
       <v-list-item v-else-if="loading">
-        <v-list-item-content>
-          <v-list-item-title>Creating resources...</v-list-item-title>
-          <v-list-item-subtitle
-            >Initiate a retry for creating any missing or unsuccesfully created
-            resource(s).</v-list-item-subtitle
-          >
-        </v-list-item-content>
+        <v-list-item-title>Creating resources...</v-list-item-title>
+        <v-list-item-subtitle
+          >Initiate a retry for creating any missing or unsuccesfully created
+          resource(s).</v-list-item-subtitle
+        >
       </v-list-item>
     </span>
   </v-list>
@@ -91,10 +85,10 @@
 export default {
   name: "IncidentResourcesTab",
 
-<<<<<<< HEAD
   setup() {
     return { deslug }
-=======
+  },
+
   data() {
     return {
       ticketPluginEnabled: false,
@@ -103,7 +97,6 @@
       storagePluginEnabled: false,
       documentPluginEnabled: false,
     }
->>>>>>> e2d6ec7c
   },
 
   computed: {
