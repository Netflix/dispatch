--- conflicted
+++ resolved
@@ -103,7 +103,6 @@
         />
       </v-col>
       <v-col cols="12">
-<<<<<<< HEAD
         <incident-cost-model-combobox
           :project="project"
           v-model="incident_cost_model"
@@ -112,8 +111,6 @@
         />
       </v-col>
       <v-col cols="12">
-=======
->>>>>>> 047aa05c
         <incident-filter-combobox label="Duplicates" v-model="duplicates" :project="project" />
       </v-col>
       <v-col cols="12">
@@ -166,6 +163,12 @@
     return {
       statuses: ["Active", "Stable", "Closed"],
       visibilities: ["Open", "Restricted"],
+      only_one: (value) => {
+        if (value && value.length > 1) {
+          return "Only one is allowed"
+        }
+        return true
+      },
       required_and_only_one: (value) => {
         if (!value || value.length == 0) {
           return "This field is required"
@@ -175,15 +178,6 @@
         }
         return true
       },
-<<<<<<< HEAD
-      only_one: (value) => {
-        if (value && value.length > 1) {
-          return "Only one is allowed"
-        }
-        return true
-      },
-=======
->>>>>>> 047aa05c
     }
   },
 
