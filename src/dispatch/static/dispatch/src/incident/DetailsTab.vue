--- conflicted
+++ resolved
@@ -63,10 +63,9 @@
       </v-col>
       <v-col cols="6">
         <incident-severity-select v-model="incident_severity" :project="project" />
-<<<<<<< HEAD
       </v-col>
       <v-col cols="6">
-        <incident-priority-select v-model="incident_priority" :project="project" />
+        <incident-priority-select v-model="incident_priority" :project="project" :status="status" />
       </v-col>
       <v-col cols="6">
         <v-select
@@ -77,33 +76,6 @@
         />
       </v-col>
       <v-col cols="6">
-=======
-      </v-flex>
-      <v-flex xs6>
-        <ValidationProvider
-          name="Incident Priority"
-          rules="stableRestrictedPriority:@status,@project"
-          immediate
-        >
-          <incident-priority-select
-            v-model="incident_priority"
-            :project="project"
-            :status="status"
-          />
-        </ValidationProvider>
-      </v-flex>
-      <v-flex xs6>
-        <ValidationProvider name="status" rules="alwaysTrue" immediate>
-          <v-select
-            v-model="status"
-            label="Status"
-            :items="statuses"
-            hint="The status of the incident."
-          />
-        </ValidationProvider>
-      </v-flex>
-      <v-flex xs6>
->>>>>>> 0e7828d6
         <v-select
           v-model="visibility"
           label="Visibility"
@@ -135,18 +107,11 @@
       </v-col>
       <v-col cols="12">
         <case-filter-combobox label="Cases" v-model="cases" />
-<<<<<<< HEAD
+      </v-col>
+      <v-col cols="12" v-show="false">
+        <v-text-field v-model="project" name="project" />
       </v-col>
     </v-row>
-=======
-      </v-flex>
-      <v-flex xs12 v-show="false">
-        <ValidationProvider name="project" rules="alwaysTrue" immediate>
-          <v-text-field v-model="project" />
-        </ValidationProvider>
-      </v-flex>
-    </v-layout>
->>>>>>> 0e7828d6
   </v-container>
 </template>
 
@@ -164,33 +129,6 @@
 import ProjectSelect from "@/project/ProjectSelect.vue"
 import TagFilterAutoComplete from "@/tag/TagFilterAutoComplete.vue"
 
-<<<<<<< HEAD
-=======
-extend("required", {
-  ...required,
-  message: "This field is required",
-})
-
-extend("stableRestrictedPriority", {
-  params: ["status", "project"],
-  validate(value, { status, project }) {
-    if (!project) return true
-    const stablePriority = project.stable_priority
-    if (!stablePriority) return true
-    if (status == "Stable" && value.name != stablePriority.name) {
-      return false
-    }
-    return true
-  },
-})
-
-extend("alwaysTrue", {
-  validate() {
-    return true
-  },
-})
-
->>>>>>> 0e7828d6
 export default {
   setup() {
     return {
