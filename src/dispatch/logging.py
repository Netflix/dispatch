--- conflicted
+++ resolved
@@ -8,10 +8,4 @@
         LOGFORMAT = "%(levelname)s:%(message)s:%(pathname)s:%(funcName)s:%(lineno)d"
         logging.basicConfig(level=LOG_LEVEL, format=LOGFORMAT)
     else:
-        logging.basicConfig(level=LOG_LEVEL)
-<<<<<<< HEAD
-
-    # logging.getLogger("sqlalchemy.engine").setLevel(logging.DEBUG)
-=======
-    logging.getLogger("sqlalchemy.engine").setLevel(logging.DEBUG)
->>>>>>> 78c4ba3b
+        logging.basicConfig(level=LOG_LEVEL)