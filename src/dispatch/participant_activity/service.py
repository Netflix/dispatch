--- conflicted
+++ resolved
@@ -72,11 +72,7 @@
 
 
 def get_all_case_participant_activities_for_case(
-<<<<<<< HEAD
-    db_session: SessionLocal,
-=======
     db_session: Session,
->>>>>>> eea99ff4
     case_id: int,
 ) -> list[ParticipantActivityRead]:
     """Fetches all recorded participant case activities for a given case."""
