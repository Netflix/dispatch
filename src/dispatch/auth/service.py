<<<<<<< HEAD
import requests
import logging
from cachetools import TTLCache
from fastapi import HTTPException
from fastapi.security.utils import get_authorization_scheme_param
from jose import JWTError, jwt
from starlette.requests import Request
from starlette.status import HTTP_401_UNAUTHORIZED
from .models import DispatchUser
from dispatch.config import (
    JWKS_URL, 
    DISPATCH_AUTH_HEADER_KEY, 
    DISPATCH_JWT_SECRET
)

jwk_key_cache = TTLCache(maxsize=1, ttl=60 * 60)

credentials_exception = HTTPException(
    status_code=HTTP_401_UNAUTHORIZED, detail="Could not validate credentials"
)


def from_bearer_token(request: Request):
    """Fetches user from provided bearer token."""
    authorization: str = request.headers.get("Authorization")
    scheme, param = get_authorization_scheme_param(authorization)
    if not authorization or scheme.lower() != "bearer":
        return

    token = authorization.split()[1]

    # TODO should we warm this cache up on application start?
    try:
        key = jwk_key_cache[JWKS_URL]
    except KeyError:
        key = requests.get(JWKS_URL).json()["keys"][0]
        jwk_key_cache[JWKS_URL] = key

    try:
        data = jwt.decode(token, key)
    except JWTError:
        return

    return data["email"]
=======
"""
.. module: dispatch.auth.service
    :platform: Unix
    :copyright: (c) 2019 by Netflix Inc., see AUTHORS for more
    :license: Apache, see LICENSE for more details.
"""
import logging
>>>>>>> 07c49036

from starlette.requests import Request
from dispatch.plugins.base import plugins
from dispatch.config import (
    DISPATCH_AUTHENTICATION_PROVIDER_SLUG,
    DISPATCH_AUTHENTICATION_DEFAULT_USER,
)

log = logging.getLogger(__name__)


def get_current_user(*, request: Request):
<<<<<<< HEAD
    """Gets the current user based on the token."""
    user_email = from_bearer_token(request)

    if not user_email:
        raise credentials_exception
    authorization: str = request.headers.get("Authorization")
    scheme, param = get_authorization_scheme_param(authorization)
    if not authorization or scheme.lower() != "bearer":
        raise credentials_exception

    token = authorization.split()[1]
    key = get_jwt_key()

    try:
        data = jwt.decode(token, key)
    except JWTError:
        raise credentials_exception

    return data["email"]


def get_jwt_key():
    if JWKS_URL is None:
        return DISPATCH_JWT_SECRET

    # TODO should we warm this cache up on application start?
    try:
        key = jwk_key_cache[JWKS_URL]
    except KeyError:
        key = requests.get(JWKS_URL).json()["keys"][0]
        jwk_key_cache[JWKS_URL] = key
    return key


def fetch_user(db_session, email: str):
    return db_session.query(DispatchUser).filter(email == email).first()

def encode_jwt(user):
    return jwt.encode(user, DISPATCH_JWT_SECRET)

def decode_jwt(user):
    return jwt.decode(user, DISPATCH_JWT_SECRET)
=======
    """Attempts to get the current user depending on the configured authentication provider."""
    if DISPATCH_AUTHENTICATION_PROVIDER_SLUG:
        auth_plugin = plugins.get(DISPATCH_AUTHENTICATION_PROVIDER_SLUG)
        return auth_plugin.get_current_user(request)
    else:
        log.warning(
            "No authentication provider has been provided. There is currently no user authentication."
        )
        return DISPATCH_AUTHENTICATION_DEFAULT_USER
>>>>>>> 07c49036
<|MERGE_RESOLUTION|>--- conflicted
+++ resolved
@@ -1,49 +1,3 @@
-<<<<<<< HEAD
-import requests
-import logging
-from cachetools import TTLCache
-from fastapi import HTTPException
-from fastapi.security.utils import get_authorization_scheme_param
-from jose import JWTError, jwt
-from starlette.requests import Request
-from starlette.status import HTTP_401_UNAUTHORIZED
-from .models import DispatchUser
-from dispatch.config import (
-    JWKS_URL, 
-    DISPATCH_AUTH_HEADER_KEY, 
-    DISPATCH_JWT_SECRET
-)
-
-jwk_key_cache = TTLCache(maxsize=1, ttl=60 * 60)
-
-credentials_exception = HTTPException(
-    status_code=HTTP_401_UNAUTHORIZED, detail="Could not validate credentials"
-)
-
-
-def from_bearer_token(request: Request):
-    """Fetches user from provided bearer token."""
-    authorization: str = request.headers.get("Authorization")
-    scheme, param = get_authorization_scheme_param(authorization)
-    if not authorization or scheme.lower() != "bearer":
-        return
-
-    token = authorization.split()[1]
-
-    # TODO should we warm this cache up on application start?
-    try:
-        key = jwk_key_cache[JWKS_URL]
-    except KeyError:
-        key = requests.get(JWKS_URL).json()["keys"][0]
-        jwk_key_cache[JWKS_URL] = key
-
-    try:
-        data = jwt.decode(token, key)
-    except JWTError:
-        return
-
-    return data["email"]
-=======
 """
 .. module: dispatch.auth.service
     :platform: Unix
@@ -51,7 +5,6 @@
     :license: Apache, see LICENSE for more details.
 """
 import logging
->>>>>>> 07c49036
 
 from starlette.requests import Request
 from dispatch.plugins.base import plugins
@@ -64,50 +17,6 @@
 
 
 def get_current_user(*, request: Request):
-<<<<<<< HEAD
-    """Gets the current user based on the token."""
-    user_email = from_bearer_token(request)
-
-    if not user_email:
-        raise credentials_exception
-    authorization: str = request.headers.get("Authorization")
-    scheme, param = get_authorization_scheme_param(authorization)
-    if not authorization or scheme.lower() != "bearer":
-        raise credentials_exception
-
-    token = authorization.split()[1]
-    key = get_jwt_key()
-
-    try:
-        data = jwt.decode(token, key)
-    except JWTError:
-        raise credentials_exception
-
-    return data["email"]
-
-
-def get_jwt_key():
-    if JWKS_URL is None:
-        return DISPATCH_JWT_SECRET
-
-    # TODO should we warm this cache up on application start?
-    try:
-        key = jwk_key_cache[JWKS_URL]
-    except KeyError:
-        key = requests.get(JWKS_URL).json()["keys"][0]
-        jwk_key_cache[JWKS_URL] = key
-    return key
-
-
-def fetch_user(db_session, email: str):
-    return db_session.query(DispatchUser).filter(email == email).first()
-
-def encode_jwt(user):
-    return jwt.encode(user, DISPATCH_JWT_SECRET)
-
-def decode_jwt(user):
-    return jwt.decode(user, DISPATCH_JWT_SECRET)
-=======
     """Attempts to get the current user depending on the configured authentication provider."""
     if DISPATCH_AUTHENTICATION_PROVIDER_SLUG:
         auth_plugin = plugins.get(DISPATCH_AUTHENTICATION_PROVIDER_SLUG)
@@ -116,5 +25,4 @@
         log.warning(
             "No authentication provider has been provided. There is currently no user authentication."
         )
-        return DISPATCH_AUTHENTICATION_DEFAULT_USER
->>>>>>> 07c49036
+        return DISPATCH_AUTHENTICATION_DEFAULT_USER