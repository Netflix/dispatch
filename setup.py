#!/usr/bin/env python
import datetime
import json
import os
import os.path
import shutil
import sys
import traceback
from distutils import log
from distutils.command.build import build as BuildCommand
from distutils.core import Command
from subprocess import check_output

from setuptools import find_packages, setup
from setuptools.command.develop import develop as DevelopCommand
from setuptools.command.sdist import sdist as SDistCommand

ROOT_PATH = os.path.abspath(os.path.dirname(__file__))


# modified from:
# https://raw.githubusercontent.com/getsentry/sentry/055cfe74bb88bbb2083f37f5df21b91d0ef4f9a7/src/sentry/utils/distutils/commands/base.py
class BaseBuildCommand(Command):
    user_options = [
        ("work-path=", "w", "The working directory for source files. Defaults to ."),
        ("build-lib=", "b", "directory for script runtime modules"),
        (
            "inplace",
            "i",
            "ignore build-lib and put compiled javascript files into the source "
            + "directory alongside your pure Python modules",
        ),
        (
            "force",
            "f",
            "Force rebuilding of static content. Defaults to rebuilding on version "
            "change detection.",
        ),
    ]

    boolean_options = ["force"]

    def initialize_options(self):
        self.build_lib = None
        self.force = None
        self.work_path = os.path.join(ROOT_PATH, "src/dispatch/static/dispatch")
        self.inplace = None

    def get_root_path(self):
        return os.path.abspath(os.path.dirname(sys.modules["__main__"].__file__))

    def get_dist_paths(self):
        return []

    def get_manifest_additions(self):
        return []

    def finalize_options(self):
        # This requires some explanation.  Basically what we want to do
        # here is to control if we want to build in-place or into the
        # build-lib folder.  Traditionally this is set by the `inplace`
        # command line flag for build_ext.  However as we are a subcommand
        # we need to grab this information from elsewhere.
        #
        # An in-place build puts the files generated into the source
        # folder, a regular build puts the files into the build-lib
        # folder.
        #
        # The following situations we need to cover:
        #
        #   command                         default in-place
        #   setup.py build_js               0
        #   setup.py build_ext              value of in-place for build_ext
        #   setup.py build_ext --inplace    1
        #   pip install --editable .        1
        #   setup.py install                0
        #   setup.py sdist                  0
        #   setup.py bdist_wheel            0
        #
        # The way this is achieved is that build_js is invoked by two
        # subcommands: bdist_ext (which is in our case always executed
        # due to a custom distribution) or sdist.
        #
        # Note: at one point install was an in-place build but it's not
        # quite sure why.  In case a version of install breaks again:
        # installations via pip from git URLs definitely require the
        # in-place flag to be disabled.  So we might need to detect
        # that separately.
        #
        # To find the default value of the inplace flag we inspect the
        # sdist and build_ext commands.
        sdist = self.distribution.get_command_obj("sdist")
        build_ext = self.get_finalized_command("build_ext")

        # If we are not decided on in-place we are inplace if either
        # build_ext is inplace or we are invoked through the install
        # command (easiest check is to see if it's finalized).
        if self.inplace is None:
            self.inplace = (build_ext.inplace or sdist.finalized) and 1 or 0

        # If we're coming from sdist, clear the hell out of the dist
        # folder first.
        if sdist.finalized:
            for path in self.get_dist_paths():
                try:
                    shutil.rmtree(path)
                except (OSError, IOError):
                    pass

        # In place means build_lib is src.  We also log this.
        if self.inplace:
            log.debug("in-place js building enabled")
            self.build_lib = "src"
        # Otherwise we fetch build_lib from the build command.
        else:
            self.set_undefined_options("build", ("build_lib", "build_lib"))
            log.debug("regular js build: build path is %s" % self.build_lib)

        if self.work_path is None:
            self.work_path = self.get_root_path()

    def _needs_built(self):
        for path in self.get_dist_paths():
            if not os.path.isdir(path):
                return True
        return False

    def _setup_git(self):
        work_path = self.work_path

        if os.path.exists(os.path.join(work_path, ".git")):
            log.info("initializing git submodules")
            self._run_command(["git", "submodule", "init"])
            self._run_command(["git", "submodule", "update"])

    def _setup_js_deps(self):
        node_version = None
        try:
            node_version = self._run_command(["node", "--version"]).decode("utf-8").rstrip()
        except OSError:
            log.fatal("Cannot find node executable. Please install node" " and try again.")
            sys.exit(1)

        if node_version[2] is not None:
            log.info("using node ({0})".format(node_version))
            self._run_npm_command(["install"])
            self._run_npm_command(["run", "build", "--quiet"])

    def _run_command(self, cmd, env=None):
        cmd_str = " ".join(cmd)
        log.debug(f"running [{cmd_str}]")
        try:
            return check_output(cmd, cwd=self.work_path, env=env)
        except Exception:
            log.error(f"command failed [{cmd_str}] via [{self.work_path}]")
            raise

    def _run_npm_command(self, cmd, env=None):
        self._run_command(["npm"] + cmd, env=env)

    def update_manifests(self):
        # if we were invoked from sdist, we need to inform sdist about
        # which files we just generated.  Otherwise they will be missing
        # in the manifest.  This adds the files for what webpack generates
        # plus our own assets.json file.
        sdist = self.distribution.get_command_obj("sdist")
        if not sdist.finalized:
            return

        # The path down from here only works for sdist:

        # Use the underlying file list so that we skip the file-exists
        # check which we do not want here.
        files = sdist.filelist.files
        base = os.path.abspath(".")

        # We need to split off the local parts of the files relative to
        # the current folder.  This will chop off the right path for the
        # manifest.
        for path in self.get_dist_paths():
            for dirname, _, filenames in os.walk(os.path.abspath(path)):
                for filename in filenames:
                    filename = os.path.join(dirname, filename)
                    files.append(filename[len(base) :].lstrip(os.path.sep))

        for file in self.get_manifest_additions():
            files.append(file)

    def run(self):
        if self.force or self._needs_built():
            self._setup_git()
            self._setup_js_deps()
            self._build()
            self.update_manifests()


class BuildAssetsCommand(BaseBuildCommand):
    user_options = BaseBuildCommand.user_options + [
        (
            "asset-json-path=",
            None,
            "Relative path for JSON manifest. Defaults to {dist_name}/assets.json",
        ),
        (
            "inplace",
            "i",
            "ignore build-lib and put compiled javascript files into the source "
            + "directory alongside your pure Python modules",
        ),
        (
            "force",
            "f",
            "Force rebuilding of static content. Defaults to rebuilding on version "
            "change detection.",
        ),
    ]

    description = "build static media assets"

    def initialize_options(self):
        self.work_path = os.path.join(ROOT_PATH, "src/dispatch/static/dispatch")
        self.asset_json_path = os.path.join(self.work_path, "assets.json")
        BaseBuildCommand.initialize_options(self)

    def get_dist_paths(self):
        return [os.path.join(self.work_path, "/dist")]

    def get_manifest_additions(self):
        return (self.asset_json_path,)

    def _get_package_version(self):
        """
        Attempt to get the most correct current version of Dispatch.
        """
        pkg_path = os.path.join(ROOT_PATH, "src")

        sys.path.insert(0, pkg_path)
        try:
            import dispatch
        except Exception:
            version = None
            build = None
        else:
            log.info(f"pulled version information from 'dispatch' module. {dispatch.__file__}")
            version = self.distribution.get_version()
            build = dispatch.__build__
        finally:
            sys.path.pop(0)

        if not (version and build):
            json_path = self.get_asset_json_path()
            try:
                with open(json_path) as fp:
                    data = json.loads(fp.read())
            except Exception:
                pass
            else:
                log.info("pulled version information from '{}'".format(json_path))
                version, build = data["version"], data["build"]

        return {"version": version, "build": build}

    def _needs_static(self, version_info):
        json_path = self.get_asset_json_path()
        if not os.path.exists(json_path):
            return True

        with open(json_path) as fp:
            data = json.load(fp)
        if data.get("version") != version_info.get("version"):
            return True
        if data.get("build") != version_info.get("build"):
            return True
        return False

    def _needs_built(self):
        if BaseBuildCommand._needs_built(self):
            return True
        version_info = self._get_package_version()
        return self._needs_static(version_info)

    def _build(self):
        version_info = self._get_package_version()
        log.info(
            "building assets for {} v{} (build {})".format(
                self.distribution.get_name(),
                version_info["version"] or "UNKNOWN",
                version_info["build"] or "UNKNOWN",
            )
        )
        if not version_info["version"] or not version_info["build"]:
            log.fatal("Could not determine dispatch version or build")
            sys.exit(1)

        try:
            self._build_static()
        except Exception:
            traceback.print_exc()
            log.fatal("unable to build Dispatch's static assets!")
            sys.exit(1)

        log.info("writing version manifest")
        manifest = self._write_version_file(version_info)
        log.info("recorded manifest\n{}".format(json.dumps(manifest, indent=2)))

    def _build_static(self):
        # By setting NODE_ENV=production, a few things happen
        #   * Vue optimizes out certain code paths
        #   * Webpack will add version strings to built/referenced assets
        env = dict(os.environ)
        env["DISPATCH_STATIC_DIST_PATH"] = self.dispatch_static_dist_path
        env["NODE_ENV"] = "production"
        # TODO: Our JS builds should not require 4GB heap space
        env["NODE_OPTIONS"] = (
            (env.get("NODE_OPTIONS", "") + " --max-old-space-size=4096")
        ).lstrip()
        # self._run_npm_command(["webpack", "--bail"], env=env)

    def _write_version_file(self, version_info):
        manifest = {
            "createdAt": datetime.datetime.utcnow().isoformat() + "Z",
            "version": version_info["version"],
            "build": version_info["build"],
        }
        with open(self.get_asset_json_path(), "w") as fp:
            json.dump(manifest, fp)
        return manifest

    @property
    def dispatch_static_dist_path(self):
        return os.path.abspath(os.path.join(self.build_lib, "src/static/dispatch/dist"))

    def get_asset_json_path(self):
        return os.path.abspath(os.path.join(self.build_lib, self.asset_json_path))


VERSION = "0.1.0.dev0"
IS_LIGHT_BUILD = os.environ.get("DISPATCH_LIGHT_BUILD") == "1"


def get_requirements(env):
    with open("requirements-{}.txt".format(env)) as fp:
        return [x.strip() for x in fp.read().split("\n") if not x.startswith("#")]


install_requires = get_requirements("base")
dev_requires = get_requirements("dev")
metrics_requires = get_requirements("metrics")


class DispatchSDistCommand(SDistCommand):
    # If we are not a light build we want to also execute build_assets as
    # part of our source build pipeline.
    if not IS_LIGHT_BUILD:
        sub_commands = SDistCommand.sub_commands + [("build_assets", None)]


class DispatchBuildCommand(BuildCommand):
    def run(self):
        if not IS_LIGHT_BUILD:
            self.run_command("build_assets")
        BuildCommand.run(self)


class DispatchDevelopCommand(DevelopCommand):
    def run(self):
        DevelopCommand.run(self)
        if not IS_LIGHT_BUILD:
            self.run_command("build_assets")


cmdclass = {
    "sdist": DispatchSDistCommand,
    "develop": DispatchDevelopCommand,
    "build": DispatchBuildCommand,
    "build_assets": BuildAssetsCommand,
}

# Get the long description from the README file
with open(os.path.join(ROOT_PATH, "README.md"), encoding="utf-8") as f:
    long_description = f.read()

setup(
    name="dispatch",
    version=VERSION,
    long_description=long_description,
    long_description_content_type="text/markdown",
    author="Netflix, Inc.",
    classifiers=[  # Optional
        "Development Status :: 3 - Alpha",
        "Intended Audience :: Developers",
        "License :: OSI Approved :: Apache",
        "Programming Language :: Python :: 3.7",
        "Programming Language :: Python :: 3.8",
    ],
    package_dir={"": "src"},
    packages=find_packages("src"),
    python_requires=">=3.7",
    install_requires=install_requires,
    extras_require={"dev": dev_requires, "metrics": metrics_requires},
    cmdclass=cmdclass,
    zip_save=False,
    include_package_data=True,
    entry_points={
        "console_scripts": ["dispatch = dispatch.cli:entrypoint"],
        "dispatch.plugins": [
            "dispatch_document_resolver = dispatch.plugins.dispatch_core.plugin:DispatchDocumentResolverPlugin",
            "dispatch_participant_resolver = dispatch.plugins.dispatch_core.plugin:DispatchParticipantResolverPlugin",
            "dispatch_pkce_auth = dispatch.plugins.dispatch_core.plugin:PKCEAuthProviderPlugin",
<<<<<<< HEAD
            "dispatch_ticket = dispatch.plugins.dispatch_core.plugin:DispatchTicketPlugin",
=======
            "google_calendar_conference = dispatch.plugins.dispatch_google.calendar.plugin:GoogleCalendarConferencePlugin",
>>>>>>> e975aa43
            "google_docs_document = dispatch.plugins.dispatch_google.docs.plugin:GoogleDocsDocumentPlugin",
            "google_drive_storage = dispatch.plugins.dispatch_google.drive.plugin:GoogleDriveStoragePlugin",
            "google_drive_task = dispatch.plugins.dispatch_google.drive.plugin:GoogleDriveTaskPlugin",
            "google_gmail_conversation = dispatch.plugins.dispatch_google.gmail.plugin:GoogleGmailConversationPlugin",
            "google_groups_participants = dispatch.plugins.dispatch_google.groups.plugin:GoogleGroupParticipantGroupPlugin",
            "jira_ticket = dispatch.plugins.dispatch_jira.plugin:JiraTicketPlugin",
            "pagerduty_oncall = dispatch.plugins.dispatch_pagerduty.plugin:PagerDutyOncallPlugin",
            "slack_contact = dispatch.plugins.dispatch_slack.plugin:SlackContactPlugin",
            "slack_conversation = dispatch.plugins.dispatch_slack.plugin:SlackConversationPlugin",
            "zoom_conference = dispatch.plugins.dispatch_zoom.plugin:ZoomConferencePlugin",
        ],
    },
)<|MERGE_RESOLUTION|>--- conflicted
+++ resolved
@@ -407,11 +407,8 @@
             "dispatch_document_resolver = dispatch.plugins.dispatch_core.plugin:DispatchDocumentResolverPlugin",
             "dispatch_participant_resolver = dispatch.plugins.dispatch_core.plugin:DispatchParticipantResolverPlugin",
             "dispatch_pkce_auth = dispatch.plugins.dispatch_core.plugin:PKCEAuthProviderPlugin",
-<<<<<<< HEAD
             "dispatch_ticket = dispatch.plugins.dispatch_core.plugin:DispatchTicketPlugin",
-=======
             "google_calendar_conference = dispatch.plugins.dispatch_google.calendar.plugin:GoogleCalendarConferencePlugin",
->>>>>>> e975aa43
             "google_docs_document = dispatch.plugins.dispatch_google.docs.plugin:GoogleDocsDocumentPlugin",
             "google_drive_storage = dispatch.plugins.dispatch_google.drive.plugin:GoogleDriveStoragePlugin",
             "google_drive_task = dispatch.plugins.dispatch_google.drive.plugin:GoogleDriveTaskPlugin",
