import json


def test_get(session, signal):
    from dispatch.signal.service import get

    t_signal = get(db_session=session, signal_id=signal.id)
    assert t_signal.id == signal.id


def test_create(session, project, case_priority, case_type, service, tag, entity_type):
    from dispatch.signal.models import SignalCreate, Service, TagRead, EntityTypeRead, ProjectRead, CasePriorityRead, CaseTypeRead
    from dispatch.signal.service import create

    name = "name"
    description = "description"
    owner = "example@test.com"
    external_id = "foo"
    external_url = "http://example.com"
    conversation_target = "#general"
    variant = "v1"
    lifecycle = "active"
    runbook = "http://runbook.com"
    genai_model = "gpt-4"
    genai_system_message = "system"
    genai_prompt = "prompt"

    signal_in = SignalCreate(
        name=name,
        owner=owner,
        project=ProjectRead(**project.__dict__),
        case_priority=CasePriorityRead(**case_priority.__dict__),
        case_type=CaseTypeRead(**case_type.__dict__),
        conversation_target=conversation_target,
        external_id=external_id,
        external_url=external_url,
        description=description,
        oncall_service=Service(**service.__dict__),
        source=None,
        variant=variant,
        lifecycle=lifecycle,
        runbook=runbook,
        genai_model=genai_model,
        genai_system_message=genai_system_message,
        genai_prompt=genai_prompt,
        tags=[TagRead(**tag.__dict__)],
        entity_types=[EntityTypeRead(**entity_type.__dict__)]
    )
    signal = create(db_session=session, signal_in=signal_in)
    assert signal


def test_update(session, project, signal, case_priority, case_type, service, tag, entity_type):
    from dispatch.signal.models import SignalUpdate, Service, TagRead, EntityTypeRead, ProjectRead, CasePriorityRead, CaseTypeRead
    from dispatch.signal.service import update

    name = "Updated name"
    owner = "example@test.com"
    external_id = "foo"
    external_url = "http://example.com"
    conversation_target = "#general"
    variant = "v1"
    lifecycle = "active"
    runbook = "http://runbook.com"
    genai_model = "gpt-4"
    genai_system_message = "system"
    genai_prompt = "prompt"

    signal_in = SignalUpdate(
        id=signal.id,
        name=name,
        owner=owner,
        project=ProjectRead(**project.__dict__),
        case_priority=CasePriorityRead(**case_priority.__dict__),
        case_type=CaseTypeRead(**case_type.__dict__),
        conversation_target=conversation_target,
        external_id=external_id,
        external_url=external_url,
        description="desc",
        oncall_service=Service(**service.__dict__),
        source=None,
        variant=variant,
        lifecycle=lifecycle,
        runbook=runbook,
        genai_model=genai_model,
        genai_system_message=genai_system_message,
        genai_prompt=genai_prompt,
        tags=[TagRead(**tag.__dict__)],
        entity_types=[EntityTypeRead(**entity_type.__dict__)]
    )
    signal = update(
        db_session=session,
        signal=signal,
        signal_in=signal_in,
    )
    assert signal.name == name


def test_update__add_filter(session, signal, signal_filter, project, case_priority, case_type, service, tag, entity_type):
    from dispatch.signal.models import SignalUpdate, SignalFilterRead, Service, TagRead, EntityTypeRead, ProjectRead, CasePriorityRead, CaseTypeRead
    from dispatch.signal.service import update

    signal_filter.project = signal.project

    signal_in = SignalUpdate(
        id=signal.id,
        name=signal.name,
        project=ProjectRead(**project.__dict__),
        owner="example.com",
        external_id="foo",
        case_priority=CasePriorityRead(**case_priority.__dict__),
        case_type=CaseTypeRead(**case_type.__dict__),
        conversation_target="#general",
        description="desc",
        external_url="http://example.com",
        oncall_service=Service(**service.__dict__),
        source=None,
        variant="v1",
        lifecycle="active",
        runbook="http://runbook.com",
        genai_model="gpt-4",
        genai_system_message="system",
        genai_prompt="prompt",
        tags=[TagRead(**tag.__dict__)],
        entity_types=[EntityTypeRead(**entity_type.__dict__)],
        filters=[SignalFilterRead.from_orm(signal_filter)],
    )
    signal = update(
        db_session=session,
        signal=signal,
        signal_in=signal_in,
    )
    assert hasattr(signal, "filters") and len(signal.filters) == 1


def test_update__delete_filter(session, signal, signal_filter, project, case_priority, case_type, service, tag, entity_type):
    from dispatch.signal.models import SignalUpdate, Service, TagRead, EntityTypeRead, ProjectRead, CasePriorityRead, CaseTypeRead
    from dispatch.signal.service import update

    # Set up conditions to delete a signal filter.
    signal_filter.project = signal.project
    signal.filters.append(signal_filter)

    assert hasattr(signal, "filters") and len(signal.filters) == 1

    signal_in = SignalUpdate(
        id=signal.id,
        name=signal.name,
        project=ProjectRead(**project.__dict__),
        owner="example.com",
        external_id="foo",
        case_priority=CasePriorityRead(**case_priority.__dict__),
        case_type=CaseTypeRead(**case_type.__dict__),
        conversation_target="#general",
        description="desc",
        external_url="http://example.com",
        oncall_service=Service(**service.__dict__),
        source=None,
        variant="v1",
        lifecycle="active",
        runbook="http://runbook.com",
        genai_model="gpt-4",
        genai_system_message="system",
        genai_prompt="prompt",
        tags=[TagRead(**tag.__dict__)],
        entity_types=[EntityTypeRead(**entity_type.__dict__)],
        filters=[],
    )
    signal = update(
        db_session=session,
        signal=signal,
        signal_in=signal_in,
    )
    assert hasattr(signal, "filters") and len(signal.filters) == 0


def test_delete(session, signal):
    from dispatch.signal.service import delete, get

    delete(db_session=session, signal_id=signal.id)
    assert not get(db_session=session, signal_id=signal.id)


def test_filter_actions_default_deduplicate(session, signal, project):
    from dispatch.signal.models import SignalFilterAction
    from dispatch.signal.service import filter_signal
    from tests.factories import EntityTypeFactory, EntityFactory, CaseFactory, SignalInstanceFactory
    from datetime import datetime, timedelta
    import json

    entity_type = EntityTypeFactory(project=project)
    session.add(entity_type)

    entity = EntityFactory(entity_type=entity_type, project=project)
    session.add(entity)

    # Create a case for the first signal instance
    case = CaseFactory(project=project)
    session.add(case)
    session.commit()

    signal_instance_1 = SignalInstanceFactory(
        project=project,
        signal=signal,
        entities=[entity],
        case=case,
        raw=json.dumps({"id": "foo"}),
    )
    session.add(signal_instance_1)

    signal_instance_2 = SignalInstanceFactory(
        project=project,
        signal=signal,
        entities=[entity],
        raw=json.dumps({"id": "foo"}),
    )
    session.add(signal_instance_2)
    session.commit()

    assert filter_signal(db_session=session, signal_instance=signal_instance_2)
    assert signal_instance_2.filter_action == SignalFilterAction.deduplicate

    # Test default deduplication logic within the 1-hour window
    signal_instance_3 = SignalInstanceFactory(
        project=project,
        signal=signal,
        entities=[entity],
        raw=json.dumps({"id": "foo"}),
        created_at=datetime.now() - timedelta(minutes=30),
    )
    session.add(signal_instance_3)
    session.commit()

    assert filter_signal(db_session=session, signal_instance=signal_instance_3)
    assert signal_instance_3.filter_action == SignalFilterAction.deduplicate


def test_filter_actions_deduplicate_different_entities(session, signal, project):
    from dispatch.signal.models import SignalFilterAction
    from dispatch.signal.service import filter_signal
    from tests.factories import EntityTypeFactory, EntityFactory, SignalInstanceFactory, SignalFilterFactory
    import json

    entity_type_0 = EntityTypeFactory(project=project)
    session.add(entity_type_0)
    entity_0 = EntityFactory(entity_type=entity_type_0, project=project)
    session.add(entity_0)
    signal_instance_0 = SignalInstanceFactory(
        project=project,
        signal=signal,
        entities=[entity_0],
        raw=json.dumps({"id": "foo"}),
    )
    session.add(signal_instance_0)

    entity_type_1 = EntityTypeFactory(project=project)
    session.add(entity_type_1)
    entity_1 = EntityFactory(entity_type=entity_type_1, project=project)
    session.add(entity_1)

    signal_instance_1 = SignalInstanceFactory(
        project=project,
        signal=signal,
        entities=[entity_1],
        raw=json.dumps({"id": "foo"}),
    )
    session.add(signal_instance_1)
    session.commit()

    # create deduplicate signal filter
    signal_filter = SignalFilterFactory(
        name="test",
        description="dedupe0",
        expression=[{"or": [{"model": "EntityType", "field": "id", "op": "==", "value": entity_type_1.id}]}],
        action="deduplicate",
        window=5,
        project=project,
    )
    signal.filters.append(signal_filter)

    session.commit()
    assert not filter_signal(db_session=session, signal_instance=signal_instance_1)
    assert signal_instance_1.filter_action == SignalFilterAction.none


def test_filter_actions_deduplicate_different_entities_types(session, signal, project):
    from dispatch.signal.models import SignalFilterAction
    from dispatch.signal.service import filter_signal
    from tests.factories import EntityTypeFactory, EntityFactory, SignalInstanceFactory, SignalFilterFactory
    import json

    entity_type_0 = EntityTypeFactory(project=project)
    session.add(entity_type_0)
    entity_0 = EntityFactory(entity_type=entity_type_0, project=project)
    session.add(entity_0)
    signal_instance_0 = SignalInstanceFactory(
        project=project,
        signal=signal,
        entities=[entity_0],
        raw=json.dumps({"id": "foo"}),
    )
    session.add(signal_instance_0)

    entity_type_1 = EntityTypeFactory(project=project)
    session.add(entity_type_1)
    entity_1 = EntityFactory(entity_type=entity_type_1, project=project)
    session.add(entity_1)

    signal_instance_1 = SignalInstanceFactory(
        project=project,
        signal=signal,
        entities=[entity_1],
        raw=json.dumps({"id": "foo"}),
    )
    session.add(signal_instance_1)
    session.commit()

    # create deduplicate signal filter
    signal_filter = SignalFilterFactory(
        name="test",
        description="dedupe0",
        expression=[{"or": [{"model": "EntityType", "field": "id", "op": "==", "value": entity_type_1.id}]}],
        action="deduplicate",
        window=5,
        project=project,
    )
    signal.filters.append(signal_filter)

    session.commit()
    assert not filter_signal(db_session=session, signal_instance=signal_instance_1)
    assert signal_instance_1.filter_action == SignalFilterAction.none


<<<<<<< HEAD
def test_filter_actions_deduplicate(session, signal, project):
    from dispatch.signal.models import SignalFilterAction
    from dispatch.signal.service import filter_signal
    from tests.factories import EntityTypeFactory, EntityFactory, SignalInstanceFactory, SignalFilterFactory
    import json

    entity_type = EntityTypeFactory(project=project)
=======
def test_filter_actions_deduplicate(session, entity, signal, project):
    from dispatch.signal.models import (
        SignalFilter,
        SignalInstance,
        SignalFilterAction,
    )
    from dispatch.signal.service import filter_signal
    from dispatch.entity_type.models import EntityType

    entity_type = EntityType(
        name="test",
        jpath="id",
        regular_expression=None,
        project=project,
    )
>>>>>>> f7abfc8d
    session.add(entity_type)
    signal.entity_types.append(entity_type)

<<<<<<< HEAD
    entity = EntityFactory(entity_type=entity_type, project=project)
=======
>>>>>>> f7abfc8d
    session.add(entity)

    # create instance
    signal_instance_1 = SignalInstanceFactory(
        project=project,
        signal=signal,
        entities=[entity],
        raw=json.dumps({"id": "foo"}),
    )
    session.add(signal_instance_1)
<<<<<<< HEAD

    signal_instance_2 = SignalInstanceFactory(
        project=project,
        signal=signal,
        entities=[entity],
        raw=json.dumps({"id": "foo"}),
=======
    signal_instance_2 = SignalInstance(
        raw=json.dumps({"id": "foo"}), project=project, signal=signal, entities=[entity]
>>>>>>> f7abfc8d
    )
    session.add(signal_instance_2)
    session.commit()

    # create deduplicate signal filter
<<<<<<< HEAD
    signal_filter = SignalFilterFactory(
        name="dedupe1",
        description="test",
        expression=[{"or": [{"model": "EntityType", "field": "id", "op": "==", "value": entity_type.id}]}],
        action="deduplicate",
=======
    signal_filter = SignalFilter(
        name="test",
        description="test",
        expression=[{"or": [{"model": "Entity", "field": "id", "op": "==", "value": entity.id}]}],
        action=SignalFilterAction.deduplicate,
>>>>>>> f7abfc8d
        window=5,
        project=project,
    )
    signal.filters.append(signal_filter)

    session.commit()
    assert filter_signal(db_session=session, signal_instance=signal_instance_2)
    assert signal_instance_2.filter_action == SignalFilterAction.deduplicate


def test_filter_action_with_dedupe_and_snooze(session, signal, project):
    from datetime import datetime, timedelta, timezone
    from dispatch.signal.models import SignalFilterAction
    from dispatch.signal.service import filter_signal
    from tests.factories import EntityTypeFactory, EntityFactory, SignalInstanceFactory, SignalFilterFactory
    import json

    entity_type = EntityTypeFactory(project=project)
    session.add(entity_type)

    entity = EntityFactory(entity_type=entity_type, project=project)
    session.add(entity)

    # create instance
    signal_instance_1 = SignalInstanceFactory(
        project=project,
        signal=signal,
        entities=[entity],
        raw=json.dumps({"id": "foo"}),
    )
    session.add(signal_instance_1)

    signal_instance_2 = SignalInstanceFactory(
        project=project,
        signal=signal,
        entities=[entity],
        raw=json.dumps({"id": "foo"}),
    )
    session.add(signal_instance_2)
    session.commit()
    # create deduplicate signal filter
    signal_filter = SignalFilterFactory(
        name="dedupe1",
        description="test",
        expression=[{"or": [{"model": "EntityType", "field": "id", "op": "==", "value": entity_type.id}]}],
        action="deduplicate",
        window=5,
        project=project,
    )
    signal.filters.append(signal_filter)

    signal_filter = SignalFilterFactory(
        name="snooze0",
        description="test",
        expression=[{"or": [{"model": "Entity", "field": "id", "op": "==", "value": entity.id}]}],
        action="snooze",
        expiration=datetime.now(tz=timezone.utc) + timedelta(minutes=5),
        project=project,
    )
    signal.filters.append(signal_filter)

    session.commit()
    assert filter_signal(db_session=session, signal_instance=signal_instance_2)
    assert signal_instance_2.filter_action == SignalFilterAction.snooze


def test_filter_actions_snooze(session, entity, signal, project):
    from datetime import datetime, timedelta, timezone
    from dispatch.signal.models import SignalFilterAction
    from dispatch.signal.service import filter_signal
    from tests.factories import EntityTypeFactory, EntityFactory, SignalInstanceFactory, SignalFilterFactory
    import json

    entity_type = EntityTypeFactory(project=project)
    session.add(entity_type)
    signal.entity_types.append(entity_type)

    session.add(entity)

    # create instance
    signal_instance_1 = SignalInstanceFactory(
        project=project,
        signal=signal,
        entities=[entity],
        raw=json.dumps({"id": "foo"}),
    )
    session.add(signal_instance_1)
    session.commit()

    signal_filter = SignalFilterFactory(
        name="snooze0",
        description="test",
        expression=[{"or": [{"model": "Entity", "field": "id", "op": "==", "value": entity.id}]}],
        action="snooze",
        expiration=datetime.now(timezone.utc) + timedelta(minutes=5),
        project=project,
    )

    signal.filters = [signal_filter]

    session.commit()
    assert filter_signal(db_session=session, signal_instance=signal_instance_1)
    assert signal_instance_1.filter_action == SignalFilterAction.snooze


def test_filter_actions_snooze_expired(session, entity, signal, project):
    from datetime import datetime, timedelta, timezone
    from dispatch.signal.models import SignalFilterAction
    from dispatch.signal.service import filter_signal
    from tests.factories import EntityTypeFactory, EntityFactory, SignalInstanceFactory, SignalFilterFactory
    import json

    entity_type = EntityTypeFactory(project=project)
    session.add(entity_type)
    session.add(entity)

    # create instance
    signal_instance_1 = SignalInstanceFactory(
        project=project,
        signal=signal,
        entities=[entity],
        raw=json.dumps({"id": "foo"}),
    )
    session.add(signal_instance_1)

    # expired
    signal_filter = SignalFilterFactory(
        name="snooze1",
        description="test",
        expression=[{"or": [{"model": "Entity", "field": "id", "op": "==", "value": 1}]}],
        action="snooze",
        expiration=datetime.now(timezone.utc) - timedelta(minutes=5),
        project=project,
    )

    signal.filters = [signal_filter]
    session.commit()
    assert not filter_signal(db_session=session, signal_instance=signal_instance_1)<|MERGE_RESOLUTION|>--- conflicted
+++ resolved
@@ -331,7 +331,6 @@
     assert signal_instance_1.filter_action == SignalFilterAction.none
 
 
-<<<<<<< HEAD
 def test_filter_actions_deduplicate(session, signal, project):
     from dispatch.signal.models import SignalFilterAction
     from dispatch.signal.service import filter_signal
@@ -339,89 +338,9 @@
     import json
 
     entity_type = EntityTypeFactory(project=project)
-=======
-def test_filter_actions_deduplicate(session, entity, signal, project):
-    from dispatch.signal.models import (
-        SignalFilter,
-        SignalInstance,
-        SignalFilterAction,
-    )
-    from dispatch.signal.service import filter_signal
-    from dispatch.entity_type.models import EntityType
-
-    entity_type = EntityType(
-        name="test",
-        jpath="id",
-        regular_expression=None,
-        project=project,
-    )
->>>>>>> f7abfc8d
     session.add(entity_type)
     signal.entity_types.append(entity_type)
 
-<<<<<<< HEAD
-    entity = EntityFactory(entity_type=entity_type, project=project)
-=======
->>>>>>> f7abfc8d
-    session.add(entity)
-
-    # create instance
-    signal_instance_1 = SignalInstanceFactory(
-        project=project,
-        signal=signal,
-        entities=[entity],
-        raw=json.dumps({"id": "foo"}),
-    )
-    session.add(signal_instance_1)
-<<<<<<< HEAD
-
-    signal_instance_2 = SignalInstanceFactory(
-        project=project,
-        signal=signal,
-        entities=[entity],
-        raw=json.dumps({"id": "foo"}),
-=======
-    signal_instance_2 = SignalInstance(
-        raw=json.dumps({"id": "foo"}), project=project, signal=signal, entities=[entity]
->>>>>>> f7abfc8d
-    )
-    session.add(signal_instance_2)
-    session.commit()
-
-    # create deduplicate signal filter
-<<<<<<< HEAD
-    signal_filter = SignalFilterFactory(
-        name="dedupe1",
-        description="test",
-        expression=[{"or": [{"model": "EntityType", "field": "id", "op": "==", "value": entity_type.id}]}],
-        action="deduplicate",
-=======
-    signal_filter = SignalFilter(
-        name="test",
-        description="test",
-        expression=[{"or": [{"model": "Entity", "field": "id", "op": "==", "value": entity.id}]}],
-        action=SignalFilterAction.deduplicate,
->>>>>>> f7abfc8d
-        window=5,
-        project=project,
-    )
-    signal.filters.append(signal_filter)
-
-    session.commit()
-    assert filter_signal(db_session=session, signal_instance=signal_instance_2)
-    assert signal_instance_2.filter_action == SignalFilterAction.deduplicate
-
-
-def test_filter_action_with_dedupe_and_snooze(session, signal, project):
-    from datetime import datetime, timedelta, timezone
-    from dispatch.signal.models import SignalFilterAction
-    from dispatch.signal.service import filter_signal
-    from tests.factories import EntityTypeFactory, EntityFactory, SignalInstanceFactory, SignalFilterFactory
-    import json
-
-    entity_type = EntityTypeFactory(project=project)
-    session.add(entity_type)
-
     entity = EntityFactory(entity_type=entity_type, project=project)
     session.add(entity)
 
@@ -442,6 +361,7 @@
     )
     session.add(signal_instance_2)
     session.commit()
+
     # create deduplicate signal filter
     signal_filter = SignalFilterFactory(
         name="dedupe1",
@@ -453,6 +373,52 @@
     )
     signal.filters.append(signal_filter)
 
+    session.commit()
+    assert filter_signal(db_session=session, signal_instance=signal_instance_2)
+    assert signal_instance_2.filter_action == SignalFilterAction.deduplicate
+
+
+def test_filter_action_with_dedupe_and_snooze(session, signal, project):
+    from datetime import datetime, timedelta, timezone
+    from dispatch.signal.models import SignalFilterAction
+    from dispatch.signal.service import filter_signal
+    from tests.factories import EntityTypeFactory, EntityFactory, SignalInstanceFactory, SignalFilterFactory
+    import json
+
+    entity_type = EntityTypeFactory(project=project)
+    session.add(entity_type)
+
+    entity = EntityFactory(entity_type=entity_type, project=project)
+    session.add(entity)
+
+    # create instance
+    signal_instance_1 = SignalInstanceFactory(
+        project=project,
+        signal=signal,
+        entities=[entity],
+        raw=json.dumps({"id": "foo"}),
+    )
+    session.add(signal_instance_1)
+
+    signal_instance_2 = SignalInstanceFactory(
+        project=project,
+        signal=signal,
+        entities=[entity],
+        raw=json.dumps({"id": "foo"}),
+    )
+    session.add(signal_instance_2)
+    session.commit()
+    # create deduplicate signal filter
+    signal_filter = SignalFilterFactory(
+        name="dedupe1",
+        description="test",
+        expression=[{"or": [{"model": "EntityType", "field": "id", "op": "==", "value": entity_type.id}]}],
+        action="deduplicate",
+        window=5,
+        project=project,
+    )
+    signal.filters.append(signal_filter)
+
     signal_filter = SignalFilterFactory(
         name="snooze0",
         description="test",
