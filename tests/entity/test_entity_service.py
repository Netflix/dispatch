from dispatch.entity_type.models import EntityType, EntityTypeCreate, EntityTypeUpdate, EntityScopeEnum
from dispatch.entity import service as entity_service
from tests.factories import SignalInstanceFactory
from dispatch.project.models import ProjectRead


def test_get(session, entity):
    from dispatch.entity.service import get

    if not hasattr(entity, 'id') or entity.id is None:
        import pytest
        pytest.skip("Entity fixture does not have a valid id.")
    t_entity = get(db_session=session, entity_id=entity.id)
    assert t_entity is not None and hasattr(t_entity, 'id') and t_entity.id == entity.id


def test_get_all_by_signal(session, entity, signal_instance):
    from dispatch.entity.service import get_all_by_signal

    # Associate the entity with the signal_instance
    signal_instance.entities.append(entity)
    session.add(signal_instance)
    session.commit()

    # Get the signal_id for the test
    signal_id = signal_instance.signal_id

    # Call the function to get all entities by signal
    entities = get_all_by_signal(db_session=session, signal_id=signal_id)

    # Check if the entity is in the list of entities returned by the function
    assert entity in entities

    # Check that the number of entities returned is correct
    assert len(entities) == 1

    # Check that the entity returned is the one appended to the signal instance
    assert entities[0].id == entity.id


def test_get_all_desc_by_signal_without_case(session, entity, signal_instance):
    """
    Test get_all_desc_by_signal returns entities for a signal in descending order when case_id is not provided.
    """
    from dispatch.entity.service import get_all_desc_by_signal

    # Associate the entity with the signal_instance
    signal_instance.entities.append(entity)
    session.add(signal_instance)
    session.commit()

    signal_id = signal_instance.signal_id

    # Should return the entity, ordered by created_at desc
    entities = get_all_desc_by_signal(db_session=session, signal_id=signal_id)
    assert entity in entities
    assert len(entities) == 1
    assert entities[0].id == entity.id


def test_get_all_desc_by_signal_with_case(session, entity, signal_instance):
    """
    Test get_all_desc_by_signal returns entities for a signal and case in descending order when case_id is provided.
    """
    from dispatch.entity.service import get_all_desc_by_signal

    # Attach the entity to the signal_instance and commit
    signal_instance.entities.append(entity)
    session.add(signal_instance)
    session.commit()

    # The case is linked via signal_instance.case
    case = signal_instance.case
    signal_id = signal_instance.signal_id
    case_id = case.id

    # Should return the entity, filtered by both signal and case
    entities = get_all_desc_by_signal(db_session=session, signal_id=signal_id, case_id=case_id)
    assert entity in entities
    assert len(entities) == 1
    assert entities[0].id == entity.id

    # If we pass a non-matching case_id, should return empty
    entities_none = get_all_desc_by_signal(db_session=session, signal_id=signal_id, case_id=case_id + 999)
    assert len(entities_none) == 0


def test_create(session, entity_type, project):
    from dispatch.entity.models import EntityCreate
    from dispatch.entity.service import create

    name = "name"
    description = "description"

    entity_in = EntityCreate(
        id=None,
        name=name,
        source="test-source",
        value="test-value",
        description=description,
        entity_type=EntityTypeCreate(
            id=None,
            name=entity_type.name,
            description=entity_type.description,
            jpath=entity_type.jpath,
            regular_expression=entity_type.regular_expression,
            enabled=entity_type.enabled,
            scope=EntityScopeEnum.single,
            signals=[],
            project=ProjectRead(
                id=project.id,
                name=project.name,
                display_name=getattr(project, 'display_name', ''),
                owner_email=getattr(project, 'owner_email', None),
                owner_conversation=getattr(project, 'owner_conversation', None),
                annual_employee_cost=getattr(project, 'annual_employee_cost', 50000),
                business_year_hours=getattr(project, 'business_year_hours', 2080),
                description=getattr(project, 'description', None),
                default=getattr(project, 'default', False),
                color=getattr(project, 'color', None),
                send_daily_reports=getattr(project, 'send_daily_reports', True),
                send_weekly_reports=getattr(project, 'send_weekly_reports', False),
                weekly_report_notification_id=getattr(project, 'weekly_report_notification_id', None),
                enabled=getattr(project, 'enabled', True),
                storage_folder_one=getattr(project, 'storage_folder_one', None),
                storage_folder_two=getattr(project, 'storage_folder_two', None),
                storage_use_folder_one_as_primary=getattr(project, 'storage_use_folder_one_as_primary', True),
                storage_use_title=getattr(project, 'storage_use_title', False),
                allow_self_join=getattr(project, 'allow_self_join', True),
                select_commander_visibility=getattr(project, 'select_commander_visibility', True),
                report_incident_instructions=getattr(project, 'report_incident_instructions', None),
                report_incident_title_hint=getattr(project, 'report_incident_title_hint', None),
                report_incident_description_hint=getattr(project, 'report_incident_description_hint', None),
                snooze_extension_oncall_service=getattr(project, 'snooze_extension_oncall_service', None),
            ),
        ),
        project=ProjectRead(
            id=project.id,
            name=project.name,
            display_name=getattr(project, 'display_name', ''),
            owner_email=getattr(project, 'owner_email', None),
            owner_conversation=getattr(project, 'owner_conversation', None),
            annual_employee_cost=getattr(project, 'annual_employee_cost', 50000),
            business_year_hours=getattr(project, 'business_year_hours', 2080),
            description=getattr(project, 'description', None),
            default=getattr(project, 'default', False),
            color=getattr(project, 'color', None),
            send_daily_reports=getattr(project, 'send_daily_reports', True),
            send_weekly_reports=getattr(project, 'send_weekly_reports', False),
            weekly_report_notification_id=getattr(project, 'weekly_report_notification_id', None),
            enabled=getattr(project, 'enabled', True),
            storage_folder_one=getattr(project, 'storage_folder_one', None),
            storage_folder_two=getattr(project, 'storage_folder_two', None),
            storage_use_folder_one_as_primary=getattr(project, 'storage_use_folder_one_as_primary', True),
            storage_use_title=getattr(project, 'storage_use_title', False),
            allow_self_join=getattr(project, 'allow_self_join', True),
            select_commander_visibility=getattr(project, 'select_commander_visibility', True),
            report_incident_instructions=getattr(project, 'report_incident_instructions', None),
            report_incident_title_hint=getattr(project, 'report_incident_title_hint', None),
            report_incident_description_hint=getattr(project, 'report_incident_description_hint', None),
            snooze_extension_oncall_service=getattr(project, 'snooze_extension_oncall_service', None),
        ),
    )
    entity = create(db_session=session, entity_in=entity_in)
    assert entity


def test_update(session, entity):
    from dispatch.entity.models import EntityUpdate
    from dispatch.entity.service import update

    name = "Updated name"

    entity_in = EntityUpdate(
        id=entity.id,
        name=name,
        source="test-source",
        value="test-value",
        description="desc",
        entity_type=EntityTypeUpdate(
            id=entity.entity_type.id,
            name=entity.entity_type.name,
            description=entity.entity_type.description,
            jpath=entity.entity_type.jpath,
            regular_expression=entity.entity_type.regular_expression,
            enabled=entity.entity_type.enabled,
            scope=EntityScopeEnum.single,
            signals=[],
        ),
    )
    entity = update(
        db_session=session,
        entity=entity,
        entity_in=entity_in,
    )
    assert entity is not None and getattr(entity, 'name', None) == name


def test_delete(session, entity):
    from dispatch.entity.service import delete, get

    entity_id = entity.id

    delete(db_session=session, entity_id=entity_id)
    assert not get(db_session=session, entity_id=entity_id)


def test_find_entities_with_field_only(session, signal_instance, project):
    from dispatch.entity.service import find_entities

    entity_types = [
        EntityType(
            name="AWS IAM Role ARN",
            jpath="$.raw.id",
            regular_expression=None,
            project=project,
        ),
    ]
    entities = find_entities(session, signal_instance, entity_types)
    assert len(entities) == 1

    # An entire obj which is not valid
    entity_types = [
        EntityType(
            name="Entire Obj",
            jpath="identity",
            regular_expression=None,
            project=project,
        ),
    ]
    entities = find_entities(session, signal_instance, entity_types)
    assert len(entities) == 0

    # Two matches
    entity_types = [
        EntityType(
            name="AWS IAM Role ARN",
            jpath="asset[*].id",
            regular_expression=None,
            project=project,
        ),
    ]
    entities = find_entities(session, signal_instance, entity_types)
    assert len(entities) == 0


def test_find_entities_with_no_regex_or_field(session, signal_instance, project):
    entity_types = [
        EntityType(
            name="AWS IAM Role ARN",
            jpath=None,
            regular_expression=None,
            project=project,
        ),
    ]
    entities = entity_service.find_entities(session, signal_instance, entity_types)
    assert len(entities) == 0


def test_find_entities_handles_key_error(session, signal_instance, project):
    # Define an entity type that will cause a KeyError due to incorrect JSONPath usage
    # The JSONPath expression tries to access a dictionary with an index, which is invalid
    entity_type_with_invalid_jsonpath = EntityType(
        name="EntityType with Invalid JSONPath",
        jpath="dictionary[0].value",
        regular_expression=None,
        project=project,
    )

    # Override the signal_instance fixture to include problematic 'dictionary' field
    # that is a dictionary, not a list
    signal_instance = SignalInstanceFactory(
        raw={
            "id": "4893bde0-f8bc-4472-a7dc-8b44b26b2198",
            "dictionary": {
                "value": "pompompurin",
            },
        }
    )

    # Attempt to find entities using the entity type with the invalid JSONPath expression
    entities = entity_service.find_entities(
        session, signal_instance, [entity_type_with_invalid_jsonpath]
    )

    # The service should handle the KeyError and not return any entities for the invalid JSONPath
    assert len(entities) == 0


def test_find_entities_multiple_entity_types(session, signal_instance, project):
    from dispatch.entity.service import find_entities

    # Create multiple entity types for testing
    entity_types = [
        EntityType(
            name="AWS IAM Role ARN",
            jpath="$.raw.id",
            regular_expression=None,
            project=project,
        ),
        EntityType(
            name="Another Entity Type",
            jpath="asset[*].id",
            regular_expression=None,
            project=project,
        ),
    ]

<<<<<<< HEAD
    entities = find_entities(session, signal_instance, entity_types)
    assert len(entities) == 1
=======
    # The service should find one entity with valid JSONPath and Regex and ignore the invalid one
    assert len(entities) == 1
    assert getattr(entities[0], 'value', None) == "pompompurin"
>>>>>>> d4d9c289
<|MERGE_RESOLUTION|>--- conflicted
+++ resolved
@@ -1,12 +1,17 @@
+from dispatch.entity_type.models import EntityType, EntityTypeCreate, EntityTypeUpdate, EntityScopeEnum
 from dispatch.entity_type.models import EntityType, EntityTypeCreate, EntityTypeUpdate, EntityScopeEnum
 from dispatch.entity import service as entity_service
 from tests.factories import SignalInstanceFactory
 from dispatch.project.models import ProjectRead
+from dispatch.project.models import ProjectRead
 
 
 def test_get(session, entity):
     from dispatch.entity.service import get
 
+    if not hasattr(entity, 'id') or entity.id is None:
+        import pytest
+        pytest.skip("Entity fixture does not have a valid id.")
     if not hasattr(entity, 'id') or entity.id is None:
         import pytest
         pytest.skip("Entity fixture does not have a valid id.")
@@ -306,11 +311,5 @@
         ),
     ]
 
-<<<<<<< HEAD
     entities = find_entities(session, signal_instance, entity_types)
-    assert len(entities) == 1
-=======
-    # The service should find one entity with valid JSONPath and Regex and ignore the invalid one
-    assert len(entities) == 1
-    assert getattr(entities[0], 'value', None) == "pompompurin"
->>>>>>> d4d9c289
+    assert len(entities) == 1