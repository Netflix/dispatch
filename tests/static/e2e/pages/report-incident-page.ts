--- conflicted
+++ resolved
@@ -21,15 +21,9 @@
     this.reportHeader = page.getByText("Report Incident").first()
     this.titleTextBox = page.getByLabel("Title", { exact: true })
     this.descriptionTextBox = page.getByLabel("Description", { exact: true })
-<<<<<<< HEAD
-    this.projectDropdown = page.getByRole("button", { name: "Project" })
-    this.typeDropdown = page.getByRole("button", { name: "Type" })
-    this.priorityDropdown = page.getByRole("button", { name: "Priority" })
-=======
     this.projectDropdown = page.getByRole("combobox").filter({ hasText: "Project" })
     this.typeDropdown = page.getByRole("combobox").filter({ hasText: "Type" })
     this.priorityDropdown = page.getByRole("combobox").filter({ hasText: "Priority" })
->>>>>>> 047aa05c
     this.tagsDropdown = page.getByRole("combobox").filter({ hasText: "Tags" }).locator("i")
     this.submitButton = page.getByRole("button", { name: "Submit" })
     this.loadMore = page.getByText("Load More")
