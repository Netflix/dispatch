--- conflicted
+++ resolved
@@ -1,4 +1,9 @@
 """ Tests oncall service feedback """
+
+from datetime import datetime, timezone
+from dispatch.feedback.service.enums import ServiceFeedbackRating
+from dispatch.individual.models import IndividualContactReadMinimal
+from dispatch.project.models import ProjectRead
 
 from datetime import datetime, timezone
 from dispatch.feedback.service.enums import ServiceFeedbackRating
@@ -13,19 +18,18 @@
     feedback = "Not a difficult shift"
     hours = 5
     rating = ServiceFeedbackRating.no_effort
+    rating = ServiceFeedbackRating.no_effort
 
     feedback_in = ServiceFeedbackCreate(
+        individual=IndividualContactReadMinimal(id=participant.individual.id),
         individual=IndividualContactReadMinimal(id=participant.individual.id),
         rating=rating,
         feedback=feedback,
         hours=hours,
-<<<<<<< HEAD
         schedule="test_schedule",
         shift_start_at=datetime.now(timezone.utc),
         shift_end_at=datetime.now(timezone.utc),
         details=[],
-=======
->>>>>>> d4d9c289
         project=ProjectRead(
             id=project.id,
             name=project.name,
@@ -52,12 +56,7 @@
             report_incident_description_hint=getattr(project, 'report_incident_description_hint', None),
             snooze_extension_oncall_service=getattr(project, 'snooze_extension_oncall_service', None),
         ),
-<<<<<<< HEAD
         created_at=datetime.now(timezone.utc)
-=======
-        created_at=datetime.now(timezone.utc),
-        updated_at=datetime.now(timezone.utc),
->>>>>>> d4d9c289
     )
     feedback = create(db_session=session, service_feedback_in=feedback_in)
     assert feedback
@@ -83,7 +82,6 @@
 
     feedback_text = "Changed my mind. The shift was difficult"
 
-<<<<<<< HEAD
     # Use the individual_contact fixture if service_feedback.individual is None
     has_individual = service_feedback.individual is not None
     individual_id = service_feedback.individual.id if has_individual else individual_contact.id
@@ -97,12 +95,6 @@
         shift_end_at=datetime.now(timezone.utc),
         details=[],
         individual=IndividualContactReadMinimal(id=individual_id),
-=======
-    feedback_in = ServiceFeedbackUpdate(
-        id=service_feedback.id,
-        feedback=feedback_text,
-        individual=IndividualContactReadMinimal(id=service_feedback.individual.id),
->>>>>>> d4d9c289
         project=ProjectRead(
             id=service_feedback.project.id,
             name=service_feedback.project.name,
@@ -129,12 +121,7 @@
             report_incident_description_hint=getattr(service_feedback.project, 'report_incident_description_hint', None),
             snooze_extension_oncall_service=getattr(service_feedback.project, 'snooze_extension_oncall_service', None),
         ),
-<<<<<<< HEAD
         created_at=service_feedback.created_at
-=======
-        created_at=service_feedback.created_at,
-        updated_at=datetime.now(timezone.utc),
->>>>>>> d4d9c289
     )
     feedback = update(
         db_session=session, service_feedback=service_feedback, service_feedback_in=feedback_in
