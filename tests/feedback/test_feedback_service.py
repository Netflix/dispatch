import pytest
from datetime import datetime, timezone
from dispatch.feedback.incident.enums import FeedbackRating
from dispatch.case.models import CaseReadMinimal
<<<<<<< HEAD
from dispatch.participant.models import ParticipantRead, ParticipantReadMinimal
from dispatch.project.models import ProjectRead
from dispatch.case.type.models import CaseTypeRead
from dispatch.case.severity.models import CaseSeverityRead
from dispatch.case.priority.models import CasePriorityRead
=======
from dispatch.participant.models import ParticipantRead
>>>>>>> d4d9c289


def test_get(session, feedback):
    from dispatch.feedback.incident.service import get

    t_feedback = get(db_session=session, feedback_id=feedback.id)
    assert t_feedback.id == feedback.id


def test_get_all(session, feedbacks):
    from dispatch.feedback.incident.service import get_all

    t_feedbacks = get_all(db_session=session).all()
    assert t_feedbacks


@pytest.mark.skip
def test_create(session, incident, incident_type, incident_priority):
    from dispatch.feedback.incident.service import create
    from dispatch.feedback.incident.models import FeedbackCreate

    # This test is skipped, but if enabled, it would need similar fixes
    # to ensure incident.case and incident.participant are fully populated ORM objects
    # before being used in CaseReadMinimal and ParticipantRead.

    incident.incident_type = incident_type
    incident.incident_priority = incident_priority
    rating = FeedbackRating.neither_satisfied_nor_dissatisfied
    feedback = "The incident commander did an excellent job"

    feedback_in = FeedbackCreate(
        rating=rating,
        feedback=feedback,
<<<<<<< HEAD
        incident=incident, # This would need to be IncidentRead.model_validate(incident)
        # case=... # Similar full population as in other tests
        # participant=... # Similar full population
    )
    # feedback_obj = create(db_session=session, feedback_in=feedback_in)
    # assert feedback_obj
=======
        incident=incident,
        case=CaseReadMinimal(id=getattr(incident, 'case_id', 1), name=getattr(incident, 'case_name', 'Test Case')),
        participant=ParticipantRead(id=getattr(incident, 'participant_id', 1)),
    )
    feedback = create(db_session=session, feedback_in=feedback_in)
    assert feedback
>>>>>>> d4d9c289


def test_update(session, feedback, individual_contact): # Added individual_contact fixture
    from dispatch.feedback.incident.service import update
    from dispatch.feedback.incident.models import FeedbackUpdate
<<<<<<< HEAD
    from dispatch.participant.models import Participant # ORM model

    # Ensure feedback.case and feedback.participant are valid ORM objects
    # and have all necessary nested data (e.g., individual for participant,
    # case_type, case_severity, etc., for case).
    # This relies on the 'feedback' fixture being comprehensive.

    if not feedback.case:
        pytest.fail("Feedback fixture must have a valid case associated.")

    if not feedback.participant:
        # If feedback fixture doesn't create a participant, create one
        p = Participant(individual=individual_contact, project=feedback.case.project, case_id=feedback.case.id)
        session.add(p)
        feedback.participant = p
        session.commit()
    elif not feedback.participant.individual:
        feedback.participant.individual = individual_contact
        session.commit()

    # Ensure related objects on feedback.case are present
    if not all([feedback.case.case_type, feedback.case.case_severity, feedback.case.case_priority, feedback.case.project]):
        pytest.fail("Feedback.case fixture is missing required related objects (type, severity, priority, project).")

    if not feedback.case.assignee:
        feedback.case.assignee = feedback.participant # or some other valid participant from the case
        session.commit()

    updated_rating = FeedbackRating.very_satisfied
    updated_feedback_text = "The incident commander did an excellent job after service update."

    feedback_in = FeedbackUpdate(
        rating=updated_rating,
        feedback=updated_feedback_text,
        case=CaseReadMinimal(
            id=feedback.case.id,
            name=feedback.case.name,
            title=feedback.case.title,
            description=feedback.case.description,
            resolution=feedback.case.resolution,
            status=feedback.case.status,
            visibility=feedback.case.visibility,
            closed_at=feedback.case.closed_at,
            reported_at=feedback.case.reported_at,
            dedicated_channel=feedback.case.dedicated_channel,
            case_type=CaseTypeRead.model_validate(feedback.case.case_type),
            case_severity=CaseSeverityRead.model_validate(feedback.case.case_severity),
            case_priority=CasePriorityRead.model_validate(feedback.case.case_priority),
            project=ProjectRead.model_validate(feedback.case.project),
            assignee=ParticipantReadMinimal.model_validate(feedback.case.assignee) if feedback.case.assignee else None,
            case_costs=[]
        ),
        participant=ParticipantRead.model_validate(feedback.participant),
    )
    updated_feedback_obj = update(db_session=session, feedback=feedback, feedback_in=feedback_in)

    assert updated_feedback_obj.rating == updated_rating
    assert updated_feedback_obj.feedback == updated_feedback_text
=======

    rating = FeedbackRating.very_satisfied
    feedback_text = "The incident commander did an excellent job"

    feedback_in = FeedbackUpdate(
        rating=rating,
        feedback=feedback_text,
        case=CaseReadMinimal(id=getattr(feedback, 'case_id', 1), name=getattr(feedback, 'case_name', 'Test Case')),
        participant=ParticipantRead(id=getattr(feedback, 'participant_id', 1)),
    )
    feedback = update(db_session=session, feedback=feedback, feedback_in=feedback_in)

    assert feedback.rating == rating
    assert feedback.feedback == feedback_text
>>>>>>> d4d9c289


def test_delete(session, feedback):
    from dispatch.feedback.incident.service import delete, get

    delete(db_session=session, feedback_id=feedback.id)
    assert not get(db_session=session, feedback_id=feedback.id)<|MERGE_RESOLUTION|>--- conflicted
+++ resolved
@@ -2,15 +2,11 @@
 from datetime import datetime, timezone
 from dispatch.feedback.incident.enums import FeedbackRating
 from dispatch.case.models import CaseReadMinimal
-<<<<<<< HEAD
 from dispatch.participant.models import ParticipantRead, ParticipantReadMinimal
 from dispatch.project.models import ProjectRead
 from dispatch.case.type.models import CaseTypeRead
 from dispatch.case.severity.models import CaseSeverityRead
 from dispatch.case.priority.models import CasePriorityRead
-=======
-from dispatch.participant.models import ParticipantRead
->>>>>>> d4d9c289
 
 
 def test_get(session, feedback):
@@ -39,32 +35,23 @@
     incident.incident_type = incident_type
     incident.incident_priority = incident_priority
     rating = FeedbackRating.neither_satisfied_nor_dissatisfied
+    rating = FeedbackRating.neither_satisfied_nor_dissatisfied
     feedback = "The incident commander did an excellent job"
 
     feedback_in = FeedbackCreate(
         rating=rating,
         feedback=feedback,
-<<<<<<< HEAD
         incident=incident, # This would need to be IncidentRead.model_validate(incident)
         # case=... # Similar full population as in other tests
         # participant=... # Similar full population
     )
     # feedback_obj = create(db_session=session, feedback_in=feedback_in)
     # assert feedback_obj
-=======
-        incident=incident,
-        case=CaseReadMinimal(id=getattr(incident, 'case_id', 1), name=getattr(incident, 'case_name', 'Test Case')),
-        participant=ParticipantRead(id=getattr(incident, 'participant_id', 1)),
-    )
-    feedback = create(db_session=session, feedback_in=feedback_in)
-    assert feedback
->>>>>>> d4d9c289
 
 
 def test_update(session, feedback, individual_contact): # Added individual_contact fixture
     from dispatch.feedback.incident.service import update
     from dispatch.feedback.incident.models import FeedbackUpdate
-<<<<<<< HEAD
     from dispatch.participant.models import Participant # ORM model
 
     # Ensure feedback.case and feedback.participant are valid ORM objects
@@ -123,22 +110,6 @@
 
     assert updated_feedback_obj.rating == updated_rating
     assert updated_feedback_obj.feedback == updated_feedback_text
-=======
-
-    rating = FeedbackRating.very_satisfied
-    feedback_text = "The incident commander did an excellent job"
-
-    feedback_in = FeedbackUpdate(
-        rating=rating,
-        feedback=feedback_text,
-        case=CaseReadMinimal(id=getattr(feedback, 'case_id', 1), name=getattr(feedback, 'case_name', 'Test Case')),
-        participant=ParticipantRead(id=getattr(feedback, 'participant_id', 1)),
-    )
-    feedback = update(db_session=session, feedback=feedback, feedback_in=feedback_in)
-
-    assert feedback.rating == rating
-    assert feedback.feedback == feedback_text
->>>>>>> d4d9c289
 
 
 def test_delete(session, feedback):
