--- conflicted
+++ resolved
@@ -1,9 +1,5 @@
 [tox]
-<<<<<<< HEAD
-envlist = py311,flake8
-=======
-envlist = py39
->>>>>>> c77eba9c
+envlist = py311
 
 [testenv]
 deps =
