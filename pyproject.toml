--- conflicted
+++ resolved
@@ -1,10 +1,6 @@
 [tool.black]
 line-length = 100
-<<<<<<< HEAD
 target_version = ['py311']
-include = '\.pyi?$'
-=======
-target_version = ['py39']
 include = '\.pyi?$'
 
 [tool.ruff]
@@ -66,5 +62,4 @@
 known-third-party = ["fastapi", "pydantic", "starlette"]
 
 [tool.ruff.per-file-ignores]
-"tests/conftest.py" = ["E402"]
->>>>>>> c77eba9c
+"tests/conftest.py" = ["E402"]